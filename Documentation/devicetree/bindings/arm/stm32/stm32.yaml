--- conflicted
+++ resolved
@@ -16,24 +16,6 @@
     oneOf:
       - description: emtrion STM32MP1 Argon based Boards
         items:
-<<<<<<< HEAD
-          - enum:
-              - arrow,stm32mp157a-avenger96 # Avenger96
-              - dh,stm32mp153c-dhcom-drc02
-              - dh,stm32mp157c-dhcom-pdk2
-              - dh,stm32mp157c-dhcom-picoitx
-          - enum:
-              - dh,stm32mp153c-dhcom-som
-              - dh,stm32mp157a-dhcor-som
-              - dh,stm32mp157c-dhcom-som
-          - enum:
-              - st,stm32mp153
-              - st,stm32mp157
-
-      - description: emtrion STM32MP1 Argon based Boards
-        items:
-=======
->>>>>>> 88084a3d
           - const: emtrion,stm32mp157c-emsbc-argon
           - const: emtrion,stm32mp157c-emstamp-argon
           - const: st,stm32mp157
