--- conflicted
+++ resolved
@@ -4,12 +4,8 @@
 - compatible : should be one of the following:
 	Generic default - "cdns,qspi-nor".
 	For TI 66AK2G SoC - "ti,k2g-qspi", "cdns,qspi-nor".
-<<<<<<< HEAD
-	For xilinx versal - "xlnx,versal-ospi-1.0"
-=======
 	For TI AM654 SoC  - "ti,am654-ospi", "cdns,qspi-nor".
 	For xilinx versal - "xlnx,versal-ospi-1.0".
->>>>>>> e0d688d4
 - reg : Contains two entries, each of which is a tuple consisting of a
 	physical address and length. The first entry is the address and
 	length of the controller register set. The second entry is the
