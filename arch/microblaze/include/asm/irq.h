--- conflicted
+++ resolved
@@ -9,15 +9,6 @@
 #ifndef _ASM_MICROBLAZE_IRQ_H
 #define _ASM_MICROBLAZE_IRQ_H
 
-<<<<<<< HEAD
-/*
- * Linux IRQ# is currently offset by one to map to the hardware
- * irq number. So hardware IRQ0 maps to Linux irq 1.
- */
-#define NR_IRQS		(127 + 1)
-
-=======
->>>>>>> 125f1b10
 #include <asm-generic/irq.h>
 
 struct pt_regs;
