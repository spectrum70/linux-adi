// SPDX-License-Identifier: GPL-2.0-only
/*
 * AMD Memory Encryption Support
 *
 * Copyright (C) 2016 Advanced Micro Devices, Inc.
 *
 * Author: Tom Lendacky <thomas.lendacky@amd.com>
 */

#define DISABLE_BRANCH_PROFILING

/*
 * Since we're dealing with identity mappings, physical and virtual
 * addresses are the same, so override these defines which are ultimately
 * used by the headers in misc.h.
 */
#define __pa(x)  ((unsigned long)(x))
#define __va(x)  ((void *)((unsigned long)(x)))

/*
 * Special hack: we have to be careful, because no indirections are
 * allowed here, and paravirt_ops is a kind of one. As it will only run in
 * baremetal anyway, we just keep it from happening. (This list needs to
 * be extended when new paravirt and debugging variants are added.)
 */
#undef CONFIG_PARAVIRT
#undef CONFIG_PARAVIRT_XXL
#undef CONFIG_PARAVIRT_SPINLOCKS

#include <linux/kernel.h>
#include <linux/mm.h>
#include <linux/mem_encrypt.h>

#include <asm/setup.h>
#include <asm/sections.h>
#include <asm/cmdline.h>

#include "mm_internal.h"

#define PGD_FLAGS		_KERNPG_TABLE_NOENC
#define P4D_FLAGS		_KERNPG_TABLE_NOENC
#define PUD_FLAGS		_KERNPG_TABLE_NOENC
#define PMD_FLAGS		_KERNPG_TABLE_NOENC

#define PMD_FLAGS_LARGE		(__PAGE_KERNEL_LARGE_EXEC & ~_PAGE_GLOBAL)

#define PMD_FLAGS_DEC		PMD_FLAGS_LARGE
#define PMD_FLAGS_DEC_WP	((PMD_FLAGS_DEC & ~_PAGE_LARGE_CACHE_MASK) | \
				 (_PAGE_PAT_LARGE | _PAGE_PWT))

#define PMD_FLAGS_ENC		(PMD_FLAGS_LARGE | _PAGE_ENC)

#define PTE_FLAGS		(__PAGE_KERNEL_EXEC & ~_PAGE_GLOBAL)

#define PTE_FLAGS_DEC		PTE_FLAGS
#define PTE_FLAGS_DEC_WP	((PTE_FLAGS_DEC & ~_PAGE_CACHE_MASK) | \
				 (_PAGE_PAT | _PAGE_PWT))

#define PTE_FLAGS_ENC		(PTE_FLAGS | _PAGE_ENC)

struct sme_populate_pgd_data {
	void    *pgtable_area;
	pgd_t   *pgd;

	pmdval_t pmd_flags;
	pteval_t pte_flags;
	unsigned long paddr;

	unsigned long vaddr;
	unsigned long vaddr_end;
};

/*
 * This work area lives in the .init.scratch section, which lives outside of
 * the kernel proper. It is sized to hold the intermediate copy buffer and
 * more than enough pagetable pages.
 *
 * By using this section, the kernel can be encrypted in place and it
 * avoids any possibility of boot parameters or initramfs images being
 * placed such that the in-place encryption logic overwrites them.  This
 * section is 2MB aligned to allow for simple pagetable setup using only
 * PMD entries (see vmlinux.lds.S).
 */
static char sme_workarea[2 * PMD_PAGE_SIZE] __section(".init.scratch");

static char sme_cmdline_arg[] __initdata = "mem_encrypt";
static char sme_cmdline_on[]  __initdata = "on";
static char sme_cmdline_off[] __initdata = "off";

static void __init sme_clear_pgd(struct sme_populate_pgd_data *ppd)
{
	unsigned long pgd_start, pgd_end, pgd_size;
	pgd_t *pgd_p;

	pgd_start = ppd->vaddr & PGDIR_MASK;
	pgd_end = ppd->vaddr_end & PGDIR_MASK;

	pgd_size = (((pgd_end - pgd_start) / PGDIR_SIZE) + 1) * sizeof(pgd_t);

	pgd_p = ppd->pgd + pgd_index(ppd->vaddr);

	memset(pgd_p, 0, pgd_size);
}

static pud_t __init *sme_prepare_pgd(struct sme_populate_pgd_data *ppd)
{
	pgd_t *pgd;
	p4d_t *p4d;
	pud_t *pud;
	pmd_t *pmd;

	pgd = ppd->pgd + pgd_index(ppd->vaddr);
	if (pgd_none(*pgd)) {
		p4d = ppd->pgtable_area;
		memset(p4d, 0, sizeof(*p4d) * PTRS_PER_P4D);
		ppd->pgtable_area += sizeof(*p4d) * PTRS_PER_P4D;
		set_pgd(pgd, __pgd(PGD_FLAGS | __pa(p4d)));
	}

	p4d = p4d_offset(pgd, ppd->vaddr);
	if (p4d_none(*p4d)) {
		pud = ppd->pgtable_area;
		memset(pud, 0, sizeof(*pud) * PTRS_PER_PUD);
		ppd->pgtable_area += sizeof(*pud) * PTRS_PER_PUD;
		set_p4d(p4d, __p4d(P4D_FLAGS | __pa(pud)));
	}

	pud = pud_offset(p4d, ppd->vaddr);
	if (pud_none(*pud)) {
		pmd = ppd->pgtable_area;
		memset(pmd, 0, sizeof(*pmd) * PTRS_PER_PMD);
		ppd->pgtable_area += sizeof(*pmd) * PTRS_PER_PMD;
		set_pud(pud, __pud(PUD_FLAGS | __pa(pmd)));
	}

	if (pud_large(*pud))
		return NULL;

	return pud;
}

static void __init sme_populate_pgd_large(struct sme_populate_pgd_data *ppd)
{
	pud_t *pud;
	pmd_t *pmd;

	pud = sme_prepare_pgd(ppd);
	if (!pud)
		return;

	pmd = pmd_offset(pud, ppd->vaddr);
	if (pmd_large(*pmd))
		return;

	set_pmd(pmd, __pmd(ppd->paddr | ppd->pmd_flags));
}

static void __init sme_populate_pgd(struct sme_populate_pgd_data *ppd)
{
	pud_t *pud;
	pmd_t *pmd;
	pte_t *pte;

	pud = sme_prepare_pgd(ppd);
	if (!pud)
		return;

	pmd = pmd_offset(pud, ppd->vaddr);
	if (pmd_none(*pmd)) {
		pte = ppd->pgtable_area;
		memset(pte, 0, sizeof(*pte) * PTRS_PER_PTE);
		ppd->pgtable_area += sizeof(*pte) * PTRS_PER_PTE;
		set_pmd(pmd, __pmd(PMD_FLAGS | __pa(pte)));
	}

	if (pmd_large(*pmd))
		return;

	pte = pte_offset_map(pmd, ppd->vaddr);
	if (pte_none(*pte))
		set_pte(pte, __pte(ppd->paddr | ppd->pte_flags));
}

static void __init __sme_map_range_pmd(struct sme_populate_pgd_data *ppd)
{
	while (ppd->vaddr < ppd->vaddr_end) {
		sme_populate_pgd_large(ppd);

		ppd->vaddr += PMD_PAGE_SIZE;
		ppd->paddr += PMD_PAGE_SIZE;
	}
}

static void __init __sme_map_range_pte(struct sme_populate_pgd_data *ppd)
{
	while (ppd->vaddr < ppd->vaddr_end) {
		sme_populate_pgd(ppd);

		ppd->vaddr += PAGE_SIZE;
		ppd->paddr += PAGE_SIZE;
	}
}

static void __init __sme_map_range(struct sme_populate_pgd_data *ppd,
				   pmdval_t pmd_flags, pteval_t pte_flags)
{
	unsigned long vaddr_end;

	ppd->pmd_flags = pmd_flags;
	ppd->pte_flags = pte_flags;

	/* Save original end value since we modify the struct value */
	vaddr_end = ppd->vaddr_end;

	/* If start is not 2MB aligned, create PTE entries */
	ppd->vaddr_end = ALIGN(ppd->vaddr, PMD_PAGE_SIZE);
	__sme_map_range_pte(ppd);

	/* Create PMD entries */
	ppd->vaddr_end = vaddr_end & PMD_PAGE_MASK;
	__sme_map_range_pmd(ppd);

	/* If end is not 2MB aligned, create PTE entries */
	ppd->vaddr_end = vaddr_end;
	__sme_map_range_pte(ppd);
}

static void __init sme_map_range_encrypted(struct sme_populate_pgd_data *ppd)
{
	__sme_map_range(ppd, PMD_FLAGS_ENC, PTE_FLAGS_ENC);
}

static void __init sme_map_range_decrypted(struct sme_populate_pgd_data *ppd)
{
	__sme_map_range(ppd, PMD_FLAGS_DEC, PTE_FLAGS_DEC);
}

static void __init sme_map_range_decrypted_wp(struct sme_populate_pgd_data *ppd)
{
	__sme_map_range(ppd, PMD_FLAGS_DEC_WP, PTE_FLAGS_DEC_WP);
}

static unsigned long __init sme_pgtable_calc(unsigned long len)
{
	unsigned long entries = 0, tables = 0;

	/*
	 * Perform a relatively simplistic calculation of the pagetable
	 * entries that are needed. Those mappings will be covered mostly
	 * by 2MB PMD entries so we can conservatively calculate the required
	 * number of P4D, PUD and PMD structures needed to perform the
	 * mappings.  For mappings that are not 2MB aligned, PTE mappings
	 * would be needed for the start and end portion of the address range
	 * that fall outside of the 2MB alignment.  This results in, at most,
	 * two extra pages to hold PTE entries for each range that is mapped.
	 * Incrementing the count for each covers the case where the addresses
	 * cross entries.
	 */

	/* PGDIR_SIZE is equal to P4D_SIZE on 4-level machine. */
	if (PTRS_PER_P4D > 1)
		entries += (DIV_ROUND_UP(len, PGDIR_SIZE) + 1) * sizeof(p4d_t) * PTRS_PER_P4D;
	entries += (DIV_ROUND_UP(len, P4D_SIZE) + 1) * sizeof(pud_t) * PTRS_PER_PUD;
	entries += (DIV_ROUND_UP(len, PUD_SIZE) + 1) * sizeof(pmd_t) * PTRS_PER_PMD;
	entries += 2 * sizeof(pte_t) * PTRS_PER_PTE;

	/*
	 * Now calculate the added pagetable structures needed to populate
	 * the new pagetables.
	 */

	if (PTRS_PER_P4D > 1)
		tables += DIV_ROUND_UP(entries, PGDIR_SIZE) * sizeof(p4d_t) * PTRS_PER_P4D;
	tables += DIV_ROUND_UP(entries, P4D_SIZE) * sizeof(pud_t) * PTRS_PER_PUD;
	tables += DIV_ROUND_UP(entries, PUD_SIZE) * sizeof(pmd_t) * PTRS_PER_PMD;

	return entries + tables;
}

void __init sme_encrypt_kernel(struct boot_params *bp)
{
	unsigned long workarea_start, workarea_end, workarea_len;
	unsigned long execute_start, execute_end, execute_len;
	unsigned long kernel_start, kernel_end, kernel_len;
	unsigned long initrd_start, initrd_end, initrd_len;
	struct sme_populate_pgd_data ppd;
	unsigned long pgtable_area_len;
	unsigned long decrypted_base;

	if (!sme_active())
		return;

	/*
	 * Prepare for encrypting the kernel and initrd by building new
	 * pagetables with the necessary attributes needed to encrypt the
	 * kernel in place.
	 *
	 *   One range of virtual addresses will map the memory occupied
	 *   by the kernel and initrd as encrypted.
	 *
	 *   Another range of virtual addresses will map the memory occupied
	 *   by the kernel and initrd as decrypted and write-protected.
	 *
	 *     The use of write-protect attribute will prevent any of the
	 *     memory from being cached.
	 */

	/* Physical addresses gives us the identity mapped virtual addresses */
	kernel_start = __pa_symbol(_text);
	kernel_end = ALIGN(__pa_symbol(_end), PMD_PAGE_SIZE);
	kernel_len = kernel_end - kernel_start;

	initrd_start = 0;
	initrd_end = 0;
	initrd_len = 0;
#ifdef CONFIG_BLK_DEV_INITRD
	initrd_len = (unsigned long)bp->hdr.ramdisk_size |
		     ((unsigned long)bp->ext_ramdisk_size << 32);
	if (initrd_len) {
		initrd_start = (unsigned long)bp->hdr.ramdisk_image |
			       ((unsigned long)bp->ext_ramdisk_image << 32);
		initrd_end = PAGE_ALIGN(initrd_start + initrd_len);
		initrd_len = initrd_end - initrd_start;
	}
#endif

	/*
	 * We're running identity mapped, so we must obtain the address to the
	 * SME encryption workarea using rip-relative addressing.
	 */
	asm ("lea sme_workarea(%%rip), %0"
	     : "=r" (workarea_start)
	     : "p" (sme_workarea));

	/*
	 * Calculate required number of workarea bytes needed:
	 *   executable encryption area size:
	 *     stack page (PAGE_SIZE)
	 *     encryption routine page (PAGE_SIZE)
	 *     intermediate copy buffer (PMD_PAGE_SIZE)
	 *   pagetable structures for the encryption of the kernel
	 *   pagetable structures for workarea (in case not currently mapped)
	 */
	execute_start = workarea_start;
	execute_end = execute_start + (PAGE_SIZE * 2) + PMD_PAGE_SIZE;
	execute_len = execute_end - execute_start;

	/*
	 * One PGD for both encrypted and decrypted mappings and a set of
	 * PUDs and PMDs for each of the encrypted and decrypted mappings.
	 */
	pgtable_area_len = sizeof(pgd_t) * PTRS_PER_PGD;
	pgtable_area_len += sme_pgtable_calc(execute_end - kernel_start) * 2;
	if (initrd_len)
		pgtable_area_len += sme_pgtable_calc(initrd_len) * 2;

	/* PUDs and PMDs needed in the current pagetables for the workarea */
	pgtable_area_len += sme_pgtable_calc(execute_len + pgtable_area_len);

	/*
	 * The total workarea includes the executable encryption area and
	 * the pagetable area. The start of the workarea is already 2MB
	 * aligned, align the end of the workarea on a 2MB boundary so that
	 * we don't try to create/allocate PTE entries from the workarea
	 * before it is mapped.
	 */
	workarea_len = execute_len + pgtable_area_len;
	workarea_end = ALIGN(workarea_start + workarea_len, PMD_PAGE_SIZE);

	/*
	 * Set the address to the start of where newly created pagetable
	 * structures (PGDs, PUDs and PMDs) will be allocated. New pagetable
	 * structures are created when the workarea is added to the current
	 * pagetables and when the new encrypted and decrypted kernel
	 * mappings are populated.
	 */
	ppd.pgtable_area = (void *)execute_end;

	/*
	 * Make sure the current pagetable structure has entries for
	 * addressing the workarea.
	 */
	ppd.pgd = (pgd_t *)native_read_cr3_pa();
	ppd.paddr = workarea_start;
	ppd.vaddr = workarea_start;
	ppd.vaddr_end = workarea_end;
	sme_map_range_decrypted(&ppd);

	/* Flush the TLB - no globals so cr3 is enough */
	native_write_cr3(__native_read_cr3());

	/*
	 * A new pagetable structure is being built to allow for the kernel
	 * and initrd to be encrypted. It starts with an empty PGD that will
	 * then be populated with new PUDs and PMDs as the encrypted and
	 * decrypted kernel mappings are created.
	 */
	ppd.pgd = ppd.pgtable_area;
	memset(ppd.pgd, 0, sizeof(pgd_t) * PTRS_PER_PGD);
	ppd.pgtable_area += sizeof(pgd_t) * PTRS_PER_PGD;

	/*
	 * A different PGD index/entry must be used to get different
	 * pagetable entries for the decrypted mapping. Choose the next
	 * PGD index and convert it to a virtual address to be used as
	 * the base of the mapping.
	 */
	decrypted_base = (pgd_index(workarea_end) + 1) & (PTRS_PER_PGD - 1);
	if (initrd_len) {
		unsigned long check_base;

		check_base = (pgd_index(initrd_end) + 1) & (PTRS_PER_PGD - 1);
		decrypted_base = max(decrypted_base, check_base);
	}
	decrypted_base <<= PGDIR_SHIFT;

	/* Add encrypted kernel (identity) mappings */
	ppd.paddr = kernel_start;
	ppd.vaddr = kernel_start;
	ppd.vaddr_end = kernel_end;
	sme_map_range_encrypted(&ppd);

	/* Add decrypted, write-protected kernel (non-identity) mappings */
	ppd.paddr = kernel_start;
	ppd.vaddr = kernel_start + decrypted_base;
	ppd.vaddr_end = kernel_end + decrypted_base;
	sme_map_range_decrypted_wp(&ppd);

	if (initrd_len) {
		/* Add encrypted initrd (identity) mappings */
		ppd.paddr = initrd_start;
		ppd.vaddr = initrd_start;
		ppd.vaddr_end = initrd_end;
		sme_map_range_encrypted(&ppd);
		/*
		 * Add decrypted, write-protected initrd (non-identity) mappings
		 */
		ppd.paddr = initrd_start;
		ppd.vaddr = initrd_start + decrypted_base;
		ppd.vaddr_end = initrd_end + decrypted_base;
		sme_map_range_decrypted_wp(&ppd);
	}

	/* Add decrypted workarea mappings to both kernel mappings */
	ppd.paddr = workarea_start;
	ppd.vaddr = workarea_start;
	ppd.vaddr_end = workarea_end;
	sme_map_range_decrypted(&ppd);

	ppd.paddr = workarea_start;
	ppd.vaddr = workarea_start + decrypted_base;
	ppd.vaddr_end = workarea_end + decrypted_base;
	sme_map_range_decrypted(&ppd);

	/* Perform the encryption */
	sme_encrypt_execute(kernel_start, kernel_start + decrypted_base,
			    kernel_len, workarea_start, (unsigned long)ppd.pgd);

	if (initrd_len)
		sme_encrypt_execute(initrd_start, initrd_start + decrypted_base,
				    initrd_len, workarea_start,
				    (unsigned long)ppd.pgd);

	/*
	 * At this point we are running encrypted.  Remove the mappings for
	 * the decrypted areas - all that is needed for this is to remove
	 * the PGD entry/entries.
	 */
	ppd.vaddr = kernel_start + decrypted_base;
	ppd.vaddr_end = kernel_end + decrypted_base;
	sme_clear_pgd(&ppd);

	if (initrd_len) {
		ppd.vaddr = initrd_start + decrypted_base;
		ppd.vaddr_end = initrd_end + decrypted_base;
		sme_clear_pgd(&ppd);
	}

	ppd.vaddr = workarea_start + decrypted_base;
	ppd.vaddr_end = workarea_end + decrypted_base;
	sme_clear_pgd(&ppd);

	/* Flush the TLB - no globals so cr3 is enough */
	native_write_cr3(__native_read_cr3());
}

void __init sme_enable(struct boot_params *bp)
{
	const char *cmdline_ptr, *cmdline_arg, *cmdline_on, *cmdline_off;
	unsigned int eax, ebx, ecx, edx;
	unsigned long feature_mask;
	bool active_by_default;
	unsigned long me_mask;
	char buffer[16];
	u64 msr;

	/* Check for the SME/SEV support leaf */
	eax = 0x80000000;
	ecx = 0;
	native_cpuid(&eax, &ebx, &ecx, &edx);
	if (eax < 0x8000001f)
		return;

#define AMD_SME_BIT	BIT(0)
#define AMD_SEV_BIT	BIT(1)
<<<<<<< HEAD

	/* Check the SEV MSR whether SEV or SME is enabled */
	sev_status   = __rdmsr(MSR_AMD64_SEV);
	feature_mask = (sev_status & MSR_AMD64_SEV_ENABLED) ? AMD_SEV_BIT : AMD_SME_BIT;
=======
>>>>>>> 8e0eb2fb

	/*
	 * Check for the SME/SEV feature:
	 *   CPUID Fn8000_001F[EAX]
	 *   - Bit 0 - Secure Memory Encryption support
	 *   - Bit 1 - Secure Encrypted Virtualization support
	 *   CPUID Fn8000_001F[EBX]
	 *   - Bits 5:0 - Pagetable bit position used to indicate encryption
	 */
	eax = 0x8000001f;
	ecx = 0;
	native_cpuid(&eax, &ebx, &ecx, &edx);
	/* Check whether SEV or SME is supported */
	if (!(eax & (AMD_SEV_BIT | AMD_SME_BIT)))
		return;

	me_mask = 1UL << (ebx & 0x3f);

	/* Check the SEV MSR whether SEV or SME is enabled */
	sev_status   = __rdmsr(MSR_AMD64_SEV);
	feature_mask = (sev_status & MSR_AMD64_SEV_ENABLED) ? AMD_SEV_BIT : AMD_SME_BIT;

	/* Check if memory encryption is enabled */
	if (feature_mask == AMD_SME_BIT) {
		/*
		 * No SME if Hypervisor bit is set. This check is here to
		 * prevent a guest from trying to enable SME. For running as a
<<<<<<< HEAD
		 * KVM guest the MSR_K8_SYSCFG will be sufficient, but there
=======
		 * KVM guest the MSR_AMD64_SYSCFG will be sufficient, but there
>>>>>>> 8e0eb2fb
		 * might be other hypervisors which emulate that MSR as non-zero
		 * or even pass it through to the guest.
		 * A malicious hypervisor can still trick a guest into this
		 * path, but there is no way to protect against that.
		 */
		eax = 1;
		ecx = 0;
		native_cpuid(&eax, &ebx, &ecx, &edx);
		if (ecx & BIT(31))
			return;

		/* For SME, check the SYSCFG MSR */
		msr = __rdmsr(MSR_AMD64_SYSCFG);
		if (!(msr & MSR_AMD64_SYSCFG_MEM_ENCRYPT))
			return;
	} else {
		/* SEV state cannot be controlled by a command line option */
		sme_me_mask = me_mask;
		physical_mask &= ~sme_me_mask;
		return;
	}

	/*
	 * Fixups have not been applied to phys_base yet and we're running
	 * identity mapped, so we must obtain the address to the SME command
	 * line argument data using rip-relative addressing.
	 */
	asm ("lea sme_cmdline_arg(%%rip), %0"
	     : "=r" (cmdline_arg)
	     : "p" (sme_cmdline_arg));
	asm ("lea sme_cmdline_on(%%rip), %0"
	     : "=r" (cmdline_on)
	     : "p" (sme_cmdline_on));
	asm ("lea sme_cmdline_off(%%rip), %0"
	     : "=r" (cmdline_off)
	     : "p" (sme_cmdline_off));

	if (IS_ENABLED(CONFIG_AMD_MEM_ENCRYPT_ACTIVE_BY_DEFAULT))
		active_by_default = true;
	else
		active_by_default = false;

	cmdline_ptr = (const char *)((u64)bp->hdr.cmd_line_ptr |
				     ((u64)bp->ext_cmd_line_ptr << 32));

	cmdline_find_option(cmdline_ptr, cmdline_arg, buffer, sizeof(buffer));

	if (!strncmp(buffer, cmdline_on, sizeof(buffer)))
		sme_me_mask = me_mask;
	else if (!strncmp(buffer, cmdline_off, sizeof(buffer)))
		sme_me_mask = 0;
	else
		sme_me_mask = active_by_default ? me_mask : 0;

	physical_mask &= ~sme_me_mask;
}<|MERGE_RESOLUTION|>--- conflicted
+++ resolved
@@ -503,13 +503,6 @@
 
 #define AMD_SME_BIT	BIT(0)
 #define AMD_SEV_BIT	BIT(1)
-<<<<<<< HEAD
-
-	/* Check the SEV MSR whether SEV or SME is enabled */
-	sev_status   = __rdmsr(MSR_AMD64_SEV);
-	feature_mask = (sev_status & MSR_AMD64_SEV_ENABLED) ? AMD_SEV_BIT : AMD_SME_BIT;
-=======
->>>>>>> 8e0eb2fb
 
 	/*
 	 * Check for the SME/SEV feature:
@@ -537,11 +530,7 @@
 		/*
 		 * No SME if Hypervisor bit is set. This check is here to
 		 * prevent a guest from trying to enable SME. For running as a
-<<<<<<< HEAD
-		 * KVM guest the MSR_K8_SYSCFG will be sufficient, but there
-=======
 		 * KVM guest the MSR_AMD64_SYSCFG will be sufficient, but there
->>>>>>> 8e0eb2fb
 		 * might be other hypervisors which emulate that MSR as non-zero
 		 * or even pass it through to the guest.
 		 * A malicious hypervisor can still trick a guest into this
