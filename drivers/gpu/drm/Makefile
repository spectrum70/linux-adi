# SPDX-License-Identifier: GPL-2.0

# Makefile for the drm device driver.  This driver provides support for the
# Direct Rendering Infrastructure (DRI) in XFree86 4.1.0 and higher.

CFLAGS-$(CONFIG_DRM_USE_DYNAMIC_DEBUG)	+= -DDYNAMIC_DEBUG_MODULE

drm-y := \
	drm_aperture.o \
	drm_atomic.o \
	drm_atomic_uapi.o \
	drm_auth.o \
	drm_blend.o \
	drm_bridge.o \
	drm_cache.o \
	drm_client.o \
	drm_client_modeset.o \
	drm_color_mgmt.o \
	drm_connector.o \
	drm_crtc.o \
	drm_displayid.o \
	drm_drv.o \
	drm_dumb_buffers.o \
	drm_edid.o \
	drm_encoder.o \
	drm_file.o \
	drm_fourcc.o \
	drm_framebuffer.o \
	drm_gem.o \
	drm_ioctl.o \
	drm_lease.o \
	drm_managed.o \
	drm_mm.o \
	drm_mode_config.o \
	drm_mode_object.o \
	drm_modes.o \
	drm_modeset_lock.o \
	drm_plane.o \
	drm_prime.o \
	drm_print.o \
	drm_property.o \
	drm_syncobj.o \
	drm_sysfs.o \
	drm_trace_points.o \
	drm_vblank.o \
	drm_vblank_work.o \
	drm_vma_manager.o \
	drm_gpuva_mgr.o \
	drm_writeback.o
drm-$(CONFIG_DRM_LEGACY) += \
	drm_agpsupport.o \
	drm_bufs.o \
	drm_context.o \
	drm_dma.o \
	drm_hashtab.o \
	drm_irq.o \
	drm_legacy_misc.o \
	drm_lock.o \
	drm_memory.o \
	drm_scatter.o \
	drm_vm.o
drm-$(CONFIG_DRM_LIB_RANDOM) += lib/drm_random.o
drm-$(CONFIG_COMPAT) += drm_ioc32.o
drm-$(CONFIG_DRM_PANEL) += drm_panel.o
drm-$(CONFIG_OF) += drm_of.o
drm-$(CONFIG_PCI) += drm_pci.o
drm-$(CONFIG_DEBUG_FS) += \
	drm_debugfs.o \
	drm_debugfs_crc.o
drm-$(CONFIG_DRM_LOAD_EDID_FIRMWARE) += drm_edid_load.o
drm-$(CONFIG_DRM_PRIVACY_SCREEN) += \
	drm_privacy_screen.o \
	drm_privacy_screen_x86.o
drm-$(CONFIG_DRM_ACCEL) += ../../accel/drm_accel.o
obj-$(CONFIG_DRM)	+= drm.o

obj-$(CONFIG_DRM_PANEL_ORIENTATION_QUIRKS) += drm_panel_orientation_quirks.o

#
# Memory-management helpers
#
#
obj-$(CONFIG_DRM_EXEC) += drm_exec.o

obj-$(CONFIG_DRM_BUDDY) += drm_buddy.o

drm_dma_helper-y := drm_gem_dma_helper.o
drm_dma_helper-$(CONFIG_DRM_FBDEV_EMULATION) += drm_fbdev_dma.o
drm_dma_helper-$(CONFIG_DRM_KMS_HELPER) += drm_fb_dma_helper.o
obj-$(CONFIG_DRM_GEM_DMA_HELPER) += drm_dma_helper.o

drm_shmem_helper-y := drm_gem_shmem_helper.o
obj-$(CONFIG_DRM_GEM_SHMEM_HELPER) += drm_shmem_helper.o

drm_suballoc_helper-y := drm_suballoc.o
obj-$(CONFIG_DRM_SUBALLOC_HELPER) += drm_suballoc_helper.o

drm_vram_helper-y := drm_gem_vram_helper.o
obj-$(CONFIG_DRM_VRAM_HELPER) += drm_vram_helper.o

drm_ttm_helper-y := drm_gem_ttm_helper.o
obj-$(CONFIG_DRM_TTM_HELPER) += drm_ttm_helper.o

#
# Modesetting helpers
#

drm_kms_helper-y := \
	drm_atomic_helper.o \
	drm_atomic_state_helper.o \
	drm_bridge_connector.o \
	drm_crtc_helper.o \
	drm_damage_helper.o \
	drm_encoder_slave.o \
	drm_flip_work.o \
	drm_format_helper.o \
	drm_gem_atomic_helper.o \
	drm_gem_framebuffer_helper.o \
	drm_kms_helper_common.o \
	drm_modeset_helper.o \
	drm_plane_helper.o \
	drm_probe_helper.o \
	drm_rect.o \
	drm_self_refresh_helper.o \
	drm_simple_kms_helper.o
drm_kms_helper-$(CONFIG_DRM_PANEL_BRIDGE) += bridge/panel.o
drm_kms_helper-$(CONFIG_DRM_FBDEV_EMULATION) += \
	drm_fbdev_generic.o \
	drm_fb_helper.o
obj-$(CONFIG_DRM_KMS_HELPER) += drm_kms_helper.o

#
# Drivers and the rest
#

obj-y			+= tests/

obj-$(CONFIG_DRM_MIPI_DBI) += drm_mipi_dbi.o
obj-$(CONFIG_DRM_MIPI_DSI) += drm_mipi_dsi.o
obj-y			+= arm/
obj-y			+= display/
obj-$(CONFIG_DRM_TTM)	+= ttm/
obj-$(CONFIG_DRM_SCHED)	+= scheduler/
obj-$(CONFIG_DRM_RADEON)+= radeon/
obj-$(CONFIG_DRM_AMDGPU)+= amd/amdgpu/
obj-$(CONFIG_DRM_AMDGPU)+= amd/amdxcp/
obj-$(CONFIG_DRM_I915)	+= i915/
obj-$(CONFIG_DRM_KMB_DISPLAY)  += kmb/
obj-$(CONFIG_DRM_MGAG200) += mgag200/
obj-$(CONFIG_DRM_V3D)  += v3d/
obj-$(CONFIG_DRM_VC4)  += vc4/
obj-$(CONFIG_DRM_VMWGFX)+= vmwgfx/
obj-$(CONFIG_DRM_VGEM)	+= vgem/
obj-$(CONFIG_DRM_VKMS)	+= vkms/
obj-$(CONFIG_DRM_NOUVEAU) +=nouveau/
obj-$(CONFIG_DRM_EXYNOS) +=exynos/
obj-$(CONFIG_DRM_ROCKCHIP) +=rockchip/
obj-$(CONFIG_DRM_GMA500) += gma500/
obj-$(CONFIG_DRM_UDL) += udl/
obj-$(CONFIG_DRM_AST) += ast/
obj-$(CONFIG_DRM_ARMADA) += armada/
obj-$(CONFIG_DRM_ATMEL_HLCDC)	+= atmel-hlcdc/
<<<<<<< HEAD
obj-y			+= rcar-du/
obj-$(CONFIG_DRM_SHMOBILE) +=shmobile/
obj-$(CONFIG_DRM_ADI_AXI_HDMI) += adi_axi_hdmi/
=======
obj-y			+= renesas/
>>>>>>> e475cc1c
obj-y			+= omapdrm/
obj-$(CONFIG_DRM_SUN4I) += sun4i/
obj-y			+= tilcdc/
obj-$(CONFIG_DRM_QXL) += qxl/
obj-$(CONFIG_DRM_VIRTIO_GPU) += virtio/
obj-$(CONFIG_DRM_MSM) += msm/
obj-$(CONFIG_DRM_TEGRA) += tegra/
obj-$(CONFIG_DRM_STM) += stm/
obj-$(CONFIG_DRM_STI) += sti/
obj-y 			+= imx/
obj-$(CONFIG_DRM_INGENIC) += ingenic/
obj-$(CONFIG_DRM_LOGICVC) += logicvc/
obj-$(CONFIG_DRM_MEDIATEK) += mediatek/
obj-$(CONFIG_DRM_MESON)	+= meson/
obj-y			+= i2c/
obj-y			+= panel/
obj-y			+= bridge/
obj-$(CONFIG_DRM_FSL_DCU) += fsl-dcu/
obj-$(CONFIG_DRM_ETNAVIV) += etnaviv/
obj-y			+= hisilicon/
obj-y			+= mxsfb/
obj-y			+= tiny/
obj-$(CONFIG_DRM_PL111) += pl111/
obj-$(CONFIG_DRM_TVE200) += tve200/
obj-$(CONFIG_DRM_XEN) += xen/
obj-$(CONFIG_DRM_VBOXVIDEO) += vboxvideo/
obj-$(CONFIG_DRM_LIMA)  += lima/
obj-$(CONFIG_DRM_PANFROST) += panfrost/
obj-$(CONFIG_DRM_ASPEED_GFX) += aspeed/
obj-$(CONFIG_DRM_MCDE) += mcde/
obj-$(CONFIG_DRM_TIDSS) += tidss/
obj-y			+= xlnx/
obj-y			+= gud/
obj-$(CONFIG_DRM_HYPERV) += hyperv/
obj-y			+= solomon/
obj-$(CONFIG_DRM_SPRD) += sprd/
obj-$(CONFIG_DRM_LOONGSON) += loongson/<|MERGE_RESOLUTION|>--- conflicted
+++ resolved
@@ -160,13 +160,8 @@
 obj-$(CONFIG_DRM_AST) += ast/
 obj-$(CONFIG_DRM_ARMADA) += armada/
 obj-$(CONFIG_DRM_ATMEL_HLCDC)	+= atmel-hlcdc/
-<<<<<<< HEAD
-obj-y			+= rcar-du/
-obj-$(CONFIG_DRM_SHMOBILE) +=shmobile/
 obj-$(CONFIG_DRM_ADI_AXI_HDMI) += adi_axi_hdmi/
-=======
 obj-y			+= renesas/
->>>>>>> e475cc1c
 obj-y			+= omapdrm/
 obj-$(CONFIG_DRM_SUN4I) += sun4i/
 obj-y			+= tilcdc/
