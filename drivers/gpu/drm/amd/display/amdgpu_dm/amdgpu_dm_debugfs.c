--- conflicted
+++ resolved
@@ -689,10 +689,6 @@
 
 	return 0;
 }
-<<<<<<< HEAD
-DEFINE_SHOW_ATTRIBUTE(vrr_range);
-
-=======
 
 /* function description
  *
@@ -818,7 +814,6 @@
 	return read_size - r;
 }
 
->>>>>>> 0ecfebd2
 static const struct file_operations dp_link_settings_debugfs_fops = {
 	.owner = THIS_MODULE,
 	.read = dp_link_settings_read,
@@ -871,15 +866,11 @@
 		{"link_settings", &dp_link_settings_debugfs_fops},
 		{"phy_settings", &dp_phy_settings_debugfs_fop},
 		{"test_pattern", &dp_phy_test_pattern_fops},
-<<<<<<< HEAD
-		{"vrr_range", &vrr_range_fops}
-=======
 		{"vrr_range", &vrr_range_fops},
 		{"sdp_message", &sdp_message_fops},
 		{"aux_dpcd_address", &dp_dpcd_address_debugfs_fops},
 		{"aux_dpcd_size", &dp_dpcd_size_debugfs_fops},
 		{"aux_dpcd_data", &dp_dpcd_data_debugfs_fops}
->>>>>>> 0ecfebd2
 };
 
 int connector_debugfs_init(struct amdgpu_dm_connector *connector)
@@ -1004,8 +995,6 @@
 	{"amdgpu_target_backlight_pwm", &target_backlight_read},
 };
 
-<<<<<<< HEAD
-=======
 /*
  * Sets the DC visual confirm debug option from the given string.
  * Example usage: echo 1 > /sys/kernel/debug/dri/0/amdgpu_visual_confirm
@@ -1035,7 +1024,6 @@
 DEFINE_DEBUGFS_ATTRIBUTE(visual_confirm_fops, visual_confirm_get,
 			 visual_confirm_set, "%llu\n");
 
->>>>>>> 0ecfebd2
 int dtn_debugfs_init(struct amdgpu_device *adev)
 {
 	static const struct file_operations dtn_log_fops = {
@@ -1048,21 +1036,12 @@
 	struct drm_minor *minor = adev->ddev->primary;
 	struct dentry *ent, *root = minor->debugfs_root;
 	int ret;
-<<<<<<< HEAD
 
 	ret = amdgpu_debugfs_add_files(adev, amdgpu_dm_debugfs_list,
 				ARRAY_SIZE(amdgpu_dm_debugfs_list));
 	if (ret)
 		return ret;
 
-=======
-
-	ret = amdgpu_debugfs_add_files(adev, amdgpu_dm_debugfs_list,
-				ARRAY_SIZE(amdgpu_dm_debugfs_list));
-	if (ret)
-		return ret;
-
->>>>>>> 0ecfebd2
 	ent = debugfs_create_file(
 		"amdgpu_dm_dtn_log",
 		0644,
