/*
 * Copyright(c) 2011-2016 Intel Corporation. All rights reserved.
 *
 * Permission is hereby granted, free of charge, to any person obtaining a
 * copy of this software and associated documentation files (the "Software"),
 * to deal in the Software without restriction, including without limitation
 * the rights to use, copy, modify, merge, publish, distribute, sublicense,
 * and/or sell copies of the Software, and to permit persons to whom the
 * Software is furnished to do so, subject to the following conditions:
 *
 * The above copyright notice and this permission notice (including the next
 * paragraph) shall be included in all copies or substantial portions of the
 * Software.
 *
 * THE SOFTWARE IS PROVIDED "AS IS", WITHOUT WARRANTY OF ANY KIND, EXPRESS OR
 * IMPLIED, INCLUDING BUT NOT LIMITED TO THE WARRANTIES OF MERCHANTABILITY,
 * FITNESS FOR A PARTICULAR PURPOSE AND NONINFRINGEMENT.  IN NO EVENT SHALL
 * THE AUTHORS OR COPYRIGHT HOLDERS BE LIABLE FOR ANY CLAIM, DAMAGES OR OTHER
 * LIABILITY, WHETHER IN AN ACTION OF CONTRACT, TORT OR OTHERWISE, ARISING FROM,
 * OUT OF OR IN CONNECTION WITH THE SOFTWARE OR THE USE OR OTHER DEALINGS IN THE
 * SOFTWARE.
 *
 * Authors:
 *    Zhi Wang <zhi.a.wang@intel.com>
 *
 * Contributors:
 *    Ping Gao <ping.a.gao@intel.com>
 *    Tina Zhang <tina.zhang@intel.com>
 *    Chanbin Du <changbin.du@intel.com>
 *    Min He <min.he@intel.com>
 *    Bing Niu <bing.niu@intel.com>
 *    Zhenyu Wang <zhenyuw@linux.intel.com>
 *
 */

#include <linux/kthread.h>

#include "i915_drv.h"
#include "gvt.h"

#define RING_CTX_OFF(x) \
	offsetof(struct execlist_ring_context, x)

static void set_context_pdp_root_pointer(
		struct execlist_ring_context *ring_context,
		u32 pdp[8])
{
	struct execlist_mmio_pair *pdp_pair = &ring_context->pdp3_UDW;
	int i;

	for (i = 0; i < 8; i++)
		pdp_pair[i].val = pdp[7 - i];
}

static int populate_shadow_context(struct intel_vgpu_workload *workload)
{
	struct intel_vgpu *vgpu = workload->vgpu;
	struct intel_gvt *gvt = vgpu->gvt;
	int ring_id = workload->ring_id;
	struct i915_gem_context *shadow_ctx = vgpu->submission.shadow_ctx;
	struct drm_i915_gem_object *ctx_obj =
		shadow_ctx->engine[ring_id].state->obj;
	struct execlist_ring_context *shadow_ring_context;
	struct page *page;
	void *dst;
	unsigned long context_gpa, context_page_num;
	int i;

	gvt_dbg_sched("ring id %d workload lrca %x", ring_id,
			workload->ctx_desc.lrca);

	context_page_num = gvt->dev_priv->engine[ring_id]->context_size;

	context_page_num = context_page_num >> PAGE_SHIFT;

	if (IS_BROADWELL(gvt->dev_priv) && ring_id == RCS)
		context_page_num = 19;

	i = 2;

	while (i < context_page_num) {
		context_gpa = intel_vgpu_gma_to_gpa(vgpu->gtt.ggtt_mm,
				(u32)((workload->ctx_desc.lrca + i) <<
				I915_GTT_PAGE_SHIFT));
		if (context_gpa == INTEL_GVT_INVALID_ADDR) {
			gvt_vgpu_err("Invalid guest context descriptor\n");
			return -EFAULT;
		}

		page = i915_gem_object_get_page(ctx_obj, LRC_HEADER_PAGES + i);
		dst = kmap(page);
		intel_gvt_hypervisor_read_gpa(vgpu, context_gpa, dst,
				I915_GTT_PAGE_SIZE);
		kunmap(page);
		i++;
	}

	page = i915_gem_object_get_page(ctx_obj, LRC_STATE_PN);
	shadow_ring_context = kmap(page);

#define COPY_REG(name) \
	intel_gvt_hypervisor_read_gpa(vgpu, workload->ring_context_gpa \
		+ RING_CTX_OFF(name.val), &shadow_ring_context->name.val, 4)

	COPY_REG(ctx_ctrl);
	COPY_REG(ctx_timestamp);

	if (ring_id == RCS) {
		COPY_REG(bb_per_ctx_ptr);
		COPY_REG(rcs_indirect_ctx);
		COPY_REG(rcs_indirect_ctx_offset);
	}
#undef COPY_REG

	set_context_pdp_root_pointer(shadow_ring_context,
				     workload->shadow_mm->shadow_page_table);

	intel_gvt_hypervisor_read_gpa(vgpu,
			workload->ring_context_gpa +
			sizeof(*shadow_ring_context),
			(void *)shadow_ring_context +
			sizeof(*shadow_ring_context),
			I915_GTT_PAGE_SIZE - sizeof(*shadow_ring_context));

	kunmap(page);
	return 0;
}

static inline bool is_gvt_request(struct drm_i915_gem_request *req)
{
	return i915_gem_context_force_single_submission(req->ctx);
}

static void save_ring_hw_state(struct intel_vgpu *vgpu, int ring_id)
{
	struct drm_i915_private *dev_priv = vgpu->gvt->dev_priv;
	u32 ring_base = dev_priv->engine[ring_id]->mmio_base;
	i915_reg_t reg;

	reg = RING_INSTDONE(ring_base);
	vgpu_vreg(vgpu, i915_mmio_reg_offset(reg)) = I915_READ_FW(reg);
	reg = RING_ACTHD(ring_base);
	vgpu_vreg(vgpu, i915_mmio_reg_offset(reg)) = I915_READ_FW(reg);
	reg = RING_ACTHD_UDW(ring_base);
	vgpu_vreg(vgpu, i915_mmio_reg_offset(reg)) = I915_READ_FW(reg);
}

static int shadow_context_status_change(struct notifier_block *nb,
		unsigned long action, void *data)
{
	struct drm_i915_gem_request *req = (struct drm_i915_gem_request *)data;
	struct intel_gvt *gvt = container_of(nb, struct intel_gvt,
				shadow_ctx_notifier_block[req->engine->id]);
	struct intel_gvt_workload_scheduler *scheduler = &gvt->scheduler;
	enum intel_engine_id ring_id = req->engine->id;
	struct intel_vgpu_workload *workload;
	unsigned long flags;

	if (!is_gvt_request(req)) {
		spin_lock_irqsave(&scheduler->mmio_context_lock, flags);
		if (action == INTEL_CONTEXT_SCHEDULE_IN &&
		    scheduler->engine_owner[ring_id]) {
			/* Switch ring from vGPU to host. */
			intel_gvt_switch_mmio(scheduler->engine_owner[ring_id],
					      NULL, ring_id);
			scheduler->engine_owner[ring_id] = NULL;
		}
		spin_unlock_irqrestore(&scheduler->mmio_context_lock, flags);

		return NOTIFY_OK;
	}

	workload = scheduler->current_workload[ring_id];
	if (unlikely(!workload))
		return NOTIFY_OK;

	switch (action) {
	case INTEL_CONTEXT_SCHEDULE_IN:
		spin_lock_irqsave(&scheduler->mmio_context_lock, flags);
		if (workload->vgpu != scheduler->engine_owner[ring_id]) {
			/* Switch ring from host to vGPU or vGPU to vGPU. */
			intel_gvt_switch_mmio(scheduler->engine_owner[ring_id],
					      workload->vgpu, ring_id);
			scheduler->engine_owner[ring_id] = workload->vgpu;
		} else
			gvt_dbg_sched("skip ring %d mmio switch for vgpu%d\n",
				      ring_id, workload->vgpu->id);
		spin_unlock_irqrestore(&scheduler->mmio_context_lock, flags);
		atomic_set(&workload->shadow_ctx_active, 1);
		break;
	case INTEL_CONTEXT_SCHEDULE_OUT:
		save_ring_hw_state(workload->vgpu, ring_id);
		atomic_set(&workload->shadow_ctx_active, 0);
		break;
	case INTEL_CONTEXT_SCHEDULE_PREEMPTED:
		save_ring_hw_state(workload->vgpu, ring_id);
		break;
	default:
		WARN_ON(1);
		return NOTIFY_OK;
	}
	wake_up(&workload->shadow_ctx_status_wq);
	return NOTIFY_OK;
}

static void shadow_context_descriptor_update(struct i915_gem_context *ctx,
		struct intel_engine_cs *engine)
{
	struct intel_context *ce = &ctx->engine[engine->id];
	u64 desc = 0;

	desc = ce->lrc_desc;

	/* Update bits 0-11 of the context descriptor which includes flags
	 * like GEN8_CTX_* cached in desc_template
	 */
	desc &= U64_MAX << 12;
	desc |= ctx->desc_template & ((1ULL << 12) - 1);

	ce->lrc_desc = desc;
}

static int copy_workload_to_ring_buffer(struct intel_vgpu_workload *workload)
{
	struct intel_vgpu *vgpu = workload->vgpu;
	void *shadow_ring_buffer_va;
	u32 *cs;

	/* allocate shadow ring buffer */
	cs = intel_ring_begin(workload->req, workload->rb_len / sizeof(u32));
	if (IS_ERR(cs)) {
		gvt_vgpu_err("fail to alloc size =%ld shadow  ring buffer\n",
			workload->rb_len);
		return PTR_ERR(cs);
	}

	shadow_ring_buffer_va = workload->shadow_ring_buffer_va;

	/* get shadow ring buffer va */
	workload->shadow_ring_buffer_va = cs;

	memcpy(cs, shadow_ring_buffer_va,
			workload->rb_len);

	cs += workload->rb_len / sizeof(u32);
	intel_ring_advance(workload->req, cs);

	return 0;
}

<<<<<<< HEAD
void release_shadow_wa_ctx(struct intel_shadow_wa_ctx *wa_ctx)
=======
static void release_shadow_wa_ctx(struct intel_shadow_wa_ctx *wa_ctx)
>>>>>>> 661e50bc
{
	if (!wa_ctx->indirect_ctx.obj)
		return;

	i915_gem_object_unpin_map(wa_ctx->indirect_ctx.obj);
	i915_gem_object_put(wa_ctx->indirect_ctx.obj);
}

/**
 * intel_gvt_scan_and_shadow_workload - audit the workload by scanning and
 * shadow it as well, include ringbuffer,wa_ctx and ctx.
 * @workload: an abstract entity for each execlist submission.
 *
 * This function is called before the workload submitting to i915, to make
 * sure the content of the workload is valid.
 */
int intel_gvt_scan_and_shadow_workload(struct intel_vgpu_workload *workload)
{
<<<<<<< HEAD
	int ring_id = workload->ring_id;
	struct i915_gem_context *shadow_ctx = workload->vgpu->shadow_ctx;
	struct drm_i915_private *dev_priv = workload->vgpu->gvt->dev_priv;
	struct intel_engine_cs *engine = dev_priv->engine[ring_id];
	struct intel_vgpu *vgpu = workload->vgpu;
=======
	struct intel_vgpu *vgpu = workload->vgpu;
	struct intel_vgpu_submission *s = &vgpu->submission;
	struct i915_gem_context *shadow_ctx = s->shadow_ctx;
	struct drm_i915_private *dev_priv = vgpu->gvt->dev_priv;
	int ring_id = workload->ring_id;
	struct intel_engine_cs *engine = dev_priv->engine[ring_id];
>>>>>>> 661e50bc
	struct intel_ring *ring;
	int ret;

	lockdep_assert_held(&dev_priv->drm.struct_mutex);

	if (workload->shadowed)
		return 0;

	shadow_ctx->desc_template &= ~(0x3 << GEN8_CTX_ADDRESSING_MODE_SHIFT);
	shadow_ctx->desc_template |= workload->ctx_desc.addressing_mode <<
				    GEN8_CTX_ADDRESSING_MODE_SHIFT;

	if (!test_and_set_bit(ring_id, s->shadow_ctx_desc_updated))
		shadow_context_descriptor_update(shadow_ctx,
					dev_priv->engine[ring_id]);

	ret = intel_gvt_scan_and_shadow_ringbuffer(workload);
<<<<<<< HEAD
	if (ret)
		goto err_scan;
=======
	if (ret)
		goto err_scan;

	if ((workload->ring_id == RCS) &&
	    (workload->wa_ctx.indirect_ctx.size != 0)) {
		ret = intel_gvt_scan_and_shadow_wa_ctx(&workload->wa_ctx);
		if (ret)
			goto err_scan;
	}

	/* pin shadow context by gvt even the shadow context will be pinned
	 * when i915 alloc request. That is because gvt will update the guest
	 * context from shadow context when workload is completed, and at that
	 * moment, i915 may already unpined the shadow context to make the
	 * shadow_ctx pages invalid. So gvt need to pin itself. After update
	 * the guest context, gvt can unpin the shadow_ctx safely.
	 */
	ring = engine->context_pin(engine, shadow_ctx);
	if (IS_ERR(ring)) {
		ret = PTR_ERR(ring);
		gvt_vgpu_err("fail to pin shadow context\n");
		goto err_shadow;
	}

	ret = populate_shadow_context(workload);
	if (ret)
		goto err_unpin;
	workload->shadowed = true;
	return 0;

err_unpin:
	engine->context_unpin(engine, shadow_ctx);
err_shadow:
	release_shadow_wa_ctx(&workload->wa_ctx);
err_scan:
	return ret;
}

static int intel_gvt_generate_request(struct intel_vgpu_workload *workload)
{
	int ring_id = workload->ring_id;
	struct drm_i915_private *dev_priv = workload->vgpu->gvt->dev_priv;
	struct intel_engine_cs *engine = dev_priv->engine[ring_id];
	struct drm_i915_gem_request *rq;
	struct intel_vgpu *vgpu = workload->vgpu;
	struct intel_vgpu_submission *s = &vgpu->submission;
	struct i915_gem_context *shadow_ctx = s->shadow_ctx;
	int ret;

	rq = i915_gem_request_alloc(dev_priv->engine[ring_id], shadow_ctx);
	if (IS_ERR(rq)) {
		gvt_vgpu_err("fail to allocate gem request\n");
		ret = PTR_ERR(rq);
		goto err_unpin;
	}

	gvt_dbg_sched("ring id %d get i915 gem request %p\n", ring_id, rq);

	workload->req = i915_gem_request_get(rq);
	ret = copy_workload_to_ring_buffer(workload);
	if (ret)
		goto err_unpin;
	return 0;
>>>>>>> 661e50bc

err_unpin:
	engine->context_unpin(engine, shadow_ctx);
	release_shadow_wa_ctx(&workload->wa_ctx);
	return ret;
}

static void release_shadow_batch_buffer(struct intel_vgpu_workload *workload);

static int prepare_shadow_batch_buffer(struct intel_vgpu_workload *workload)
{
	struct intel_gvt *gvt = workload->vgpu->gvt;
	const int gmadr_bytes = gvt->device_info.gmadr_bytes_in_cmd;
	struct intel_vgpu_shadow_bb *bb;
	int ret;

	list_for_each_entry(bb, &workload->shadow_bb, list) {
		bb->vma = i915_gem_object_ggtt_pin(bb->obj, NULL, 0, 0, 0);
		if (IS_ERR(bb->vma)) {
			ret = PTR_ERR(bb->vma);
			goto err;
		}

		/* relocate shadow batch buffer */
		bb->bb_start_cmd_va[1] = i915_ggtt_offset(bb->vma);
		if (gmadr_bytes == 8)
			bb->bb_start_cmd_va[2] = 0;

		/* No one is going to touch shadow bb from now on. */
		if (bb->clflush & CLFLUSH_AFTER) {
			drm_clflush_virt_range(bb->va, bb->obj->base.size);
			bb->clflush &= ~CLFLUSH_AFTER;
		}

		ret = i915_gem_object_set_to_gtt_domain(bb->obj, false);
		if (ret)
<<<<<<< HEAD
			goto err_scan;
	}

	/* pin shadow context by gvt even the shadow context will be pinned
	 * when i915 alloc request. That is because gvt will update the guest
	 * context from shadow context when workload is completed, and at that
	 * moment, i915 may already unpined the shadow context to make the
	 * shadow_ctx pages invalid. So gvt need to pin itself. After update
	 * the guest context, gvt can unpin the shadow_ctx safely.
	 */
	ring = engine->context_pin(engine, shadow_ctx);
	if (IS_ERR(ring)) {
		ret = PTR_ERR(ring);
		gvt_vgpu_err("fail to pin shadow context\n");
		goto err_shadow;
=======
			goto err;

		i915_gem_obj_finish_shmem_access(bb->obj);
		bb->accessing = false;

		i915_vma_move_to_active(bb->vma, workload->req, 0);
>>>>>>> 661e50bc
	}
	return 0;
err:
	release_shadow_batch_buffer(workload);
	return ret;
}

<<<<<<< HEAD
	ret = populate_shadow_context(workload);
	if (ret)
		goto err_unpin;
	workload->shadowed = true;
	return 0;

err_unpin:
	engine->context_unpin(engine, shadow_ctx);
err_shadow:
	release_shadow_wa_ctx(&workload->wa_ctx);
err_scan:
	return ret;
}

int intel_gvt_generate_request(struct intel_vgpu_workload *workload)
{
	int ring_id = workload->ring_id;
	struct drm_i915_private *dev_priv = workload->vgpu->gvt->dev_priv;
	struct intel_engine_cs *engine = dev_priv->engine[ring_id];
	struct drm_i915_gem_request *rq;
	struct intel_vgpu *vgpu = workload->vgpu;
	struct i915_gem_context *shadow_ctx = vgpu->shadow_ctx;
	int ret;

	rq = i915_gem_request_alloc(dev_priv->engine[ring_id], shadow_ctx);
	if (IS_ERR(rq)) {
		gvt_vgpu_err("fail to allocate gem request\n");
		ret = PTR_ERR(rq);
		goto err_unpin;
	}

	gvt_dbg_sched("ring id %d get i915 gem request %p\n", ring_id, rq);

	workload->req = i915_gem_request_get(rq);
	ret = copy_workload_to_ring_buffer(workload);
	if (ret)
		goto err_unpin;
	return 0;

err_unpin:
	engine->context_unpin(engine, shadow_ctx);
	release_shadow_wa_ctx(&workload->wa_ctx);
=======
static int update_wa_ctx_2_shadow_ctx(struct intel_shadow_wa_ctx *wa_ctx)
{
	struct intel_vgpu_workload *workload = container_of(wa_ctx,
					struct intel_vgpu_workload,
					wa_ctx);
	int ring_id = workload->ring_id;
	struct intel_vgpu_submission *s = &workload->vgpu->submission;
	struct i915_gem_context *shadow_ctx = s->shadow_ctx;
	struct drm_i915_gem_object *ctx_obj =
		shadow_ctx->engine[ring_id].state->obj;
	struct execlist_ring_context *shadow_ring_context;
	struct page *page;

	page = i915_gem_object_get_page(ctx_obj, LRC_STATE_PN);
	shadow_ring_context = kmap_atomic(page);

	shadow_ring_context->bb_per_ctx_ptr.val =
		(shadow_ring_context->bb_per_ctx_ptr.val &
		(~PER_CTX_ADDR_MASK)) | wa_ctx->per_ctx.shadow_gma;
	shadow_ring_context->rcs_indirect_ctx.val =
		(shadow_ring_context->rcs_indirect_ctx.val &
		(~INDIRECT_CTX_ADDR_MASK)) | wa_ctx->indirect_ctx.shadow_gma;

	kunmap_atomic(shadow_ring_context);
	return 0;
}

static int prepare_shadow_wa_ctx(struct intel_shadow_wa_ctx *wa_ctx)
{
	struct i915_vma *vma;
	unsigned char *per_ctx_va =
		(unsigned char *)wa_ctx->indirect_ctx.shadow_va +
		wa_ctx->indirect_ctx.size;

	if (wa_ctx->indirect_ctx.size == 0)
		return 0;

	vma = i915_gem_object_ggtt_pin(wa_ctx->indirect_ctx.obj, NULL,
				       0, CACHELINE_BYTES, 0);
	if (IS_ERR(vma))
		return PTR_ERR(vma);

	/* FIXME: we are not tracking our pinned VMA leaving it
	 * up to the core to fix up the stray pin_count upon
	 * free.
	 */

	wa_ctx->indirect_ctx.shadow_gma = i915_ggtt_offset(vma);

	wa_ctx->per_ctx.shadow_gma = *((unsigned int *)per_ctx_va + 1);
	memset(per_ctx_va, 0, CACHELINE_BYTES);

	update_wa_ctx_2_shadow_ctx(wa_ctx);
	return 0;
}

static void release_shadow_batch_buffer(struct intel_vgpu_workload *workload)
{
	struct intel_vgpu *vgpu = workload->vgpu;
	struct drm_i915_private *dev_priv = vgpu->gvt->dev_priv;
	struct intel_vgpu_shadow_bb *bb, *pos;

	if (list_empty(&workload->shadow_bb))
		return;

	bb = list_first_entry(&workload->shadow_bb,
			struct intel_vgpu_shadow_bb, list);

	mutex_lock(&dev_priv->drm.struct_mutex);

	list_for_each_entry_safe(bb, pos, &workload->shadow_bb, list) {
		if (bb->obj) {
			if (bb->accessing)
				i915_gem_obj_finish_shmem_access(bb->obj);

			if (bb->va && !IS_ERR(bb->va))
				i915_gem_object_unpin_map(bb->obj);

			if (bb->vma && !IS_ERR(bb->vma)) {
				i915_vma_unpin(bb->vma);
				i915_vma_close(bb->vma);
			}
			__i915_gem_object_release_unless_active(bb->obj);
		}
		list_del(&bb->list);
		kfree(bb);
	}

	mutex_unlock(&dev_priv->drm.struct_mutex);
}

static int prepare_workload(struct intel_vgpu_workload *workload)
{
	struct intel_vgpu *vgpu = workload->vgpu;
	int ret = 0;

	ret = intel_vgpu_pin_mm(workload->shadow_mm);
	if (ret) {
		gvt_vgpu_err("fail to vgpu pin mm\n");
		return ret;
	}

	ret = intel_vgpu_sync_oos_pages(workload->vgpu);
	if (ret) {
		gvt_vgpu_err("fail to vgpu sync oos pages\n");
		goto err_unpin_mm;
	}

	ret = intel_vgpu_flush_post_shadow(workload->vgpu);
	if (ret) {
		gvt_vgpu_err("fail to flush post shadow\n");
		goto err_unpin_mm;
	}

	ret = intel_gvt_generate_request(workload);
	if (ret) {
		gvt_vgpu_err("fail to generate request\n");
		goto err_unpin_mm;
	}

	ret = prepare_shadow_batch_buffer(workload);
	if (ret) {
		gvt_vgpu_err("fail to prepare_shadow_batch_buffer\n");
		goto err_unpin_mm;
	}

	ret = prepare_shadow_wa_ctx(&workload->wa_ctx);
	if (ret) {
		gvt_vgpu_err("fail to prepare_shadow_wa_ctx\n");
		goto err_shadow_batch;
	}

	if (workload->prepare) {
		ret = workload->prepare(workload);
		if (ret)
			goto err_shadow_wa_ctx;
	}

	return 0;
err_shadow_wa_ctx:
	release_shadow_wa_ctx(&workload->wa_ctx);
err_shadow_batch:
	release_shadow_batch_buffer(workload);
err_unpin_mm:
	intel_vgpu_unpin_mm(workload->shadow_mm);
>>>>>>> 661e50bc
	return ret;
}

static int dispatch_workload(struct intel_vgpu_workload *workload)
{
	struct intel_vgpu *vgpu = workload->vgpu;
	struct intel_vgpu_submission *s = &vgpu->submission;
	struct i915_gem_context *shadow_ctx = s->shadow_ctx;
	struct drm_i915_private *dev_priv = vgpu->gvt->dev_priv;
	int ring_id = workload->ring_id;
	struct intel_engine_cs *engine = dev_priv->engine[ring_id];
	int ret = 0;

	gvt_dbg_sched("ring id %d prepare to dispatch workload %p\n",
		ring_id, workload);

	mutex_lock(&dev_priv->drm.struct_mutex);

	ret = intel_gvt_scan_and_shadow_workload(workload);
	if (ret)
		goto out;

<<<<<<< HEAD
	if (workload->prepare) {
		ret = workload->prepare(workload);
		if (ret) {
			engine->context_unpin(engine, shadow_ctx);
			goto out;
		}
=======
	ret = prepare_workload(workload);
	if (ret) {
		engine->context_unpin(engine, shadow_ctx);
		goto out;
>>>>>>> 661e50bc
	}

out:
	if (ret)
		workload->status = ret;

	if (!IS_ERR_OR_NULL(workload->req)) {
		gvt_dbg_sched("ring id %d submit workload to i915 %p\n",
				ring_id, workload->req);
		i915_add_request(workload->req);
		workload->dispatched = true;
	}

	mutex_unlock(&dev_priv->drm.struct_mutex);
	return ret;
}

static struct intel_vgpu_workload *pick_next_workload(
		struct intel_gvt *gvt, int ring_id)
{
	struct intel_gvt_workload_scheduler *scheduler = &gvt->scheduler;
	struct intel_vgpu_workload *workload = NULL;

	mutex_lock(&gvt->lock);

	/*
	 * no current vgpu / will be scheduled out / no workload
	 * bail out
	 */
	if (!scheduler->current_vgpu) {
		gvt_dbg_sched("ring id %d stop - no current vgpu\n", ring_id);
		goto out;
	}

	if (scheduler->need_reschedule) {
		gvt_dbg_sched("ring id %d stop - will reschedule\n", ring_id);
		goto out;
	}

	if (list_empty(workload_q_head(scheduler->current_vgpu, ring_id)))
		goto out;

	/*
	 * still have current workload, maybe the workload disptacher
	 * fail to submit it for some reason, resubmit it.
	 */
	if (scheduler->current_workload[ring_id]) {
		workload = scheduler->current_workload[ring_id];
		gvt_dbg_sched("ring id %d still have current workload %p\n",
				ring_id, workload);
		goto out;
	}

	/*
	 * pick a workload as current workload
	 * once current workload is set, schedule policy routines
	 * will wait the current workload is finished when trying to
	 * schedule out a vgpu.
	 */
	scheduler->current_workload[ring_id] = container_of(
			workload_q_head(scheduler->current_vgpu, ring_id)->next,
			struct intel_vgpu_workload, list);

	workload = scheduler->current_workload[ring_id];

	gvt_dbg_sched("ring id %d pick new workload %p\n", ring_id, workload);

	atomic_inc(&workload->vgpu->submission.running_workload_num);
out:
	mutex_unlock(&gvt->lock);
	return workload;
}

static void update_guest_context(struct intel_vgpu_workload *workload)
{
	struct intel_vgpu *vgpu = workload->vgpu;
	struct intel_gvt *gvt = vgpu->gvt;
	struct intel_vgpu_submission *s = &vgpu->submission;
	struct i915_gem_context *shadow_ctx = s->shadow_ctx;
	int ring_id = workload->ring_id;
	struct drm_i915_gem_object *ctx_obj =
		shadow_ctx->engine[ring_id].state->obj;
	struct execlist_ring_context *shadow_ring_context;
	struct page *page;
	void *src;
	unsigned long context_gpa, context_page_num;
	int i;

	gvt_dbg_sched("ring id %d workload lrca %x\n", ring_id,
			workload->ctx_desc.lrca);

	context_page_num = gvt->dev_priv->engine[ring_id]->context_size;

	context_page_num = context_page_num >> PAGE_SHIFT;

	if (IS_BROADWELL(gvt->dev_priv) && ring_id == RCS)
		context_page_num = 19;

	i = 2;

	while (i < context_page_num) {
		context_gpa = intel_vgpu_gma_to_gpa(vgpu->gtt.ggtt_mm,
				(u32)((workload->ctx_desc.lrca + i) <<
					I915_GTT_PAGE_SHIFT));
		if (context_gpa == INTEL_GVT_INVALID_ADDR) {
			gvt_vgpu_err("invalid guest context descriptor\n");
			return;
		}

		page = i915_gem_object_get_page(ctx_obj, LRC_HEADER_PAGES + i);
		src = kmap(page);
		intel_gvt_hypervisor_write_gpa(vgpu, context_gpa, src,
				I915_GTT_PAGE_SIZE);
		kunmap(page);
		i++;
	}

	intel_gvt_hypervisor_write_gpa(vgpu, workload->ring_context_gpa +
		RING_CTX_OFF(ring_header.val), &workload->rb_tail, 4);

	page = i915_gem_object_get_page(ctx_obj, LRC_STATE_PN);
	shadow_ring_context = kmap(page);

#define COPY_REG(name) \
	intel_gvt_hypervisor_write_gpa(vgpu, workload->ring_context_gpa + \
		RING_CTX_OFF(name.val), &shadow_ring_context->name.val, 4)

	COPY_REG(ctx_ctrl);
	COPY_REG(ctx_timestamp);

#undef COPY_REG

	intel_gvt_hypervisor_write_gpa(vgpu,
			workload->ring_context_gpa +
			sizeof(*shadow_ring_context),
			(void *)shadow_ring_context +
			sizeof(*shadow_ring_context),
			I915_GTT_PAGE_SIZE - sizeof(*shadow_ring_context));

	kunmap(page);
}

static void clean_workloads(struct intel_vgpu *vgpu, unsigned long engine_mask)
{
	struct intel_vgpu_submission *s = &vgpu->submission;
	struct drm_i915_private *dev_priv = vgpu->gvt->dev_priv;
	struct intel_engine_cs *engine;
	struct intel_vgpu_workload *pos, *n;
	unsigned int tmp;

	/* free the unsubmited workloads in the queues. */
	for_each_engine_masked(engine, dev_priv, engine_mask, tmp) {
		list_for_each_entry_safe(pos, n,
			&s->workload_q_head[engine->id], list) {
			list_del_init(&pos->list);
			intel_vgpu_destroy_workload(pos);
		}
		clear_bit(engine->id, s->shadow_ctx_desc_updated);
	}
}

static void complete_current_workload(struct intel_gvt *gvt, int ring_id)
{
	struct intel_gvt_workload_scheduler *scheduler = &gvt->scheduler;
	struct intel_vgpu_workload *workload =
		scheduler->current_workload[ring_id];
	struct intel_vgpu *vgpu = workload->vgpu;
	struct intel_vgpu_submission *s = &vgpu->submission;
	int event;

	mutex_lock(&gvt->lock);

	/* For the workload w/ request, needs to wait for the context
	 * switch to make sure request is completed.
	 * For the workload w/o request, directly complete the workload.
	 */
	if (workload->req) {
		struct drm_i915_private *dev_priv =
			workload->vgpu->gvt->dev_priv;
		struct intel_engine_cs *engine =
			dev_priv->engine[workload->ring_id];
		wait_event(workload->shadow_ctx_status_wq,
			   !atomic_read(&workload->shadow_ctx_active));

		/* If this request caused GPU hang, req->fence.error will
		 * be set to -EIO. Use -EIO to set workload status so
		 * that when this request caused GPU hang, didn't trigger
		 * context switch interrupt to guest.
		 */
		if (likely(workload->status == -EINPROGRESS)) {
			if (workload->req->fence.error == -EIO)
				workload->status = -EIO;
			else
				workload->status = 0;
		}

		i915_gem_request_put(fetch_and_zero(&workload->req));

		if (!workload->status && !(vgpu->resetting_eng &
					   ENGINE_MASK(ring_id))) {
			update_guest_context(workload);

			for_each_set_bit(event, workload->pending_events,
					 INTEL_GVT_EVENT_MAX)
				intel_vgpu_trigger_virtual_event(vgpu, event);
		}
		mutex_lock(&dev_priv->drm.struct_mutex);
		/* unpin shadow ctx as the shadow_ctx update is done */
		engine->context_unpin(engine, s->shadow_ctx);
		mutex_unlock(&dev_priv->drm.struct_mutex);
	}

	gvt_dbg_sched("ring id %d complete workload %p status %d\n",
			ring_id, workload, workload->status);

	scheduler->current_workload[ring_id] = NULL;

	list_del_init(&workload->list);

	if (!workload->status) {
		release_shadow_batch_buffer(workload);
		release_shadow_wa_ctx(&workload->wa_ctx);
	}

	if (workload->status || (vgpu->resetting_eng & ENGINE_MASK(ring_id))) {
		/* if workload->status is not successful means HW GPU
		 * has occurred GPU hang or something wrong with i915/GVT,
		 * and GVT won't inject context switch interrupt to guest.
		 * So this error is a vGPU hang actually to the guest.
		 * According to this we should emunlate a vGPU hang. If
		 * there are pending workloads which are already submitted
		 * from guest, we should clean them up like HW GPU does.
		 *
		 * if it is in middle of engine resetting, the pending
		 * workloads won't be submitted to HW GPU and will be
		 * cleaned up during the resetting process later, so doing
		 * the workload clean up here doesn't have any impact.
		 **/
		clean_workloads(vgpu, ENGINE_MASK(ring_id));
	}

	workload->complete(workload);

	atomic_dec(&s->running_workload_num);
	wake_up(&scheduler->workload_complete_wq);

	if (gvt->scheduler.need_reschedule)
		intel_gvt_request_service(gvt, INTEL_GVT_REQUEST_EVENT_SCHED);

	mutex_unlock(&gvt->lock);
}

struct workload_thread_param {
	struct intel_gvt *gvt;
	int ring_id;
};

static int workload_thread(void *priv)
{
	struct workload_thread_param *p = (struct workload_thread_param *)priv;
	struct intel_gvt *gvt = p->gvt;
	int ring_id = p->ring_id;
	struct intel_gvt_workload_scheduler *scheduler = &gvt->scheduler;
	struct intel_vgpu_workload *workload = NULL;
	struct intel_vgpu *vgpu = NULL;
	int ret;
	bool need_force_wake = IS_SKYLAKE(gvt->dev_priv)
			|| IS_KABYLAKE(gvt->dev_priv);
	DEFINE_WAIT_FUNC(wait, woken_wake_function);

	kfree(p);

	gvt_dbg_core("workload thread for ring %d started\n", ring_id);

	while (!kthread_should_stop()) {
		add_wait_queue(&scheduler->waitq[ring_id], &wait);
		do {
			workload = pick_next_workload(gvt, ring_id);
			if (workload)
				break;
			wait_woken(&wait, TASK_INTERRUPTIBLE,
				   MAX_SCHEDULE_TIMEOUT);
		} while (!kthread_should_stop());
		remove_wait_queue(&scheduler->waitq[ring_id], &wait);

		if (!workload)
			break;

		gvt_dbg_sched("ring id %d next workload %p vgpu %d\n",
				workload->ring_id, workload,
				workload->vgpu->id);

		intel_runtime_pm_get(gvt->dev_priv);

		gvt_dbg_sched("ring id %d will dispatch workload %p\n",
				workload->ring_id, workload);

		if (need_force_wake)
			intel_uncore_forcewake_get(gvt->dev_priv,
					FORCEWAKE_ALL);

		mutex_lock(&gvt->lock);
		ret = dispatch_workload(workload);
		mutex_unlock(&gvt->lock);

		if (ret) {
			vgpu = workload->vgpu;
			gvt_vgpu_err("fail to dispatch workload, skip\n");
			goto complete;
		}

		gvt_dbg_sched("ring id %d wait workload %p\n",
				workload->ring_id, workload);
		i915_wait_request(workload->req, 0, MAX_SCHEDULE_TIMEOUT);

complete:
		gvt_dbg_sched("will complete workload %p, status: %d\n",
				workload, workload->status);

		complete_current_workload(gvt, ring_id);

		if (need_force_wake)
			intel_uncore_forcewake_put(gvt->dev_priv,
					FORCEWAKE_ALL);

		intel_runtime_pm_put(gvt->dev_priv);
		if (ret && (vgpu_is_vm_unhealthy(ret)))
			enter_failsafe_mode(vgpu, GVT_FAILSAFE_GUEST_ERR);
	}
	return 0;
}

void intel_gvt_wait_vgpu_idle(struct intel_vgpu *vgpu)
{
	struct intel_vgpu_submission *s = &vgpu->submission;
	struct intel_gvt *gvt = vgpu->gvt;
	struct intel_gvt_workload_scheduler *scheduler = &gvt->scheduler;

	if (atomic_read(&s->running_workload_num)) {
		gvt_dbg_sched("wait vgpu idle\n");

		wait_event(scheduler->workload_complete_wq,
				!atomic_read(&s->running_workload_num));
	}
}

void intel_gvt_clean_workload_scheduler(struct intel_gvt *gvt)
{
	struct intel_gvt_workload_scheduler *scheduler = &gvt->scheduler;
	struct intel_engine_cs *engine;
	enum intel_engine_id i;

	gvt_dbg_core("clean workload scheduler\n");

	for_each_engine(engine, gvt->dev_priv, i) {
		atomic_notifier_chain_unregister(
					&engine->context_status_notifier,
					&gvt->shadow_ctx_notifier_block[i]);
		kthread_stop(scheduler->thread[i]);
	}
}

int intel_gvt_init_workload_scheduler(struct intel_gvt *gvt)
{
	struct intel_gvt_workload_scheduler *scheduler = &gvt->scheduler;
	struct workload_thread_param *param = NULL;
	struct intel_engine_cs *engine;
	enum intel_engine_id i;
	int ret;

	gvt_dbg_core("init workload scheduler\n");

	init_waitqueue_head(&scheduler->workload_complete_wq);

	for_each_engine(engine, gvt->dev_priv, i) {
		init_waitqueue_head(&scheduler->waitq[i]);

		param = kzalloc(sizeof(*param), GFP_KERNEL);
		if (!param) {
			ret = -ENOMEM;
			goto err;
		}

		param->gvt = gvt;
		param->ring_id = i;

		scheduler->thread[i] = kthread_run(workload_thread, param,
			"gvt workload %d", i);
		if (IS_ERR(scheduler->thread[i])) {
			gvt_err("fail to create workload thread\n");
			ret = PTR_ERR(scheduler->thread[i]);
			goto err;
		}

		gvt->shadow_ctx_notifier_block[i].notifier_call =
					shadow_context_status_change;
		atomic_notifier_chain_register(&engine->context_status_notifier,
					&gvt->shadow_ctx_notifier_block[i]);
	}
	return 0;
err:
	intel_gvt_clean_workload_scheduler(gvt);
	kfree(param);
	param = NULL;
	return ret;
}

/**
 * intel_vgpu_clean_submission - free submission-related resource for vGPU
 * @vgpu: a vGPU
 *
 * This function is called when a vGPU is being destroyed.
 *
 */
void intel_vgpu_clean_submission(struct intel_vgpu *vgpu)
{
	struct intel_vgpu_submission *s = &vgpu->submission;

	intel_vgpu_select_submission_ops(vgpu, ALL_ENGINES, 0);
	i915_gem_context_put(s->shadow_ctx);
	kmem_cache_destroy(s->workloads);
}


/**
 * intel_vgpu_reset_submission - reset submission-related resource for vGPU
 * @vgpu: a vGPU
 * @engine_mask: engines expected to be reset
 *
 * This function is called when a vGPU is being destroyed.
 *
 */
void intel_vgpu_reset_submission(struct intel_vgpu *vgpu,
		unsigned long engine_mask)
{
	struct intel_vgpu_submission *s = &vgpu->submission;

	if (!s->active)
		return;

	clean_workloads(vgpu, engine_mask);
	s->ops->reset(vgpu, engine_mask);
}

/**
 * intel_vgpu_setup_submission - setup submission-related resource for vGPU
 * @vgpu: a vGPU
 *
 * This function is called when a vGPU is being created.
 *
 * Returns:
 * Zero on success, negative error code if failed.
 *
 */
int intel_vgpu_setup_submission(struct intel_vgpu *vgpu)
{
	struct intel_vgpu_submission *s = &vgpu->submission;
	enum intel_engine_id i;
	struct intel_engine_cs *engine;
	int ret;

	s->shadow_ctx = i915_gem_context_create_gvt(
			&vgpu->gvt->dev_priv->drm);
	if (IS_ERR(s->shadow_ctx))
		return PTR_ERR(s->shadow_ctx);

	if (HAS_LOGICAL_RING_PREEMPTION(vgpu->gvt->dev_priv))
		s->shadow_ctx->priority = INT_MAX;

	bitmap_zero(s->shadow_ctx_desc_updated, I915_NUM_ENGINES);

	s->workloads = kmem_cache_create("gvt-g_vgpu_workload",
			sizeof(struct intel_vgpu_workload), 0,
			SLAB_HWCACHE_ALIGN,
			NULL);

	if (!s->workloads) {
		ret = -ENOMEM;
		goto out_shadow_ctx;
	}

	for_each_engine(engine, vgpu->gvt->dev_priv, i)
		INIT_LIST_HEAD(&s->workload_q_head[i]);

	atomic_set(&s->running_workload_num, 0);
	bitmap_zero(s->tlb_handle_pending, I915_NUM_ENGINES);

	return 0;

out_shadow_ctx:
	i915_gem_context_put(s->shadow_ctx);
	return ret;
}

/**
 * intel_vgpu_select_submission_ops - select virtual submission interface
 * @vgpu: a vGPU
 * @interface: expected vGPU virtual submission interface
 *
 * This function is called when guest configures submission interface.
 *
 * Returns:
 * Zero on success, negative error code if failed.
 *
 */
int intel_vgpu_select_submission_ops(struct intel_vgpu *vgpu,
				     unsigned long engine_mask,
				     unsigned int interface)
{
	struct intel_vgpu_submission *s = &vgpu->submission;
	const struct intel_vgpu_submission_ops *ops[] = {
		[INTEL_VGPU_EXECLIST_SUBMISSION] =
			&intel_vgpu_execlist_submission_ops,
	};
	int ret;

	if (WARN_ON(interface >= ARRAY_SIZE(ops)))
		return -EINVAL;

	if (WARN_ON(interface == 0 && engine_mask != ALL_ENGINES))
		return -EINVAL;

	if (s->active)
		s->ops->clean(vgpu, engine_mask);

	if (interface == 0) {
		s->ops = NULL;
		s->virtual_submission_interface = 0;
		s->active = false;
		gvt_dbg_core("vgpu%d: remove submission ops\n", vgpu->id);
		return 0;
	}

	ret = ops[interface]->init(vgpu, engine_mask);
	if (ret)
		return ret;

	s->ops = ops[interface];
	s->virtual_submission_interface = interface;
	s->active = true;

	gvt_dbg_core("vgpu%d: activate ops [ %s ]\n",
			vgpu->id, s->ops->name);

<<<<<<< HEAD
	if (INTEL_INFO(vgpu->gvt->dev_priv)->has_logical_ring_preemption)
		vgpu->shadow_ctx->priority = INT_MAX;

	vgpu->shadow_ctx->engine[RCS].initialised = true;
=======
	return 0;
}
>>>>>>> 661e50bc

/**
 * intel_vgpu_destroy_workload - destroy a vGPU workload
 * @vgpu: a vGPU
 *
 * This function is called when destroy a vGPU workload.
 *
 */
void intel_vgpu_destroy_workload(struct intel_vgpu_workload *workload)
{
	struct intel_vgpu_submission *s = &workload->vgpu->submission;

	if (workload->shadow_mm)
		intel_gvt_mm_unreference(workload->shadow_mm);

	kmem_cache_free(s->workloads, workload);
}

static struct intel_vgpu_workload *
alloc_workload(struct intel_vgpu *vgpu)
{
	struct intel_vgpu_submission *s = &vgpu->submission;
	struct intel_vgpu_workload *workload;

	workload = kmem_cache_zalloc(s->workloads, GFP_KERNEL);
	if (!workload)
		return ERR_PTR(-ENOMEM);

	INIT_LIST_HEAD(&workload->list);
	INIT_LIST_HEAD(&workload->shadow_bb);

	init_waitqueue_head(&workload->shadow_ctx_status_wq);
	atomic_set(&workload->shadow_ctx_active, 0);

	workload->status = -EINPROGRESS;
	workload->shadowed = false;
	workload->vgpu = vgpu;

	return workload;
}

#define RING_CTX_OFF(x) \
	offsetof(struct execlist_ring_context, x)

static void read_guest_pdps(struct intel_vgpu *vgpu,
		u64 ring_context_gpa, u32 pdp[8])
{
	u64 gpa;
	int i;

	gpa = ring_context_gpa + RING_CTX_OFF(pdp3_UDW.val);

	for (i = 0; i < 8; i++)
		intel_gvt_hypervisor_read_gpa(vgpu,
				gpa + i * 8, &pdp[7 - i], 4);
}

static int prepare_mm(struct intel_vgpu_workload *workload)
{
	struct execlist_ctx_descriptor_format *desc = &workload->ctx_desc;
	struct intel_vgpu_mm *mm;
	struct intel_vgpu *vgpu = workload->vgpu;
	int page_table_level;
	u32 pdp[8];

	if (desc->addressing_mode == 1) { /* legacy 32-bit */
		page_table_level = 3;
	} else if (desc->addressing_mode == 3) { /* legacy 64 bit */
		page_table_level = 4;
	} else {
		gvt_vgpu_err("Advanced Context mode(SVM) is not supported!\n");
		return -EINVAL;
	}

	read_guest_pdps(workload->vgpu, workload->ring_context_gpa, pdp);

	mm = intel_vgpu_find_ppgtt_mm(workload->vgpu, page_table_level, pdp);
	if (mm) {
		intel_gvt_mm_reference(mm);
	} else {

		mm = intel_vgpu_create_mm(workload->vgpu, INTEL_GVT_MM_PPGTT,
				pdp, page_table_level, 0);
		if (IS_ERR(mm)) {
			gvt_vgpu_err("fail to create mm object.\n");
			return PTR_ERR(mm);
		}
	}
	workload->shadow_mm = mm;
	return 0;
}

#define same_context(a, b) (((a)->context_id == (b)->context_id) && \
		((a)->lrca == (b)->lrca))

#define get_last_workload(q) \
	(list_empty(q) ? NULL : container_of(q->prev, \
	struct intel_vgpu_workload, list))
/**
 * intel_vgpu_create_workload - create a vGPU workload
 * @vgpu: a vGPU
 * @desc: a guest context descriptor
 *
 * This function is called when creating a vGPU workload.
 *
 * Returns:
 * struct intel_vgpu_workload * on success, negative error code in
 * pointer if failed.
 *
 */
struct intel_vgpu_workload *
intel_vgpu_create_workload(struct intel_vgpu *vgpu, int ring_id,
			   struct execlist_ctx_descriptor_format *desc)
{
	struct intel_vgpu_submission *s = &vgpu->submission;
	struct list_head *q = workload_q_head(vgpu, ring_id);
	struct intel_vgpu_workload *last_workload = get_last_workload(q);
	struct intel_vgpu_workload *workload = NULL;
	struct drm_i915_private *dev_priv = vgpu->gvt->dev_priv;
	u64 ring_context_gpa;
	u32 head, tail, start, ctl, ctx_ctl, per_ctx, indirect_ctx;
	int ret;

	ring_context_gpa = intel_vgpu_gma_to_gpa(vgpu->gtt.ggtt_mm,
			(u32)((desc->lrca + 1) << I915_GTT_PAGE_SHIFT));
	if (ring_context_gpa == INTEL_GVT_INVALID_ADDR) {
		gvt_vgpu_err("invalid guest context LRCA: %x\n", desc->lrca);
		return ERR_PTR(-EINVAL);
	}

	intel_gvt_hypervisor_read_gpa(vgpu, ring_context_gpa +
			RING_CTX_OFF(ring_header.val), &head, 4);

	intel_gvt_hypervisor_read_gpa(vgpu, ring_context_gpa +
			RING_CTX_OFF(ring_tail.val), &tail, 4);

	head &= RB_HEAD_OFF_MASK;
	tail &= RB_TAIL_OFF_MASK;

	if (last_workload && same_context(&last_workload->ctx_desc, desc)) {
		gvt_dbg_el("ring id %d cur workload == last\n", ring_id);
		gvt_dbg_el("ctx head %x real head %lx\n", head,
				last_workload->rb_tail);
		/*
		 * cannot use guest context head pointer here,
		 * as it might not be updated at this time
		 */
		head = last_workload->rb_tail;
	}

	gvt_dbg_el("ring id %d begin a new workload\n", ring_id);

	/* record some ring buffer register values for scan and shadow */
	intel_gvt_hypervisor_read_gpa(vgpu, ring_context_gpa +
			RING_CTX_OFF(rb_start.val), &start, 4);
	intel_gvt_hypervisor_read_gpa(vgpu, ring_context_gpa +
			RING_CTX_OFF(rb_ctrl.val), &ctl, 4);
	intel_gvt_hypervisor_read_gpa(vgpu, ring_context_gpa +
			RING_CTX_OFF(ctx_ctrl.val), &ctx_ctl, 4);

	workload = alloc_workload(vgpu);
	if (IS_ERR(workload))
		return workload;

	workload->ring_id = ring_id;
	workload->ctx_desc = *desc;
	workload->ring_context_gpa = ring_context_gpa;
	workload->rb_head = head;
	workload->rb_tail = tail;
	workload->rb_start = start;
	workload->rb_ctl = ctl;

	if (ring_id == RCS) {
		intel_gvt_hypervisor_read_gpa(vgpu, ring_context_gpa +
			RING_CTX_OFF(bb_per_ctx_ptr.val), &per_ctx, 4);
		intel_gvt_hypervisor_read_gpa(vgpu, ring_context_gpa +
			RING_CTX_OFF(rcs_indirect_ctx.val), &indirect_ctx, 4);

		workload->wa_ctx.indirect_ctx.guest_gma =
			indirect_ctx & INDIRECT_CTX_ADDR_MASK;
		workload->wa_ctx.indirect_ctx.size =
			(indirect_ctx & INDIRECT_CTX_SIZE_MASK) *
			CACHELINE_BYTES;
		workload->wa_ctx.per_ctx.guest_gma =
			per_ctx & PER_CTX_ADDR_MASK;
		workload->wa_ctx.per_ctx.valid = per_ctx & 1;
	}

	gvt_dbg_el("workload %p ring id %d head %x tail %x start %x ctl %x\n",
			workload, ring_id, head, tail, start, ctl);

	ret = prepare_mm(workload);
	if (ret) {
		kmem_cache_free(s->workloads, workload);
		return ERR_PTR(ret);
	}

	/* Only scan and shadow the first workload in the queue
	 * as there is only one pre-allocated buf-obj for shadow.
	 */
	if (list_empty(workload_q_head(vgpu, ring_id))) {
		intel_runtime_pm_get(dev_priv);
		mutex_lock(&dev_priv->drm.struct_mutex);
		ret = intel_gvt_scan_and_shadow_workload(workload);
		mutex_unlock(&dev_priv->drm.struct_mutex);
		intel_runtime_pm_put(dev_priv);
	}

	if (ret && (vgpu_is_vm_unhealthy(ret))) {
		enter_failsafe_mode(vgpu, GVT_FAILSAFE_GUEST_ERR);
		intel_vgpu_destroy_workload(workload);
		return ERR_PTR(ret);
	}

	return workload;
}

/**
 * intel_vgpu_queue_workload - Qeue a vGPU workload
 * @workload: the workload to queue in
 */
void intel_vgpu_queue_workload(struct intel_vgpu_workload *workload)
{
	list_add_tail(&workload->list,
		workload_q_head(workload->vgpu, workload->ring_id));
	intel_gvt_kick_schedule(workload->vgpu->gvt);
	wake_up(&workload->vgpu->gvt->scheduler.waitq[workload->ring_id]);
}<|MERGE_RESOLUTION|>--- conflicted
+++ resolved
@@ -248,11 +248,7 @@
 	return 0;
 }
 
-<<<<<<< HEAD
-void release_shadow_wa_ctx(struct intel_shadow_wa_ctx *wa_ctx)
-=======
 static void release_shadow_wa_ctx(struct intel_shadow_wa_ctx *wa_ctx)
->>>>>>> 661e50bc
 {
 	if (!wa_ctx->indirect_ctx.obj)
 		return;
@@ -271,20 +267,12 @@
  */
 int intel_gvt_scan_and_shadow_workload(struct intel_vgpu_workload *workload)
 {
-<<<<<<< HEAD
-	int ring_id = workload->ring_id;
-	struct i915_gem_context *shadow_ctx = workload->vgpu->shadow_ctx;
-	struct drm_i915_private *dev_priv = workload->vgpu->gvt->dev_priv;
-	struct intel_engine_cs *engine = dev_priv->engine[ring_id];
-	struct intel_vgpu *vgpu = workload->vgpu;
-=======
 	struct intel_vgpu *vgpu = workload->vgpu;
 	struct intel_vgpu_submission *s = &vgpu->submission;
 	struct i915_gem_context *shadow_ctx = s->shadow_ctx;
 	struct drm_i915_private *dev_priv = vgpu->gvt->dev_priv;
 	int ring_id = workload->ring_id;
 	struct intel_engine_cs *engine = dev_priv->engine[ring_id];
->>>>>>> 661e50bc
 	struct intel_ring *ring;
 	int ret;
 
@@ -302,10 +290,6 @@
 					dev_priv->engine[ring_id]);
 
 	ret = intel_gvt_scan_and_shadow_ringbuffer(workload);
-<<<<<<< HEAD
-	if (ret)
-		goto err_scan;
-=======
 	if (ret)
 		goto err_scan;
 
@@ -369,7 +353,6 @@
 	if (ret)
 		goto err_unpin;
 	return 0;
->>>>>>> 661e50bc
 
 err_unpin:
 	engine->context_unpin(engine, shadow_ctx);
@@ -406,30 +389,12 @@
 
 		ret = i915_gem_object_set_to_gtt_domain(bb->obj, false);
 		if (ret)
-<<<<<<< HEAD
-			goto err_scan;
-	}
-
-	/* pin shadow context by gvt even the shadow context will be pinned
-	 * when i915 alloc request. That is because gvt will update the guest
-	 * context from shadow context when workload is completed, and at that
-	 * moment, i915 may already unpined the shadow context to make the
-	 * shadow_ctx pages invalid. So gvt need to pin itself. After update
-	 * the guest context, gvt can unpin the shadow_ctx safely.
-	 */
-	ring = engine->context_pin(engine, shadow_ctx);
-	if (IS_ERR(ring)) {
-		ret = PTR_ERR(ring);
-		gvt_vgpu_err("fail to pin shadow context\n");
-		goto err_shadow;
-=======
 			goto err;
 
 		i915_gem_obj_finish_shmem_access(bb->obj);
 		bb->accessing = false;
 
 		i915_vma_move_to_active(bb->vma, workload->req, 0);
->>>>>>> 661e50bc
 	}
 	return 0;
 err:
@@ -437,50 +402,6 @@
 	return ret;
 }
 
-<<<<<<< HEAD
-	ret = populate_shadow_context(workload);
-	if (ret)
-		goto err_unpin;
-	workload->shadowed = true;
-	return 0;
-
-err_unpin:
-	engine->context_unpin(engine, shadow_ctx);
-err_shadow:
-	release_shadow_wa_ctx(&workload->wa_ctx);
-err_scan:
-	return ret;
-}
-
-int intel_gvt_generate_request(struct intel_vgpu_workload *workload)
-{
-	int ring_id = workload->ring_id;
-	struct drm_i915_private *dev_priv = workload->vgpu->gvt->dev_priv;
-	struct intel_engine_cs *engine = dev_priv->engine[ring_id];
-	struct drm_i915_gem_request *rq;
-	struct intel_vgpu *vgpu = workload->vgpu;
-	struct i915_gem_context *shadow_ctx = vgpu->shadow_ctx;
-	int ret;
-
-	rq = i915_gem_request_alloc(dev_priv->engine[ring_id], shadow_ctx);
-	if (IS_ERR(rq)) {
-		gvt_vgpu_err("fail to allocate gem request\n");
-		ret = PTR_ERR(rq);
-		goto err_unpin;
-	}
-
-	gvt_dbg_sched("ring id %d get i915 gem request %p\n", ring_id, rq);
-
-	workload->req = i915_gem_request_get(rq);
-	ret = copy_workload_to_ring_buffer(workload);
-	if (ret)
-		goto err_unpin;
-	return 0;
-
-err_unpin:
-	engine->context_unpin(engine, shadow_ctx);
-	release_shadow_wa_ctx(&workload->wa_ctx);
-=======
 static int update_wa_ctx_2_shadow_ctx(struct intel_shadow_wa_ctx *wa_ctx)
 {
 	struct intel_vgpu_workload *workload = container_of(wa_ctx,
@@ -626,7 +547,6 @@
 	release_shadow_batch_buffer(workload);
 err_unpin_mm:
 	intel_vgpu_unpin_mm(workload->shadow_mm);
->>>>>>> 661e50bc
 	return ret;
 }
 
@@ -649,19 +569,10 @@
 	if (ret)
 		goto out;
 
-<<<<<<< HEAD
-	if (workload->prepare) {
-		ret = workload->prepare(workload);
-		if (ret) {
-			engine->context_unpin(engine, shadow_ctx);
-			goto out;
-		}
-=======
 	ret = prepare_workload(workload);
 	if (ret) {
 		engine->context_unpin(engine, shadow_ctx);
 		goto out;
->>>>>>> 661e50bc
 	}
 
 out:
@@ -1206,15 +1117,8 @@
 	gvt_dbg_core("vgpu%d: activate ops [ %s ]\n",
 			vgpu->id, s->ops->name);
 
-<<<<<<< HEAD
-	if (INTEL_INFO(vgpu->gvt->dev_priv)->has_logical_ring_preemption)
-		vgpu->shadow_ctx->priority = INT_MAX;
-
-	vgpu->shadow_ctx->engine[RCS].initialised = true;
-=======
 	return 0;
 }
->>>>>>> 661e50bc
 
 /**
  * intel_vgpu_destroy_workload - destroy a vGPU workload
