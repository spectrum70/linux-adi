// SPDX-License-Identifier: GPL-2.0-only
/*
 * Copyright (c) 2017-2020, The Linux Foundation. All rights reserved.
 */

#include <linux/module.h>
#include <linux/slab.h>
#include <linux/uaccess.h>
#include <linux/debugfs.h>
#include <linux/component.h>
#include <linux/of_irq.h>
#include <linux/delay.h>

#include "msm_drv.h"
#include "msm_kms.h"
#include "dp_hpd.h"
#include "dp_parser.h"
#include "dp_power.h"
#include "dp_catalog.h"
#include "dp_aux.h"
#include "dp_reg.h"
#include "dp_link.h"
#include "dp_panel.h"
#include "dp_ctrl.h"
#include "dp_display.h"
#include "dp_drm.h"
#include "dp_audio.h"
#include "dp_debug.h"

static struct msm_dp *g_dp_display;
#define HPD_STRING_SIZE 30

enum {
	ISR_DISCONNECTED,
	ISR_CONNECT_PENDING,
	ISR_CONNECTED,
	ISR_HPD_REPLUG_COUNT,
	ISR_IRQ_HPD_PULSE_COUNT,
	ISR_HPD_LO_GLITH_COUNT,
};

/* event thread connection state */
enum {
	ST_DISCONNECTED,
	ST_CONNECT_PENDING,
	ST_CONNECTED,
	ST_DISCONNECT_PENDING,
	ST_DISPLAY_OFF,
	ST_SUSPENDED,
};

enum {
	EV_NO_EVENT,
	/* hpd events */
	EV_HPD_INIT_SETUP,
	EV_HPD_PLUG_INT,
	EV_IRQ_HPD_INT,
	EV_HPD_UNPLUG_INT,
	EV_USER_NOTIFICATION,
	EV_CONNECT_PENDING_TIMEOUT,
	EV_DISCONNECT_PENDING_TIMEOUT,
};

#define EVENT_TIMEOUT	(HZ/10)	/* 100ms */
#define DP_EVENT_Q_MAX	8

#define DP_TIMEOUT_5_SECOND	(5000/EVENT_TIMEOUT)
#define DP_TIMEOUT_NONE		0

#define WAIT_FOR_RESUME_TIMEOUT_JIFFIES (HZ / 2)

struct dp_event {
	u32 event_id;
	u32 data;
	u32 delay;
};

struct dp_display_private {
	char *name;
	int irq;

	/* state variables */
	bool core_initialized;
	bool hpd_irq_on;
	bool audio_supported;

	struct platform_device *pdev;
	struct dentry *root;

	struct dp_usbpd   *usbpd;
	struct dp_parser  *parser;
	struct dp_power   *power;
	struct dp_catalog *catalog;
	struct drm_dp_aux *aux;
	struct dp_link    *link;
	struct dp_panel   *panel;
	struct dp_ctrl    *ctrl;
	struct dp_debug   *debug;

	struct dp_usbpd_cb usbpd_cb;
	struct dp_display_mode dp_mode;
	struct msm_dp dp_display;

	/* wait for audio signaling */
	struct completion audio_comp;

	/* event related only access by event thread */
	struct mutex event_mutex;
	wait_queue_head_t event_q;
	u32 hpd_state;
	u32 event_pndx;
	u32 event_gndx;
	struct dp_event event_list[DP_EVENT_Q_MAX];
	spinlock_t event_lock;

	struct dp_audio *audio;
};

static const struct of_device_id dp_dt_match[] = {
	{.compatible = "qcom,sc7180-dp"},
	{}
};

static int dp_add_event(struct dp_display_private *dp_priv, u32 event,
						u32 data, u32 delay)
{
	unsigned long flag;
	struct dp_event *todo;
	int pndx;

	spin_lock_irqsave(&dp_priv->event_lock, flag);
	pndx = dp_priv->event_pndx + 1;
	pndx %= DP_EVENT_Q_MAX;
	if (pndx == dp_priv->event_gndx) {
		pr_err("event_q is full: pndx=%d gndx=%d\n",
			dp_priv->event_pndx, dp_priv->event_gndx);
		spin_unlock_irqrestore(&dp_priv->event_lock, flag);
		return -EPERM;
	}
	todo = &dp_priv->event_list[dp_priv->event_pndx++];
	dp_priv->event_pndx %= DP_EVENT_Q_MAX;
	todo->event_id = event;
	todo->data = data;
	todo->delay = delay;
	wake_up(&dp_priv->event_q);
	spin_unlock_irqrestore(&dp_priv->event_lock, flag);

	return 0;
}

static int dp_del_event(struct dp_display_private *dp_priv, u32 event)
{
	unsigned long flag;
	struct dp_event *todo;
	u32	gndx;

	spin_lock_irqsave(&dp_priv->event_lock, flag);
	if (dp_priv->event_pndx == dp_priv->event_gndx) {
		spin_unlock_irqrestore(&dp_priv->event_lock, flag);
		return -ENOENT;
	}

	gndx = dp_priv->event_gndx;
	while (dp_priv->event_pndx != gndx) {
		todo = &dp_priv->event_list[gndx];
		if (todo->event_id == event) {
			todo->event_id = EV_NO_EVENT;	/* deleted */
			todo->delay = 0;
		}
		gndx++;
		gndx %= DP_EVENT_Q_MAX;
	}
	spin_unlock_irqrestore(&dp_priv->event_lock, flag);

	return 0;
}

void dp_display_signal_audio_start(struct msm_dp *dp_display)
{
	struct dp_display_private *dp;

	dp = container_of(dp_display, struct dp_display_private, dp_display);

	reinit_completion(&dp->audio_comp);
}

void dp_display_signal_audio_complete(struct msm_dp *dp_display)
{
	struct dp_display_private *dp;

	dp = container_of(dp_display, struct dp_display_private, dp_display);

	complete_all(&dp->audio_comp);
}

static int dp_display_bind(struct device *dev, struct device *master,
			   void *data)
{
	int rc = 0;
	struct dp_display_private *dp;
	struct drm_device *drm;
	struct msm_drm_private *priv;

	drm = dev_get_drvdata(master);

	dp = container_of(g_dp_display,
			struct dp_display_private, dp_display);

	dp->dp_display.drm_dev = drm;
	priv = drm->dev_private;
	priv->dp = &(dp->dp_display);

	rc = dp->parser->parse(dp->parser);
	if (rc) {
		DRM_ERROR("device tree parsing failed\n");
		goto end;
	}

	dp->aux->drm_dev = drm;
	rc = dp_aux_register(dp->aux);
	if (rc) {
		DRM_ERROR("DRM DP AUX register failed\n");
		goto end;
	}

	rc = dp_power_client_init(dp->power);
	if (rc) {
		DRM_ERROR("Power client create failed\n");
		goto end;
	}

	rc = dp_register_audio_driver(dev, dp->audio);
	if (rc)
		DRM_ERROR("Audio registration Dp failed\n");

end:
	return rc;
}

static void dp_display_unbind(struct device *dev, struct device *master,
			      void *data)
{
	struct dp_display_private *dp;
	struct drm_device *drm = dev_get_drvdata(master);
	struct msm_drm_private *priv = drm->dev_private;

	dp = container_of(g_dp_display,
			struct dp_display_private, dp_display);

	dp_power_client_deinit(dp->power);
	dp_aux_unregister(dp->aux);
	priv->dp = NULL;
}

static const struct component_ops dp_display_comp_ops = {
	.bind = dp_display_bind,
	.unbind = dp_display_unbind,
};

static bool dp_display_is_ds_bridge(struct dp_panel *panel)
{
	return (panel->dpcd[DP_DOWNSTREAMPORT_PRESENT] &
		DP_DWN_STRM_PORT_PRESENT);
}

static bool dp_display_is_sink_count_zero(struct dp_display_private *dp)
{
	DRM_DEBUG_DP("present=%#x sink_count=%d\n", dp->panel->dpcd[DP_DOWNSTREAMPORT_PRESENT],
		dp->link->sink_count);
	return dp_display_is_ds_bridge(dp->panel) &&
		(dp->link->sink_count == 0);
}

static void dp_display_send_hpd_event(struct msm_dp *dp_display)
{
	struct dp_display_private *dp;
	struct drm_connector *connector;

	dp = container_of(dp_display, struct dp_display_private, dp_display);

	connector = dp->dp_display.connector;
	drm_helper_hpd_irq_event(connector->dev);
}


static int dp_display_send_hpd_notification(struct dp_display_private *dp,
					    bool hpd)
{
	if ((hpd && dp->dp_display.is_connected) ||
			(!hpd && !dp->dp_display.is_connected)) {
		DRM_DEBUG_DP("HPD already %s\n", (hpd ? "on" : "off"));
		return 0;
	}

	/* reset video pattern flag on disconnect */
	if (!hpd)
		dp->panel->video_test = false;

	dp->dp_display.is_connected = hpd;

	DRM_DEBUG_DP("hpd=%d\n", hpd);
	dp_display_send_hpd_event(&dp->dp_display);

	return 0;
}

static int dp_display_process_hpd_high(struct dp_display_private *dp)
{
	int rc = 0;
	struct edid *edid;

	dp->panel->max_dp_lanes = dp->parser->max_dp_lanes;

	rc = dp_panel_read_sink_caps(dp->panel, dp->dp_display.connector);
	if (rc)
		goto end;

	dp_link_process_request(dp->link);

	edid = dp->panel->edid;

	dp->audio_supported = drm_detect_monitor_audio(edid);
	dp_panel_handle_sink_request(dp->panel);

	dp->dp_display.max_pclk_khz = DP_MAX_PIXEL_CLK_KHZ;
	dp->dp_display.max_dp_lanes = dp->parser->max_dp_lanes;

	/*
	 * set sink to normal operation mode -- D0
	 * before dpcd read
	 */
	dp_link_psm_config(dp->link, &dp->panel->link_info, false);

	dp_link_reset_phy_params_vx_px(dp->link);
	rc = dp_ctrl_on_link(dp->ctrl);
	if (rc) {
		DRM_ERROR("failed to complete DP link training\n");
		goto end;
	}

	dp_add_event(dp, EV_USER_NOTIFICATION, true, 0);

end:
	return rc;
}

static void dp_display_host_init(struct dp_display_private *dp, int reset)
{
	bool flip = false;

	DRM_DEBUG_DP("core_initialized=%d\n", dp->core_initialized);
	if (dp->core_initialized) {
		DRM_DEBUG_DP("DP core already initialized\n");
		return;
	}

	if (dp->usbpd->orientation == ORIENTATION_CC2)
		flip = true;

	dp_power_init(dp->power, flip);
	dp_ctrl_host_init(dp->ctrl, flip, reset);
	dp_aux_init(dp->aux);
	dp->core_initialized = true;
}

static void dp_display_host_deinit(struct dp_display_private *dp)
{
	if (!dp->core_initialized) {
		DRM_DEBUG_DP("DP core not initialized\n");
		return;
	}

	dp_ctrl_host_deinit(dp->ctrl);
	dp_aux_deinit(dp->aux);
	dp_power_deinit(dp->power);

	dp->core_initialized = false;
}

static int dp_display_usbpd_configure_cb(struct device *dev)
{
	int rc = 0;
	struct dp_display_private *dp;

	if (!dev) {
		DRM_ERROR("invalid dev\n");
		rc = -EINVAL;
		goto end;
	}

	dp = container_of(g_dp_display,
			struct dp_display_private, dp_display);

	dp_display_host_init(dp, false);

	rc = dp_display_process_hpd_high(dp);
end:
	return rc;
}

static int dp_display_usbpd_disconnect_cb(struct device *dev)
{
	int rc = 0;
	struct dp_display_private *dp;

	if (!dev) {
		DRM_ERROR("invalid dev\n");
		rc = -EINVAL;
		return rc;
	}

	dp = container_of(g_dp_display,
			struct dp_display_private, dp_display);

	dp_add_event(dp, EV_USER_NOTIFICATION, false, 0);

	return rc;
}

static void dp_display_handle_video_request(struct dp_display_private *dp)
{
	if (dp->link->sink_request & DP_TEST_LINK_VIDEO_PATTERN) {
		dp->panel->video_test = true;
		dp_link_send_test_response(dp->link);
	}
}

static int dp_display_handle_port_ststus_changed(struct dp_display_private *dp)
{
	int rc = 0;

	if (dp_display_is_sink_count_zero(dp)) {
		DRM_DEBUG_DP("sink count is zero, nothing to do\n");
		if (dp->hpd_state != ST_DISCONNECTED) {
			dp->hpd_state = ST_DISCONNECT_PENDING;
			dp_add_event(dp, EV_USER_NOTIFICATION, false, 0);
		}
	} else {
		if (dp->hpd_state == ST_DISCONNECTED) {
			dp->hpd_state = ST_CONNECT_PENDING;
			rc = dp_display_process_hpd_high(dp);
			if (rc)
				dp->hpd_state = ST_DISCONNECTED;
		}
	}

	return rc;
}

static int dp_display_handle_irq_hpd(struct dp_display_private *dp)
{
	u32 sink_request = dp->link->sink_request;

	DRM_DEBUG_DP("%d\n", sink_request);
	if (dp->hpd_state == ST_DISCONNECTED) {
		if (sink_request & DP_LINK_STATUS_UPDATED) {
			DRM_DEBUG_DP("Disconnected sink_request: %d\n", sink_request);
			DRM_ERROR("Disconnected, no DP_LINK_STATUS_UPDATED\n");
			return -EINVAL;
		}
	}

	dp_ctrl_handle_sink_request(dp->ctrl);

	if (sink_request & DP_TEST_LINK_VIDEO_PATTERN)
		dp_display_handle_video_request(dp);

	return 0;
}

static int dp_display_usbpd_attention_cb(struct device *dev)
{
	int rc = 0;
	u32 sink_request;
	struct dp_display_private *dp;

	if (!dev) {
		DRM_ERROR("invalid dev\n");
		return -EINVAL;
	}

	dp = container_of(g_dp_display,
			struct dp_display_private, dp_display);

	/* check for any test request issued by sink */
	rc = dp_link_process_request(dp->link);
	if (!rc) {
		sink_request = dp->link->sink_request;
		DRM_DEBUG_DP("hpd_state=%d sink_request=%d\n", dp->hpd_state, sink_request);
		if (sink_request & DS_PORT_STATUS_CHANGED)
			rc = dp_display_handle_port_ststus_changed(dp);
		else
			rc = dp_display_handle_irq_hpd(dp);
	}

	return rc;
}

static int dp_hpd_plug_handle(struct dp_display_private *dp, u32 data)
{
	struct dp_usbpd *hpd = dp->usbpd;
	u32 state;
	u32 tout = DP_TIMEOUT_5_SECOND;
	int ret;

	if (!hpd)
		return 0;

	mutex_lock(&dp->event_mutex);

	state =  dp->hpd_state;
	DRM_DEBUG_DP("hpd_state=%d\n", state);
	if (state == ST_DISPLAY_OFF || state == ST_SUSPENDED) {
		mutex_unlock(&dp->event_mutex);
		return 0;
	}

	if (state == ST_CONNECT_PENDING || state == ST_CONNECTED) {
		mutex_unlock(&dp->event_mutex);
		return 0;
	}

	if (state == ST_DISCONNECT_PENDING) {
		/* wait until ST_DISCONNECTED */
		dp_add_event(dp, EV_HPD_PLUG_INT, 0, 1); /* delay = 1 */
		mutex_unlock(&dp->event_mutex);
		return 0;
	}

	dp->hpd_state = ST_CONNECT_PENDING;

	hpd->hpd_high = 1;

	ret = dp_display_usbpd_configure_cb(&dp->pdev->dev);
	if (ret) {	/* link train failed */
		hpd->hpd_high = 0;
		dp->hpd_state = ST_DISCONNECTED;

		if (ret == -ECONNRESET) { /* cable unplugged */
			dp->core_initialized = false;
		}

	} else {
		/* start sentinel checking in case of missing uevent */
		dp_add_event(dp, EV_CONNECT_PENDING_TIMEOUT, 0, tout);
	}

	/* enable HDP irq_hpd/replug interrupt */
	dp_catalog_hpd_config_intr(dp->catalog,
		DP_DP_IRQ_HPD_INT_MASK | DP_DP_HPD_REPLUG_INT_MASK, true);

	mutex_unlock(&dp->event_mutex);

	/* uevent will complete connection part */
	return 0;
};

static int dp_display_enable(struct dp_display_private *dp, u32 data);
static int dp_display_disable(struct dp_display_private *dp, u32 data);

static int dp_connect_pending_timeout(struct dp_display_private *dp, u32 data)
{
	u32 state;

	mutex_lock(&dp->event_mutex);

	state = dp->hpd_state;
	if (state == ST_CONNECT_PENDING)
		dp->hpd_state = ST_CONNECTED;

	mutex_unlock(&dp->event_mutex);

	return 0;
}

static void dp_display_handle_plugged_change(struct msm_dp *dp_display,
		bool plugged)
{
	struct dp_display_private *dp;

	dp = container_of(dp_display,
			struct dp_display_private, dp_display);

	/* notify audio subsystem only if sink supports audio */
	if (dp_display->plugged_cb && dp_display->codec_dev &&
			dp->audio_supported)
		dp_display->plugged_cb(dp_display->codec_dev, plugged);
}

static int dp_hpd_unplug_handle(struct dp_display_private *dp, u32 data)
{
	struct dp_usbpd *hpd = dp->usbpd;
	u32 state;

	if (!hpd)
		return 0;

	mutex_lock(&dp->event_mutex);

	state = dp->hpd_state;

	/* disable irq_hpd/replug interrupts */
	dp_catalog_hpd_config_intr(dp->catalog,
		DP_DP_IRQ_HPD_INT_MASK | DP_DP_HPD_REPLUG_INT_MASK, false);

	/* unplugged, no more irq_hpd handle */
	dp_del_event(dp, EV_IRQ_HPD_INT);

	if (state == ST_DISCONNECTED) {
		/* triggered by irq_hdp with sink_count = 0 */
		if (dp->link->sink_count == 0) {
			dp_ctrl_off_phy(dp->ctrl);
			hpd->hpd_high = 0;
			dp->core_initialized = false;
		}
		mutex_unlock(&dp->event_mutex);
		return 0;
	}

	if (state == ST_DISCONNECT_PENDING) {
		mutex_unlock(&dp->event_mutex);
		return 0;
	}

	if (state == ST_CONNECT_PENDING) {
		/* wait until CONNECTED */
		dp_add_event(dp, EV_HPD_UNPLUG_INT, 0, 1); /* delay = 1 */
		mutex_unlock(&dp->event_mutex);
		return 0;
	}

	dp->hpd_state = ST_DISCONNECT_PENDING;

	/* disable HPD plug interrupts */
	dp_catalog_hpd_config_intr(dp->catalog, DP_DP_HPD_PLUG_INT_MASK, false);

	hpd->hpd_high = 0;

	/*
	 * We don't need separate work for disconnect as
	 * connect/attention interrupts are disabled
	 */
	dp_display_usbpd_disconnect_cb(&dp->pdev->dev);

	/* start sentinel checking in case of missing uevent */
	dp_add_event(dp, EV_DISCONNECT_PENDING_TIMEOUT, 0, DP_TIMEOUT_5_SECOND);

	DRM_DEBUG_DP("hpd_state=%d\n", state);
	/* signal the disconnect event early to ensure proper teardown */
	dp_display_handle_plugged_change(g_dp_display, false);

	/* enable HDP plug interrupt to prepare for next plugin */
	dp_catalog_hpd_config_intr(dp->catalog, DP_DP_HPD_PLUG_INT_MASK, true);

	/* uevent will complete disconnection part */
	mutex_unlock(&dp->event_mutex);
	return 0;
}

static int dp_disconnect_pending_timeout(struct dp_display_private *dp, u32 data)
{
	u32 state;

	mutex_lock(&dp->event_mutex);

	state =  dp->hpd_state;
	if (state == ST_DISCONNECT_PENDING)
		dp->hpd_state = ST_DISCONNECTED;

	mutex_unlock(&dp->event_mutex);

	return 0;
}

static int dp_irq_hpd_handle(struct dp_display_private *dp, u32 data)
{
	u32 state;
	int ret;

	mutex_lock(&dp->event_mutex);

	/* irq_hpd can happen at either connected or disconnected state */
	state =  dp->hpd_state;
	if (state == ST_DISPLAY_OFF || state == ST_SUSPENDED) {
		mutex_unlock(&dp->event_mutex);
		return 0;
	}

	if (state == ST_CONNECT_PENDING) {
		/* wait until ST_CONNECTED */
		dp_add_event(dp, EV_IRQ_HPD_INT, 0, 1); /* delay = 1 */
		mutex_unlock(&dp->event_mutex);
		return 0;
	}

	if (state == ST_CONNECT_PENDING || state == ST_DISCONNECT_PENDING) {
		/* wait until ST_CONNECTED */
		dp_add_event(dp, EV_IRQ_HPD_INT, 0, 1); /* delay = 1 */
		mutex_unlock(&dp->event_mutex);
		return 0;
	}

	ret = dp_display_usbpd_attention_cb(&dp->pdev->dev);
	if (ret == -ECONNRESET) { /* cable unplugged */
		dp->core_initialized = false;
	}
	DRM_DEBUG_DP("hpd_state=%d\n", state);

	mutex_unlock(&dp->event_mutex);

	return 0;
}

static void dp_display_deinit_sub_modules(struct dp_display_private *dp)
{
	dp_debug_put(dp->debug);
	dp_panel_put(dp->panel);
	dp_aux_put(dp->aux);
	dp_audio_put(dp->audio);
}

static int dp_init_sub_modules(struct dp_display_private *dp)
{
	int rc = 0;
	struct device *dev = &dp->pdev->dev;
	struct dp_usbpd_cb *cb = &dp->usbpd_cb;
	struct dp_panel_in panel_in = {
		.dev = dev,
	};

	/* Callback APIs used for cable status change event */
	cb->configure  = dp_display_usbpd_configure_cb;
	cb->disconnect = dp_display_usbpd_disconnect_cb;
	cb->attention  = dp_display_usbpd_attention_cb;

	dp->usbpd = dp_hpd_get(dev, cb);
	if (IS_ERR(dp->usbpd)) {
		rc = PTR_ERR(dp->usbpd);
		DRM_ERROR("failed to initialize hpd, rc = %d\n", rc);
		dp->usbpd = NULL;
		goto error;
	}

	dp->parser = dp_parser_get(dp->pdev);
	if (IS_ERR(dp->parser)) {
		rc = PTR_ERR(dp->parser);
		DRM_ERROR("failed to initialize parser, rc = %d\n", rc);
		dp->parser = NULL;
		goto error;
	}

	dp->catalog = dp_catalog_get(dev, &dp->parser->io);
	if (IS_ERR(dp->catalog)) {
		rc = PTR_ERR(dp->catalog);
		DRM_ERROR("failed to initialize catalog, rc = %d\n", rc);
		dp->catalog = NULL;
		goto error;
	}

	dp->power = dp_power_get(dev, dp->parser);
	if (IS_ERR(dp->power)) {
		rc = PTR_ERR(dp->power);
		DRM_ERROR("failed to initialize power, rc = %d\n", rc);
		dp->power = NULL;
		goto error;
	}

	dp->aux = dp_aux_get(dev, dp->catalog);
	if (IS_ERR(dp->aux)) {
		rc = PTR_ERR(dp->aux);
		DRM_ERROR("failed to initialize aux, rc = %d\n", rc);
		dp->aux = NULL;
		goto error;
	}

	dp->link = dp_link_get(dev, dp->aux);
	if (IS_ERR(dp->link)) {
		rc = PTR_ERR(dp->link);
		DRM_ERROR("failed to initialize link, rc = %d\n", rc);
		dp->link = NULL;
		goto error_link;
	}

	panel_in.aux = dp->aux;
	panel_in.catalog = dp->catalog;
	panel_in.link = dp->link;

	dp->panel = dp_panel_get(&panel_in);
	if (IS_ERR(dp->panel)) {
		rc = PTR_ERR(dp->panel);
		DRM_ERROR("failed to initialize panel, rc = %d\n", rc);
		dp->panel = NULL;
		goto error_link;
	}

	dp->ctrl = dp_ctrl_get(dev, dp->link, dp->panel, dp->aux,
			       dp->power, dp->catalog, dp->parser);
	if (IS_ERR(dp->ctrl)) {
		rc = PTR_ERR(dp->ctrl);
		DRM_ERROR("failed to initialize ctrl, rc = %d\n", rc);
		dp->ctrl = NULL;
		goto error_ctrl;
	}

	dp->audio = dp_audio_get(dp->pdev, dp->panel, dp->catalog);
	if (IS_ERR(dp->audio)) {
		rc = PTR_ERR(dp->audio);
		pr_err("failed to initialize audio, rc = %d\n", rc);
		dp->audio = NULL;
		goto error_ctrl;
	}

	return rc;

error_ctrl:
	dp_panel_put(dp->panel);
error_link:
	dp_aux_put(dp->aux);
error:
	return rc;
}

static int dp_display_set_mode(struct msm_dp *dp_display,
			       struct dp_display_mode *mode)
{
	struct dp_display_private *dp;

	dp = container_of(dp_display, struct dp_display_private, dp_display);

	dp->panel->dp_mode.drm_mode = mode->drm_mode;
	dp->panel->dp_mode.bpp = mode->bpp;
	dp->panel->dp_mode.capabilities = mode->capabilities;
	dp_panel_init_panel_info(dp->panel);
	return 0;
}

static int dp_display_prepare(struct msm_dp *dp)
{
	return 0;
}

static int dp_display_enable(struct dp_display_private *dp, u32 data)
{
	int rc = 0;
	struct msm_dp *dp_display;

	dp_display = g_dp_display;

	DRM_DEBUG_DP("sink_count=%d\n", dp->link->sink_count);
	if (dp_display->power_on) {
		DRM_DEBUG_DP("Link already setup, return\n");
		return 0;
	}

	rc = dp_ctrl_on_stream(dp->ctrl);
	if (!rc)
		dp_display->power_on = true;

	return rc;
}

static int dp_display_post_enable(struct msm_dp *dp_display)
{
	struct dp_display_private *dp;
	u32 rate;

	dp = container_of(dp_display, struct dp_display_private, dp_display);

	rate = dp->link->link_params.rate;

	if (dp->audio_supported) {
		dp->audio->bw_code = drm_dp_link_rate_to_bw_code(rate);
		dp->audio->lane_count = dp->link->link_params.num_lanes;
	}

	/* signal the connect event late to synchronize video and display */
	dp_display_handle_plugged_change(dp_display, true);
	return 0;
}

static int dp_display_disable(struct dp_display_private *dp, u32 data)
{
	struct msm_dp *dp_display;

	dp_display = g_dp_display;

	if (!dp_display->power_on)
		return 0;

	/* wait only if audio was enabled */
	if (dp_display->audio_enabled) {
		/* signal the disconnect event */
		dp_display_handle_plugged_change(dp_display, false);
		if (!wait_for_completion_timeout(&dp->audio_comp,
				HZ * 5))
			DRM_ERROR("audio comp timeout\n");
	}

	dp_display->audio_enabled = false;

	/* triggered by irq_hpd with sink_count = 0 */
	if (dp->link->sink_count == 0) {
		dp_ctrl_off_link_stream(dp->ctrl);
	} else {
		dp_ctrl_off(dp->ctrl);
		dp->core_initialized = false;
	}

	dp_display->power_on = false;

	DRM_DEBUG_DP("sink count: %d\n", dp->link->sink_count);
	return 0;
}

static int dp_display_unprepare(struct msm_dp *dp)
{
	return 0;
}

int dp_display_set_plugged_cb(struct msm_dp *dp_display,
		hdmi_codec_plugged_cb fn, struct device *codec_dev)
{
	bool plugged;

	dp_display->plugged_cb = fn;
	dp_display->codec_dev = codec_dev;
	plugged = dp_display->is_connected;
	dp_display_handle_plugged_change(dp_display, plugged);

	return 0;
}

int dp_display_validate_mode(struct msm_dp *dp, u32 mode_pclk_khz)
{
	const u32 num_components = 3, default_bpp = 24;
	struct dp_display_private *dp_display;
	struct dp_link_info *link_info;
	u32 mode_rate_khz = 0, supported_rate_khz = 0, mode_bpp = 0;

	if (!dp || !mode_pclk_khz || !dp->connector) {
		DRM_ERROR("invalid params\n");
		return -EINVAL;
	}

	dp_display = container_of(dp, struct dp_display_private, dp_display);
	link_info = &dp_display->panel->link_info;

	mode_bpp = dp->connector->display_info.bpc * num_components;
	if (!mode_bpp)
		mode_bpp = default_bpp;

	mode_bpp = dp_panel_get_mode_bpp(dp_display->panel,
			mode_bpp, mode_pclk_khz);

	mode_rate_khz = mode_pclk_khz * mode_bpp;
	supported_rate_khz = link_info->num_lanes * link_info->rate * 8;

	if (mode_rate_khz > supported_rate_khz)
		return MODE_BAD;

	return MODE_OK;
}

int dp_display_get_modes(struct msm_dp *dp,
				struct dp_display_mode *dp_mode)
{
	struct dp_display_private *dp_display;
	int ret = 0;

	if (!dp) {
		DRM_ERROR("invalid params\n");
		return 0;
	}

	dp_display = container_of(dp, struct dp_display_private, dp_display);

	ret = dp_panel_get_modes(dp_display->panel,
		dp->connector, dp_mode);
	if (dp_mode->drm_mode.clock)
		dp->max_pclk_khz = dp_mode->drm_mode.clock;
	return ret;
}

bool dp_display_check_video_test(struct msm_dp *dp)
{
	struct dp_display_private *dp_display;

	dp_display = container_of(dp, struct dp_display_private, dp_display);

	return dp_display->panel->video_test;
}

int dp_display_get_test_bpp(struct msm_dp *dp)
{
	struct dp_display_private *dp_display;

	if (!dp) {
		DRM_ERROR("invalid params\n");
		return 0;
	}

	dp_display = container_of(dp, struct dp_display_private, dp_display);

	return dp_link_bit_depth_to_bpp(
		dp_display->link->test_video.test_bit_depth);
}

void msm_dp_snapshot(struct msm_disp_state *disp_state, struct msm_dp *dp)
{
	struct dp_display_private *dp_display;

	dp_display = container_of(dp, struct dp_display_private, dp_display);

	/*
	 * if we are reading registers we need the link clocks to be on
	 * however till DP cable is connected this will not happen as we
	 * do not know the resolution to power up with. Hence check the
	 * power_on status before dumping DP registers to avoid crash due
	 * to unclocked access
	 */
	mutex_lock(&dp_display->event_mutex);

	if (!dp->power_on) {
		mutex_unlock(&dp_display->event_mutex);
		return;
	}

	dp_catalog_snapshot(dp_display->catalog, disp_state);

	mutex_unlock(&dp_display->event_mutex);
}

static void dp_display_config_hpd(struct dp_display_private *dp)
{

	dp_display_host_init(dp, true);
	dp_catalog_ctrl_hpd_config(dp->catalog);

	/* Enable interrupt first time
	 * we are leaving dp clocks on during disconnect
	 * and never disable interrupt
	 */
	enable_irq(dp->irq);
}

static int hpd_event_thread(void *data)
{
	struct dp_display_private *dp_priv;
	unsigned long flag;
	struct dp_event *todo;
	int timeout_mode = 0;

	dp_priv = (struct dp_display_private *)data;

	while (1) {
		if (timeout_mode) {
			wait_event_timeout(dp_priv->event_q,
				(dp_priv->event_pndx == dp_priv->event_gndx),
						EVENT_TIMEOUT);
		} else {
			wait_event_interruptible(dp_priv->event_q,
				(dp_priv->event_pndx != dp_priv->event_gndx));
		}
		spin_lock_irqsave(&dp_priv->event_lock, flag);
		todo = &dp_priv->event_list[dp_priv->event_gndx];
		if (todo->delay) {
			struct dp_event *todo_next;

			dp_priv->event_gndx++;
			dp_priv->event_gndx %= DP_EVENT_Q_MAX;

			/* re enter delay event into q */
			todo_next = &dp_priv->event_list[dp_priv->event_pndx++];
			dp_priv->event_pndx %= DP_EVENT_Q_MAX;
			todo_next->event_id = todo->event_id;
			todo_next->data = todo->data;
			todo_next->delay = todo->delay - 1;

			/* clean up older event */
			todo->event_id = EV_NO_EVENT;
			todo->delay = 0;

			/* switch to timeout mode */
			timeout_mode = 1;
			spin_unlock_irqrestore(&dp_priv->event_lock, flag);
			continue;
		}

		/* timeout with no events in q */
		if (dp_priv->event_pndx == dp_priv->event_gndx) {
			spin_unlock_irqrestore(&dp_priv->event_lock, flag);
			continue;
		}

		dp_priv->event_gndx++;
		dp_priv->event_gndx %= DP_EVENT_Q_MAX;
		timeout_mode = 0;
		spin_unlock_irqrestore(&dp_priv->event_lock, flag);

		switch (todo->event_id) {
		case EV_HPD_INIT_SETUP:
			dp_display_config_hpd(dp_priv);
			break;
		case EV_HPD_PLUG_INT:
			dp_hpd_plug_handle(dp_priv, todo->data);
			break;
		case EV_HPD_UNPLUG_INT:
			dp_hpd_unplug_handle(dp_priv, todo->data);
			break;
		case EV_IRQ_HPD_INT:
			dp_irq_hpd_handle(dp_priv, todo->data);
			break;
		case EV_USER_NOTIFICATION:
			dp_display_send_hpd_notification(dp_priv,
						todo->data);
			break;
		case EV_CONNECT_PENDING_TIMEOUT:
			dp_connect_pending_timeout(dp_priv,
						todo->data);
			break;
		case EV_DISCONNECT_PENDING_TIMEOUT:
			dp_disconnect_pending_timeout(dp_priv,
						todo->data);
			break;
		default:
			break;
		}
	}

	return 0;
}

static void dp_hpd_event_setup(struct dp_display_private *dp_priv)
{
	init_waitqueue_head(&dp_priv->event_q);
	spin_lock_init(&dp_priv->event_lock);

	kthread_run(hpd_event_thread, dp_priv, "dp_hpd_handler");
}

static irqreturn_t dp_display_irq_handler(int irq, void *dev_id)
{
	struct dp_display_private *dp = dev_id;
	irqreturn_t ret = IRQ_HANDLED;
	u32 hpd_isr_status;

	if (!dp) {
		DRM_ERROR("invalid data\n");
		return IRQ_NONE;
	}

	hpd_isr_status = dp_catalog_hpd_get_intr_status(dp->catalog);

	DRM_DEBUG_DP("hpd isr status=%#x\n", hpd_isr_status);
	if (hpd_isr_status & 0x0F) {
		/* hpd related interrupts */
		if (hpd_isr_status & DP_DP_HPD_PLUG_INT_MASK)
			dp_add_event(dp, EV_HPD_PLUG_INT, 0, 0);

		if (hpd_isr_status & DP_DP_IRQ_HPD_INT_MASK) {
			/* stop sentinel connect pending checking */
			dp_del_event(dp, EV_CONNECT_PENDING_TIMEOUT);
			dp_add_event(dp, EV_IRQ_HPD_INT, 0, 0);
		}

		if (hpd_isr_status & DP_DP_HPD_REPLUG_INT_MASK) {
			dp_add_event(dp, EV_HPD_UNPLUG_INT, 0, 0);
			dp_add_event(dp, EV_HPD_PLUG_INT, 0, 3);
		}

		if (hpd_isr_status & DP_DP_HPD_UNPLUG_INT_MASK)
			dp_add_event(dp, EV_HPD_UNPLUG_INT, 0, 0);
	}

	/* DP controller isr */
	dp_ctrl_isr(dp->ctrl);

	/* DP aux isr */
	dp_aux_isr(dp->aux);

	return ret;
}

int dp_display_request_irq(struct msm_dp *dp_display)
{
	int rc = 0;
	struct dp_display_private *dp;

	if (!dp_display) {
		DRM_ERROR("invalid input\n");
		return -EINVAL;
	}

	dp = container_of(dp_display, struct dp_display_private, dp_display);

	dp->irq = irq_of_parse_and_map(dp->pdev->dev.of_node, 0);
	if (dp->irq < 0) {
		rc = dp->irq;
		DRM_ERROR("failed to get irq: %d\n", rc);
		return rc;
	}

	rc = devm_request_irq(&dp->pdev->dev, dp->irq,
			dp_display_irq_handler,
			IRQF_TRIGGER_HIGH, "dp_display_isr", dp);
	if (rc < 0) {
		DRM_ERROR("failed to request IRQ%u: %d\n",
				dp->irq, rc);
		return rc;
	}
	disable_irq(dp->irq);

	return 0;
}

static int dp_display_probe(struct platform_device *pdev)
{
	int rc = 0;
	struct dp_display_private *dp;

	if (!pdev || !pdev->dev.of_node) {
		DRM_ERROR("pdev not found\n");
		return -ENODEV;
	}

	dp = devm_kzalloc(&pdev->dev, sizeof(*dp), GFP_KERNEL);
	if (!dp)
		return -ENOMEM;

	dp->pdev = pdev;
	dp->name = "drm_dp";

	rc = dp_init_sub_modules(dp);
	if (rc) {
		DRM_ERROR("init sub module failed\n");
		return -EPROBE_DEFER;
	}

	mutex_init(&dp->event_mutex);
	g_dp_display = &dp->dp_display;

	/* Store DP audio handle inside DP display */
	g_dp_display->dp_audio = dp->audio;

	init_completion(&dp->audio_comp);

	platform_set_drvdata(pdev, g_dp_display);

	rc = component_add(&pdev->dev, &dp_display_comp_ops);
	if (rc) {
		DRM_ERROR("component add failed, rc=%d\n", rc);
		dp_display_deinit_sub_modules(dp);
	}

	return rc;
}

static int dp_display_remove(struct platform_device *pdev)
{
	struct dp_display_private *dp;

	dp = container_of(g_dp_display,
			struct dp_display_private, dp_display);

	dp_display_deinit_sub_modules(dp);

	component_del(&pdev->dev, &dp_display_comp_ops);
	platform_set_drvdata(pdev, NULL);

	return 0;
}

static int dp_pm_resume(struct device *dev)
{
	struct platform_device *pdev = to_platform_device(dev);
	struct msm_dp *dp_display = platform_get_drvdata(pdev);
	struct dp_display_private *dp;
	int sink_count = 0;

	dp = container_of(dp_display, struct dp_display_private, dp_display);

	mutex_lock(&dp->event_mutex);

	DRM_DEBUG_DP("Before, core_inited=%d power_on=%d\n",
			dp->core_initialized, dp_display->power_on);

	/* start from disconnected state */
	dp->hpd_state = ST_DISCONNECTED;

	/* turn on dp ctrl/phy */
	dp_display_host_init(dp, true);

	dp_catalog_ctrl_hpd_config(dp->catalog);

	/*
	 * set sink to normal operation mode -- D0
	 * before dpcd read
	 */
	dp_link_psm_config(dp->link, &dp->panel->link_info, false);

	if (dp_catalog_link_is_connected(dp->catalog)) {
		sink_count = drm_dp_read_sink_count(dp->aux);
		if (sink_count < 0)
			sink_count = 0;
	}

	dp->link->sink_count = sink_count;
	/*
	 * can not declared display is connected unless
	 * HDMI cable is plugged in and sink_count of
	 * dongle become 1
	 */
	if (dp->link->sink_count)
		dp->dp_display.is_connected = true;
	else
		dp->dp_display.is_connected = false;

<<<<<<< HEAD
	dp_display_handle_plugged_change(g_dp_display,
				dp->dp_display.is_connected);

=======
	DRM_DEBUG_DP("After, sink_count=%d is_connected=%d core_inited=%d power_on=%d\n",
			dp->link->sink_count, dp->dp_display.is_connected,
			dp->core_initialized, dp_display->power_on);
>>>>>>> 8f0284f1

	mutex_unlock(&dp->event_mutex);

	return 0;
}

static int dp_pm_suspend(struct device *dev)
{
	struct platform_device *pdev = to_platform_device(dev);
	struct msm_dp *dp_display = platform_get_drvdata(pdev);
	struct dp_display_private *dp;

	dp = container_of(dp_display, struct dp_display_private, dp_display);

	mutex_lock(&dp->event_mutex);

	DRM_DEBUG_DP("Before, core_inited=%d power_on=%d\n",
			dp->core_initialized, dp_display->power_on);

	if (dp->core_initialized == true) {
		/* mainlink enabled */
		if (dp_power_clk_status(dp->power, DP_CTRL_PM))
			dp_ctrl_off_link_stream(dp->ctrl);

		dp_display_host_deinit(dp);
	}

	dp->hpd_state = ST_SUSPENDED;

	/* host_init will be called at pm_resume */
	dp->core_initialized = false;

	DRM_DEBUG_DP("After, core_inited=%d power_on=%d\n",
			dp->core_initialized, dp_display->power_on);

	mutex_unlock(&dp->event_mutex);

	return 0;
}

static int dp_pm_prepare(struct device *dev)
{
	return 0;
}

static void dp_pm_complete(struct device *dev)
{

}

static const struct dev_pm_ops dp_pm_ops = {
	.suspend = dp_pm_suspend,
	.resume =  dp_pm_resume,
	.prepare = dp_pm_prepare,
	.complete = dp_pm_complete,
};

static struct platform_driver dp_display_driver = {
	.probe  = dp_display_probe,
	.remove = dp_display_remove,
	.driver = {
		.name = "msm-dp-display",
		.of_match_table = dp_dt_match,
		.suppress_bind_attrs = true,
		.pm = &dp_pm_ops,
	},
};

int __init msm_dp_register(void)
{
	int ret;

	ret = platform_driver_register(&dp_display_driver);
	if (ret)
		DRM_ERROR("Dp display driver register failed");

	return ret;
}

void __exit msm_dp_unregister(void)
{
	platform_driver_unregister(&dp_display_driver);
}

void msm_dp_irq_postinstall(struct msm_dp *dp_display)
{
	struct dp_display_private *dp;

	if (!dp_display)
		return;

	dp = container_of(dp_display, struct dp_display_private, dp_display);

	dp_hpd_event_setup(dp);

	dp_add_event(dp, EV_HPD_INIT_SETUP, 0, 100);
}

void msm_dp_debugfs_init(struct msm_dp *dp_display, struct drm_minor *minor)
{
	struct dp_display_private *dp;
	struct device *dev;
	int rc;

	dp = container_of(dp_display, struct dp_display_private, dp_display);
	dev = &dp->pdev->dev;

	dp->debug = dp_debug_get(dev, dp->panel, dp->usbpd,
					dp->link, &dp->dp_display.connector,
					minor);
	if (IS_ERR(dp->debug)) {
		rc = PTR_ERR(dp->debug);
		DRM_ERROR("failed to initialize debug, rc = %d\n", rc);
		dp->debug = NULL;
	}
}

int msm_dp_modeset_init(struct msm_dp *dp_display, struct drm_device *dev,
			struct drm_encoder *encoder)
{
	struct msm_drm_private *priv;
	int ret;

	if (WARN_ON(!encoder) || WARN_ON(!dp_display) || WARN_ON(!dev))
		return -EINVAL;

	priv = dev->dev_private;
	dp_display->drm_dev = dev;

	ret = dp_display_request_irq(dp_display);
	if (ret) {
		DRM_ERROR("request_irq failed, ret=%d\n", ret);
		return ret;
	}

	dp_display->encoder = encoder;

	dp_display->connector = dp_drm_connector_init(dp_display);
	if (IS_ERR(dp_display->connector)) {
		ret = PTR_ERR(dp_display->connector);
		DRM_DEV_ERROR(dev->dev,
			"failed to create dp connector: %d\n", ret);
		dp_display->connector = NULL;
		return ret;
	}

	priv->connectors[priv->num_connectors++] = dp_display->connector;
	return 0;
}

int msm_dp_display_enable(struct msm_dp *dp, struct drm_encoder *encoder)
{
	int rc = 0;
	struct dp_display_private *dp_display;
	u32 state;

	dp_display = container_of(dp, struct dp_display_private, dp_display);
	if (!dp_display->dp_mode.drm_mode.clock) {
		DRM_ERROR("invalid params\n");
		return -EINVAL;
	}

	mutex_lock(&dp_display->event_mutex);

	/* stop sentinel checking */
	dp_del_event(dp_display, EV_CONNECT_PENDING_TIMEOUT);

	rc = dp_display_set_mode(dp, &dp_display->dp_mode);
	if (rc) {
		DRM_ERROR("Failed to perform a mode set, rc=%d\n", rc);
		mutex_unlock(&dp_display->event_mutex);
		return rc;
	}

	rc = dp_display_prepare(dp);
	if (rc) {
		DRM_ERROR("DP display prepare failed, rc=%d\n", rc);
		mutex_unlock(&dp_display->event_mutex);
		return rc;
	}

	state =  dp_display->hpd_state;

	if (state == ST_DISPLAY_OFF)
		dp_display_host_init(dp_display, true);

	dp_display_enable(dp_display, 0);

	rc = dp_display_post_enable(dp);
	if (rc) {
		DRM_ERROR("DP display post enable failed, rc=%d\n", rc);
		dp_display_disable(dp_display, 0);
		dp_display_unprepare(dp);
	}

	/* manual kick off plug event to train link */
	if (state == ST_DISPLAY_OFF)
		dp_add_event(dp_display, EV_IRQ_HPD_INT, 0, 0);

	/* completed connection */
	dp_display->hpd_state = ST_CONNECTED;

	mutex_unlock(&dp_display->event_mutex);

	return rc;
}

int msm_dp_display_pre_disable(struct msm_dp *dp, struct drm_encoder *encoder)
{
	struct dp_display_private *dp_display;

	dp_display = container_of(dp, struct dp_display_private, dp_display);

	dp_ctrl_push_idle(dp_display->ctrl);

	return 0;
}

int msm_dp_display_disable(struct msm_dp *dp, struct drm_encoder *encoder)
{
	int rc = 0;
	u32 state;
	struct dp_display_private *dp_display;

	dp_display = container_of(dp, struct dp_display_private, dp_display);

	mutex_lock(&dp_display->event_mutex);

	/* stop sentinel checking */
	dp_del_event(dp_display, EV_DISCONNECT_PENDING_TIMEOUT);

	dp_display_disable(dp_display, 0);

	rc = dp_display_unprepare(dp);
	if (rc)
		DRM_ERROR("DP display unprepare failed, rc=%d\n", rc);

	state =  dp_display->hpd_state;
	if (state == ST_DISCONNECT_PENDING) {
		/* completed disconnection */
		dp_display->hpd_state = ST_DISCONNECTED;
	} else {
		dp_display->hpd_state = ST_DISPLAY_OFF;
	}

	mutex_unlock(&dp_display->event_mutex);
	return rc;
}

void msm_dp_display_mode_set(struct msm_dp *dp, struct drm_encoder *encoder,
				struct drm_display_mode *mode,
				struct drm_display_mode *adjusted_mode)
{
	struct dp_display_private *dp_display;

	dp_display = container_of(dp, struct dp_display_private, dp_display);

	memset(&dp_display->dp_mode, 0x0, sizeof(struct dp_display_mode));

	if (dp_display_check_video_test(dp))
		dp_display->dp_mode.bpp = dp_display_get_test_bpp(dp);
	else /* Default num_components per pixel = 3 */
		dp_display->dp_mode.bpp = dp->connector->display_info.bpc * 3;

	if (!dp_display->dp_mode.bpp)
		dp_display->dp_mode.bpp = 24; /* Default bpp */

	drm_mode_copy(&dp_display->dp_mode.drm_mode, adjusted_mode);

	dp_display->dp_mode.v_active_low =
		!!(dp_display->dp_mode.drm_mode.flags & DRM_MODE_FLAG_NVSYNC);

	dp_display->dp_mode.h_active_low =
		!!(dp_display->dp_mode.drm_mode.flags & DRM_MODE_FLAG_NHSYNC);
}<|MERGE_RESOLUTION|>--- conflicted
+++ resolved
@@ -1315,15 +1315,12 @@
 	else
 		dp->dp_display.is_connected = false;
 
-<<<<<<< HEAD
 	dp_display_handle_plugged_change(g_dp_display,
 				dp->dp_display.is_connected);
 
-=======
 	DRM_DEBUG_DP("After, sink_count=%d is_connected=%d core_inited=%d power_on=%d\n",
 			dp->link->sink_count, dp->dp_display.is_connected,
 			dp->core_initialized, dp_display->power_on);
->>>>>>> 8f0284f1
 
 	mutex_unlock(&dp->event_mutex);
 
