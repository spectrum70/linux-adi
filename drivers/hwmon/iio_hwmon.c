// SPDX-License-Identifier: GPL-2.0-only
/* Hwmon client for industrial I/O devices
 *
 * Copyright (c) 2011 Jonathan Cameron
 */

#include <linux/kernel.h>
#include <linux/slab.h>
#include <linux/module.h>
#include <linux/err.h>
#include <linux/platform_device.h>
#include <linux/hwmon.h>
#include <linux/of.h>
#include <linux/hwmon-sysfs.h>
#include <linux/iio/consumer.h>
#include <linux/iio/types.h>

/**
 * struct iio_hwmon_state - device instance state
 * @channels:		filled with array of channels from iio
 * @num_channels:	number of channels in channels (saves counting twice)
 * @attr_group:		the group of attributes
 * @groups:		null terminated array of attribute groups
 * @attrs:		null terminated array of attribute pointers.
 */
struct iio_hwmon_state {
	struct iio_channel *channels;
	int num_channels;
	struct attribute_group attr_group;
	const struct attribute_group *groups[2];
	struct attribute **attrs;
};

/*
 * Assumes that IIO and hwmon operate in the same base units.
 * This is supposed to be true, but needs verification for
 * new channel types.
 */
static ssize_t iio_hwmon_read_val(struct device *dev,
				  struct device_attribute *attr,
				  char *buf)
{
	int result;
	int ret;
	struct sensor_device_attribute *sattr = to_sensor_dev_attr(attr);
	struct iio_hwmon_state *state = dev_get_drvdata(dev);
	struct iio_channel *chan = &state->channels[sattr->index];
	enum iio_chan_type type;
<<<<<<< HEAD

	ret = iio_read_channel_processed(chan, &result);
	if (ret < 0)
		return ret;

	ret = iio_get_channel_type(chan, &type);
	if (ret < 0)
		return ret;

=======

	ret = iio_read_channel_processed(chan, &result);
	if (ret < 0)
		return ret;

	ret = iio_get_channel_type(chan, &type);
	if (ret < 0)
		return ret;

>>>>>>> e0d688d4
	if (type == IIO_POWER)
		result *= 1000; /* mili-Watts to micro-Watts conversion */

	return sprintf(buf, "%d\n", result);
}

static int iio_hwmon_probe(struct platform_device *pdev)
{
	struct device *dev = &pdev->dev;
	struct iio_hwmon_state *st;
	struct sensor_device_attribute *a;
	int ret, i;
	int in_i = 1, temp_i = 1, curr_i = 1, humidity_i = 1, power_i = 1;
	enum iio_chan_type type;
	struct iio_channel *channels;
	struct device *hwmon_dev;
	char *sname;

	channels = devm_iio_channel_get_all(dev);
	if (IS_ERR(channels)) {
		if (PTR_ERR(channels) == -ENODEV)
			return -EPROBE_DEFER;
		return PTR_ERR(channels);
	}

	st = devm_kzalloc(dev, sizeof(*st), GFP_KERNEL);
	if (st == NULL)
		return -ENOMEM;

	st->channels = channels;

	/* count how many attributes we have */
	while (st->channels[st->num_channels].indio_dev)
		st->num_channels++;

	st->attrs = devm_kcalloc(dev,
				 st->num_channels + 1, sizeof(*st->attrs),
				 GFP_KERNEL);
	if (st->attrs == NULL)
		return -ENOMEM;

	for (i = 0; i < st->num_channels; i++) {
		const char *prefix;
		int n;

		a = devm_kzalloc(dev, sizeof(*a), GFP_KERNEL);
		if (a == NULL)
			return -ENOMEM;

		sysfs_attr_init(&a->dev_attr.attr);
		ret = iio_get_channel_type(&st->channels[i], &type);
		if (ret < 0)
			return ret;

		switch (type) {
		case IIO_VOLTAGE:
			n = in_i++;
			prefix = "in";
			break;
		case IIO_TEMP:
			n = temp_i++;
			prefix = "temp";
			break;
		case IIO_CURRENT:
			n = curr_i++;
			prefix = "curr";
			break;
		case IIO_POWER:
			n = power_i++;
			prefix = "power";
			break;
		case IIO_POWER:
			a->dev_attr.attr.name = devm_kasprintf(dev, GFP_KERNEL,
							       "power%d_input",
							       power_i++);
			break;
		case IIO_HUMIDITYRELATIVE:
			n = humidity_i++;
			prefix = "humidity";
			break;
		default:
			return -EINVAL;
		}

		a->dev_attr.attr.name = devm_kasprintf(dev, GFP_KERNEL,
						       "%s%d_input",
						       prefix, n);
		if (a->dev_attr.attr.name == NULL)
			return -ENOMEM;

		a->dev_attr.show = iio_hwmon_read_val;
		a->dev_attr.attr.mode = 0444;
		a->index = i;
		st->attrs[i] = &a->dev_attr.attr;
	}

	st->attr_group.attrs = st->attrs;
	st->groups[0] = &st->attr_group;

	if (dev->of_node) {
		sname = devm_kasprintf(dev, GFP_KERNEL, "%pOFn", dev->of_node);
		if (!sname)
			return -ENOMEM;
		strreplace(sname, '-', '_');
	} else {
		sname = "iio_hwmon";
	}

	hwmon_dev = devm_hwmon_device_register_with_groups(dev, sname, st,
							   st->groups);
	return PTR_ERR_OR_ZERO(hwmon_dev);
}

static const struct of_device_id iio_hwmon_of_match[] = {
	{ .compatible = "iio-hwmon", },
	{ }
};
MODULE_DEVICE_TABLE(of, iio_hwmon_of_match);

static struct platform_driver __refdata iio_hwmon_driver = {
	.driver = {
		.name = "iio_hwmon",
		.of_match_table = iio_hwmon_of_match,
	},
	.probe = iio_hwmon_probe,
};

module_platform_driver(iio_hwmon_driver);

MODULE_AUTHOR("Jonathan Cameron <jic23@kernel.org>");
MODULE_DESCRIPTION("IIO to hwmon driver");
MODULE_LICENSE("GPL v2");<|MERGE_RESOLUTION|>--- conflicted
+++ resolved
@@ -46,7 +46,6 @@
 	struct iio_hwmon_state *state = dev_get_drvdata(dev);
 	struct iio_channel *chan = &state->channels[sattr->index];
 	enum iio_chan_type type;
-<<<<<<< HEAD
 
 	ret = iio_read_channel_processed(chan, &result);
 	if (ret < 0)
@@ -56,17 +55,6 @@
 	if (ret < 0)
 		return ret;
 
-=======
-
-	ret = iio_read_channel_processed(chan, &result);
-	if (ret < 0)
-		return ret;
-
-	ret = iio_get_channel_type(chan, &type);
-	if (ret < 0)
-		return ret;
-
->>>>>>> e0d688d4
 	if (type == IIO_POWER)
 		result *= 1000; /* mili-Watts to micro-Watts conversion */
 
@@ -138,11 +126,6 @@
 			n = power_i++;
 			prefix = "power";
 			break;
-		case IIO_POWER:
-			a->dev_attr.attr.name = devm_kasprintf(dev, GFP_KERNEL,
-							       "power%d_input",
-							       power_i++);
-			break;
 		case IIO_HUMIDITYRELATIVE:
 			n = humidity_i++;
 			prefix = "humidity";
