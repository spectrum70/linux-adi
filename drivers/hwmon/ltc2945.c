// SPDX-License-Identifier: GPL-2.0-or-later
/*
 * Driver for Linear Technology LTC2945 I2C Power Monitor
 *
 * Copyright (c) 2014 Guenter Roeck
 */

#include <linux/kernel.h>
#include <linux/module.h>
#include <linux/err.h>
#include <linux/slab.h>
#include <linux/i2c.h>
#include <linux/hwmon.h>
#include <linux/hwmon-sysfs.h>
#include <linux/jiffies.h>
#include <linux/regmap.h>

/* chip registers */
#define LTC2945_CONTROL			0x00
#define LTC2945_ALERT			0x01
#define LTC2945_STATUS			0x02
#define LTC2945_FAULT			0x03
#define LTC2945_POWER_H			0x05
#define LTC2945_MAX_POWER_H		0x08
#define LTC2945_MIN_POWER_H		0x0b
#define LTC2945_MAX_POWER_THRES_H	0x0e
#define LTC2945_MIN_POWER_THRES_H	0x11
#define LTC2945_SENSE_H			0x14
#define LTC2945_MAX_SENSE_H		0x16
#define LTC2945_MIN_SENSE_H		0x18
#define LTC2945_MAX_SENSE_THRES_H	0x1a
#define LTC2945_MIN_SENSE_THRES_H	0x1c
#define LTC2945_VIN_H			0x1e
#define LTC2945_MAX_VIN_H		0x20
#define LTC2945_MIN_VIN_H		0x22
#define LTC2945_MAX_VIN_THRES_H		0x24
#define LTC2945_MIN_VIN_THRES_H		0x26
#define LTC2945_ADIN_H			0x28
#define LTC2945_MAX_ADIN_H		0x2a
#define LTC2945_MIN_ADIN_H		0x2c
#define LTC2945_MAX_ADIN_THRES_H	0x2e
#define LTC2945_MIN_ADIN_THRES_H	0x30
#define LTC2945_MIN_ADIN_THRES_L	0x31

/* Fault register bits */

#define FAULT_ADIN_UV		(1 << 0)
#define FAULT_ADIN_OV		(1 << 1)
#define FAULT_VIN_UV		(1 << 2)
#define FAULT_VIN_OV		(1 << 3)
#define FAULT_SENSE_UV		(1 << 4)
#define FAULT_SENSE_OV		(1 << 5)
#define FAULT_POWER_UV		(1 << 6)
#define FAULT_POWER_OV		(1 << 7)

/* Control register bits */

#define CONTROL_MULT_SELECT	(1 << 0)
#define CONTROL_TEST_MODE	(1 << 4)

<<<<<<< HEAD
/**
 * struct ltc2945_state - driver instance specific data
 * @regmap		regmap object to access device registers
 * @r_sense_uohm	current sense resistor value
 */
struct ltc2945_state {
	struct regmap		*regmap;
	u32			r_sense_uohm;
=======
static const struct of_device_id __maybe_unused ltc2945_of_match[] = {
	{ .compatible = "adi,ltc2945" },
	{ }
};
MODULE_DEVICE_TABLE(of, ltc2945_of_match);

/**
 * struct ltc2945_data - LTC2945 device data
 * @regmap: regmap device
 * @shunt_resistor: shunt resistor value in micro ohms (1000 by default)
 */
struct ltc2945_data {
	struct regmap *regmap;
	u32 shunt_resistor;
>>>>>>> e475cc1c
};

static inline bool is_power_reg(u8 reg)
{
	return reg < LTC2945_SENSE_H;
}

/* Return the value from the given register in uW, mV, or mA */
static long long ltc2945_reg_to_val(struct device *dev, u8 reg)
{
<<<<<<< HEAD
	struct ltc2945_state *st = dev_get_drvdata(dev);
	struct regmap *regmap = st->regmap;
=======
	struct ltc2945_data *data = dev_get_drvdata(dev);
	struct regmap *regmap = data->regmap;
	u32 shunt_resistor = data->shunt_resistor;
>>>>>>> e475cc1c
	unsigned int control;
	u8 buf[3];
	long long val;
	int ret;

	ret = regmap_bulk_read(regmap, reg, buf,
			       is_power_reg(reg) ? 3 : 2);
	if (ret < 0)
		return ret;

	if (is_power_reg(reg)) {
		/* 24-bit power */
		val = (buf[0] << 16) + (buf[1] << 8) + buf[2];
	} else {
		/* 12-bit current, voltage */
		val = (buf[0] << 4) + (buf[1] >> 4);
	}

	switch (reg) {
	case LTC2945_POWER_H:
	case LTC2945_MAX_POWER_H:
	case LTC2945_MIN_POWER_H:
	case LTC2945_MAX_POWER_THRES_H:
	case LTC2945_MIN_POWER_THRES_H:
		/*
<<<<<<< HEAD
		 * Convert to uW by and scale it with the configured
		 * sense resistor, similar to current measurements.
=======
		 * Convert to uW
>>>>>>> e475cc1c
		 * Control register bit 0 selects if voltage at SENSE+/VDD
		 * or voltage at ADIN is used to measure power.
		 */
		ret = regmap_read(regmap, LTC2945_CONTROL, &control);
		if (ret < 0)
			return ret;
		if (control & CONTROL_MULT_SELECT) {
			/* 25 mV * 25 uV = 0.625 uV resolution. */
			val = DIV_ROUND_CLOSEST_ULL(val * 625LL * 1000, st->r_sense_uohm);
		} else {
			/* 0.5 mV * 25 uV = 0.0125 uV resolution. */
			val = DIV_ROUND_CLOSEST_ULL(val * 25LL * 1000, st->r_sense_uohm) >> 1;
		}
		val *= 1000;
		/* Overflow check: Assuming max 24-bit power, val is at most 53 bits right now. */
		val = DIV_ROUND_CLOSEST_ULL(val, shunt_resistor);
		/*
		 * Overflow check: After division, depending on shunt resistor,
		 * val can still be > 32 bits so returning long long makes sense
		 */

		break;
	case LTC2945_VIN_H:
	case LTC2945_MAX_VIN_H:
	case LTC2945_MIN_VIN_H:
	case LTC2945_MAX_VIN_THRES_H:
	case LTC2945_MIN_VIN_THRES_H:
		/* 25 mV resolution. Convert to mV. */
		val *= 25;
		break;
	case LTC2945_ADIN_H:
	case LTC2945_MAX_ADIN_H:
	case LTC2945_MIN_ADIN_THRES_H:
	case LTC2945_MAX_ADIN_THRES_H:
	case LTC2945_MIN_ADIN_H:
		/* 0.5mV resolution. Convert to mV. */
		val = val >> 1;
		break;
	case LTC2945_SENSE_H:
	case LTC2945_MAX_SENSE_H:
	case LTC2945_MIN_SENSE_H:
	case LTC2945_MAX_SENSE_THRES_H:
	case LTC2945_MIN_SENSE_THRES_H:
<<<<<<< HEAD
		/*
		 * 25 uV resolution. Convert to current and scale it
		 * with the value of the sense resistor.
		 */
		val = DIV_ROUND_CLOSEST_ULL(val * 25 * 1000, st->r_sense_uohm);
=======
		/* 25 uV resolution. Convert to mA. */
		val *= 25 * 1000;
		/* Overflow check: Assuming max 12-bit sense, val is at most 27 bits right now */
		val = DIV_ROUND_CLOSEST_ULL(val, shunt_resistor);
		/* Overflow check: After division, <= 27 bits */
>>>>>>> e475cc1c
		break;
	default:
		return -EINVAL;
	}
	return val;
}

<<<<<<< HEAD
static int ltc2945_val_to_reg(struct device *dev, u8 reg,
			      unsigned long long val)
{
	struct ltc2945_state *st = dev_get_drvdata(dev);
	struct regmap *regmap = st->regmap;
=======
static long long ltc2945_val_to_reg(struct device *dev, u8 reg,
				    unsigned long long val)
{
	struct ltc2945_data *data = dev_get_drvdata(dev);
	struct regmap *regmap = data->regmap;
	u32 shunt_resistor = data->shunt_resistor;
>>>>>>> e475cc1c
	unsigned int control;
	int ret;

	/* Ensure we don't overflow */
	val = clamp_val(val, 0, U32_MAX);

	switch (reg) {
	case LTC2945_POWER_H:
	case LTC2945_MAX_POWER_H:
	case LTC2945_MIN_POWER_H:
	case LTC2945_MAX_POWER_THRES_H:
	case LTC2945_MIN_POWER_THRES_H:
		/*
<<<<<<< HEAD
		 * Convert to register value, scale it with the configured sense
		 * resistor value, similar to current measurements.
=======
>>>>>>> e475cc1c
		 * Control register bit 0 selects if voltage at SENSE+/VDD
		 * or voltage at ADIN is used to measure power, which in turn
		 * determines register calculations.
		 */
		ret = regmap_read(regmap, LTC2945_CONTROL, &control);
		if (ret < 0)
			return ret;
		if (control & CONTROL_MULT_SELECT) {
			/* 25 mV * 25 uV = 0.625 uV resolution. */
<<<<<<< HEAD
			val = DIV_ROUND_CLOSEST_ULL(val * 1000, 625 * st->r_sense_uohm);
		} else {
			/* 0.5 mV * 25 uV = 0.0125 uV resolution. */
			val = DIV_ROUND_CLOSEST_ULL(val * 2 * 1000, 25 * st->r_sense_uohm);
=======
			val *= shunt_resistor;
			/* Overflow check: Assuming 32-bit val and shunt resistor, val <= 64bits */
			val = DIV_ROUND_CLOSEST_ULL(val, 625 * 1000);
			/* Overflow check: val is now <= 44 bits */
		} else {
			/* 0.5 mV * 25 uV = 0.0125 uV resolution. */
			val *= shunt_resistor;
			/* Overflow check: Assuming 32-bit val and shunt resistor, val <= 64bits */
			val = DIV_ROUND_CLOSEST_ULL(val, 25 * 1000) * 2;
			/* Overflow check: val is now <= 51 bits */
>>>>>>> e475cc1c
		}
		break;
	case LTC2945_VIN_H:
	case LTC2945_MAX_VIN_H:
	case LTC2945_MIN_VIN_H:
	case LTC2945_MAX_VIN_THRES_H:
	case LTC2945_MIN_VIN_THRES_H:
		/* 25 mV resolution. */
<<<<<<< HEAD
		val = div_u64(val, 25);
=======
		val = DIV_ROUND_CLOSEST_ULL(val, 25);
>>>>>>> e475cc1c
		break;
	case LTC2945_ADIN_H:
	case LTC2945_MAX_ADIN_H:
	case LTC2945_MIN_ADIN_THRES_H:
	case LTC2945_MAX_ADIN_THRES_H:
	case LTC2945_MIN_ADIN_H:
		/* 0.5mV resolution. */
		val *= 2;
		break;
	case LTC2945_SENSE_H:
	case LTC2945_MAX_SENSE_H:
	case LTC2945_MIN_SENSE_H:
	case LTC2945_MAX_SENSE_THRES_H:
	case LTC2945_MIN_SENSE_THRES_H:
<<<<<<< HEAD
		/*
		 * 25 uV resolution. Convert to current and scale it
		 * with the value of the sense resistor, in mA.
		 */
		val = DIV_ROUND_CLOSEST_ULL(val * 1000, 25 * st->r_sense_uohm);
=======
		/* 25 uV resolution. Convert to  mA. */
		val *= shunt_resistor;
		/* Overflow check: Assuming 32-bit val and 32-bit shunt resistor, val is 64bits */
		val = DIV_ROUND_CLOSEST_ULL(val, 25 * 1000);
		/* Overflow check: val is now <= 50 bits */
>>>>>>> e475cc1c
		break;
	default:
		return -EINVAL;
	}
	return val;
}

static ssize_t ltc2945_value_show(struct device *dev,
				  struct device_attribute *da, char *buf)
{
	struct sensor_device_attribute *attr = to_sensor_dev_attr(da);
	long long value;

	value = ltc2945_reg_to_val(dev, attr->index);
	if (value < 0)
		return value;
	return sysfs_emit(buf, "%lld\n", value);
}

static ssize_t ltc2945_value_store(struct device *dev,
				   struct device_attribute *da,
				   const char *buf, size_t count)
{
	struct sensor_device_attribute *attr = to_sensor_dev_attr(da);
<<<<<<< HEAD
	struct ltc2945_state *st = dev_get_drvdata(dev);
	struct regmap *regmap = st->regmap;
	u8 reg = attr->index;
	unsigned long long val;
=======
	struct ltc2945_data *data = dev_get_drvdata(dev);
	struct regmap *regmap = data->regmap;
	u8 reg = attr->index;
	unsigned int val;
>>>>>>> e475cc1c
	u8 regbuf[3];
	int num_regs;
	long long regval;
	int ret;

<<<<<<< HEAD
	ret = kstrtoull(buf, 10, &val);
=======
	ret = kstrtouint(buf, 10, &val);
>>>>>>> e475cc1c
	if (ret)
		return ret;

	/* convert to register value, then clamp and write result */
	regval = ltc2945_val_to_reg(dev, reg, val);
	if (regval < 0)
		return regval;
	if (is_power_reg(reg)) {
		regval = clamp_val(regval, 0, 0xffffff);
		regbuf[0] = regval >> 16;
		regbuf[1] = (regval >> 8) & 0xff;
		regbuf[2] = regval;
		num_regs = 3;
	} else {
		regval = clamp_val(regval, 0, 0xfff) << 4;
		regbuf[0] = regval >> 8;
		regbuf[1] = regval & 0xff;
		num_regs = 2;
	}
	ret = regmap_bulk_write(regmap, reg, regbuf, num_regs);
	return ret < 0 ? ret : count;
}

static ssize_t ltc2945_history_store(struct device *dev,
				     struct device_attribute *da,
				     const char *buf, size_t count)
{
	struct sensor_device_attribute *attr = to_sensor_dev_attr(da);
<<<<<<< HEAD
	struct ltc2945_state *st = dev_get_drvdata(dev);
	struct regmap *regmap = st->regmap;
=======
	struct ltc2945_data *data = dev_get_drvdata(dev);
	struct regmap *regmap = data->regmap;
>>>>>>> e475cc1c
	u8 reg = attr->index;
	int num_regs = is_power_reg(reg) ? 3 : 2;
	u8 buf_min[3] = { 0xff, 0xff, 0xff };
	u8 buf_max[3] = { 0, 0, 0 };
	unsigned long val;
	int ret;

	ret = kstrtoul(buf, 10, &val);
	if (ret)
		return ret;
	if (val != 1)
		return -EINVAL;

	ret = regmap_update_bits(regmap, LTC2945_CONTROL, CONTROL_TEST_MODE,
				 CONTROL_TEST_MODE);

	/* Reset minimum */
	ret = regmap_bulk_write(regmap, reg, buf_min, num_regs);
	if (ret)
		return ret;

	switch (reg) {
	case LTC2945_MIN_POWER_H:
		reg = LTC2945_MAX_POWER_H;
		break;
	case LTC2945_MIN_SENSE_H:
		reg = LTC2945_MAX_SENSE_H;
		break;
	case LTC2945_MIN_VIN_H:
		reg = LTC2945_MAX_VIN_H;
		break;
	case LTC2945_MIN_ADIN_H:
		reg = LTC2945_MAX_ADIN_H;
		break;
	default:
		WARN_ONCE(1, "Bad register: 0x%x\n", reg);
		return -EINVAL;
	}
	/* Reset maximum */
	ret = regmap_bulk_write(regmap, reg, buf_max, num_regs);

	/* Try resetting test mode even if there was an error */
	regmap_update_bits(regmap, LTC2945_CONTROL, CONTROL_TEST_MODE, 0);

	return ret ? : count;
}

static ssize_t ltc2945_bool_show(struct device *dev,
				 struct device_attribute *da, char *buf)
{
	struct sensor_device_attribute *attr = to_sensor_dev_attr(da);
<<<<<<< HEAD
	struct ltc2945_state *st = dev_get_drvdata(dev);
	struct regmap *regmap = st->regmap;
=======
	struct ltc2945_data *data = dev_get_drvdata(dev);
	struct regmap *regmap = data->regmap;
>>>>>>> e475cc1c
	unsigned int fault;
	int ret;

	ret = regmap_read(regmap, LTC2945_FAULT, &fault);
	if (ret < 0)
		return ret;

	fault &= attr->index;
	if (fault)		/* Clear reported faults in chip register */
		regmap_update_bits(regmap, LTC2945_FAULT, attr->index, 0);

	return sysfs_emit(buf, "%d\n", !!fault);
}

/* Input voltages */

static SENSOR_DEVICE_ATTR_RO(in1_input, ltc2945_value, LTC2945_VIN_H);
static SENSOR_DEVICE_ATTR_RW(in1_min, ltc2945_value, LTC2945_MIN_VIN_THRES_H);
static SENSOR_DEVICE_ATTR_RW(in1_max, ltc2945_value, LTC2945_MAX_VIN_THRES_H);
static SENSOR_DEVICE_ATTR_RO(in1_lowest, ltc2945_value, LTC2945_MIN_VIN_H);
static SENSOR_DEVICE_ATTR_RO(in1_highest, ltc2945_value, LTC2945_MAX_VIN_H);
static SENSOR_DEVICE_ATTR_WO(in1_reset_history, ltc2945_history,
			     LTC2945_MIN_VIN_H);

static SENSOR_DEVICE_ATTR_RO(in2_input, ltc2945_value, LTC2945_ADIN_H);
static SENSOR_DEVICE_ATTR_RW(in2_min, ltc2945_value, LTC2945_MIN_ADIN_THRES_H);
static SENSOR_DEVICE_ATTR_RW(in2_max, ltc2945_value, LTC2945_MAX_ADIN_THRES_H);
static SENSOR_DEVICE_ATTR_RO(in2_lowest, ltc2945_value, LTC2945_MIN_ADIN_H);
static SENSOR_DEVICE_ATTR_RO(in2_highest, ltc2945_value, LTC2945_MAX_ADIN_H);
static SENSOR_DEVICE_ATTR_WO(in2_reset_history, ltc2945_history,
			     LTC2945_MIN_ADIN_H);

/* Voltage alarms */

static SENSOR_DEVICE_ATTR_RO(in1_min_alarm, ltc2945_bool, FAULT_VIN_UV);
static SENSOR_DEVICE_ATTR_RO(in1_max_alarm, ltc2945_bool, FAULT_VIN_OV);
static SENSOR_DEVICE_ATTR_RO(in2_min_alarm, ltc2945_bool, FAULT_ADIN_UV);
static SENSOR_DEVICE_ATTR_RO(in2_max_alarm, ltc2945_bool, FAULT_ADIN_OV);

/* Currents (via sense resistor) */

static SENSOR_DEVICE_ATTR_RO(curr1_input, ltc2945_value, LTC2945_SENSE_H);
static SENSOR_DEVICE_ATTR_RW(curr1_min, ltc2945_value,
			     LTC2945_MIN_SENSE_THRES_H);
static SENSOR_DEVICE_ATTR_RW(curr1_max, ltc2945_value,
			     LTC2945_MAX_SENSE_THRES_H);
static SENSOR_DEVICE_ATTR_RO(curr1_lowest, ltc2945_value, LTC2945_MIN_SENSE_H);
static SENSOR_DEVICE_ATTR_RO(curr1_highest, ltc2945_value,
			     LTC2945_MAX_SENSE_H);
static SENSOR_DEVICE_ATTR_WO(curr1_reset_history, ltc2945_history,
			     LTC2945_MIN_SENSE_H);

/* Current alarms */

static SENSOR_DEVICE_ATTR_RO(curr1_min_alarm, ltc2945_bool, FAULT_SENSE_UV);
static SENSOR_DEVICE_ATTR_RO(curr1_max_alarm, ltc2945_bool, FAULT_SENSE_OV);

/* Power */

static SENSOR_DEVICE_ATTR_RO(power1_input, ltc2945_value, LTC2945_POWER_H);
static SENSOR_DEVICE_ATTR_RW(power1_min, ltc2945_value,
			     LTC2945_MIN_POWER_THRES_H);
static SENSOR_DEVICE_ATTR_RW(power1_max, ltc2945_value,
			     LTC2945_MAX_POWER_THRES_H);
static SENSOR_DEVICE_ATTR_RO(power1_input_lowest, ltc2945_value,
			     LTC2945_MIN_POWER_H);
static SENSOR_DEVICE_ATTR_RO(power1_input_highest, ltc2945_value,
			     LTC2945_MAX_POWER_H);
static SENSOR_DEVICE_ATTR_WO(power1_reset_history, ltc2945_history,
			     LTC2945_MIN_POWER_H);

/* Power alarms */

static SENSOR_DEVICE_ATTR_RO(power1_min_alarm, ltc2945_bool, FAULT_POWER_UV);
static SENSOR_DEVICE_ATTR_RO(power1_max_alarm, ltc2945_bool, FAULT_POWER_OV);

static struct attribute *ltc2945_attrs[] = {
	&sensor_dev_attr_in1_input.dev_attr.attr,
	&sensor_dev_attr_in1_min.dev_attr.attr,
	&sensor_dev_attr_in1_max.dev_attr.attr,
	&sensor_dev_attr_in1_lowest.dev_attr.attr,
	&sensor_dev_attr_in1_highest.dev_attr.attr,
	&sensor_dev_attr_in1_reset_history.dev_attr.attr,
	&sensor_dev_attr_in1_min_alarm.dev_attr.attr,
	&sensor_dev_attr_in1_max_alarm.dev_attr.attr,

	&sensor_dev_attr_in2_input.dev_attr.attr,
	&sensor_dev_attr_in2_min.dev_attr.attr,
	&sensor_dev_attr_in2_max.dev_attr.attr,
	&sensor_dev_attr_in2_lowest.dev_attr.attr,
	&sensor_dev_attr_in2_highest.dev_attr.attr,
	&sensor_dev_attr_in2_reset_history.dev_attr.attr,
	&sensor_dev_attr_in2_min_alarm.dev_attr.attr,
	&sensor_dev_attr_in2_max_alarm.dev_attr.attr,

	&sensor_dev_attr_curr1_input.dev_attr.attr,
	&sensor_dev_attr_curr1_min.dev_attr.attr,
	&sensor_dev_attr_curr1_max.dev_attr.attr,
	&sensor_dev_attr_curr1_lowest.dev_attr.attr,
	&sensor_dev_attr_curr1_highest.dev_attr.attr,
	&sensor_dev_attr_curr1_reset_history.dev_attr.attr,
	&sensor_dev_attr_curr1_min_alarm.dev_attr.attr,
	&sensor_dev_attr_curr1_max_alarm.dev_attr.attr,

	&sensor_dev_attr_power1_input.dev_attr.attr,
	&sensor_dev_attr_power1_min.dev_attr.attr,
	&sensor_dev_attr_power1_max.dev_attr.attr,
	&sensor_dev_attr_power1_input_lowest.dev_attr.attr,
	&sensor_dev_attr_power1_input_highest.dev_attr.attr,
	&sensor_dev_attr_power1_reset_history.dev_attr.attr,
	&sensor_dev_attr_power1_min_alarm.dev_attr.attr,
	&sensor_dev_attr_power1_max_alarm.dev_attr.attr,

	NULL,
};
ATTRIBUTE_GROUPS(ltc2945);

static const struct regmap_config ltc2945_regmap_config = {
	.reg_bits = 8,
	.val_bits = 8,
	.max_register = LTC2945_MIN_ADIN_THRES_L,
};

static int ltc2945_probe(struct i2c_client *client)
{
	struct device *dev = &client->dev;
	struct ltc2945_state *st;
	struct device *hwmon_dev;
	struct regmap *regmap;
	struct ltc2945_data *data;

	data = devm_kzalloc(dev, sizeof(*data), GFP_KERNEL);
	if (!data)
		return -ENOMEM;
	dev_set_drvdata(dev, data);

	st = devm_kzalloc(dev, sizeof(*st), GFP_KERNEL);
	if (!st)
		return -ENOMEM;

	regmap = devm_regmap_init_i2c(client, &ltc2945_regmap_config);
	if (IS_ERR(regmap)) {
		dev_err(dev, "failed to allocate register map\n");
		return PTR_ERR(regmap);
	}

<<<<<<< HEAD
	if (device_property_read_u32(dev, "shunt-resistor-micro-ohms",
				     &st->r_sense_uohm))
		st->r_sense_uohm = 1000;

	st->regmap = regmap;
=======
	data->regmap = regmap;
	if (device_property_read_u32(dev, "shunt-resistor-micro-ohms",
				     &data->shunt_resistor))
		data->shunt_resistor = 1000;

	if (data->shunt_resistor == 0)
		return -EINVAL;
>>>>>>> e475cc1c

	/* Clear faults */
	regmap_write(regmap, LTC2945_FAULT, 0x00);

	hwmon_dev = devm_hwmon_device_register_with_groups(dev, client->name,
<<<<<<< HEAD
							   st,
=======
							   data,
>>>>>>> e475cc1c
							   ltc2945_groups);
	return PTR_ERR_OR_ZERO(hwmon_dev);
}

static const struct i2c_device_id ltc2945_id[] = {
	{"ltc2945", 0},
	{ }
};

MODULE_DEVICE_TABLE(i2c, ltc2945_id);

static struct i2c_driver ltc2945_driver = {
	.driver = {
		.name = "ltc2945",
		.of_match_table = of_match_ptr(ltc2945_of_match),
	},
	.probe = ltc2945_probe,
	.id_table = ltc2945_id,
};

module_i2c_driver(ltc2945_driver);

MODULE_AUTHOR("Guenter Roeck <linux@roeck-us.net>");
MODULE_DESCRIPTION("LTC2945 driver");
MODULE_LICENSE("GPL");<|MERGE_RESOLUTION|>--- conflicted
+++ resolved
@@ -58,16 +58,6 @@
 #define CONTROL_MULT_SELECT	(1 << 0)
 #define CONTROL_TEST_MODE	(1 << 4)
 
-<<<<<<< HEAD
-/**
- * struct ltc2945_state - driver instance specific data
- * @regmap		regmap object to access device registers
- * @r_sense_uohm	current sense resistor value
- */
-struct ltc2945_state {
-	struct regmap		*regmap;
-	u32			r_sense_uohm;
-=======
 static const struct of_device_id __maybe_unused ltc2945_of_match[] = {
 	{ .compatible = "adi,ltc2945" },
 	{ }
@@ -82,7 +72,6 @@
 struct ltc2945_data {
 	struct regmap *regmap;
 	u32 shunt_resistor;
->>>>>>> e475cc1c
 };
 
 static inline bool is_power_reg(u8 reg)
@@ -93,14 +82,9 @@
 /* Return the value from the given register in uW, mV, or mA */
 static long long ltc2945_reg_to_val(struct device *dev, u8 reg)
 {
-<<<<<<< HEAD
-	struct ltc2945_state *st = dev_get_drvdata(dev);
-	struct regmap *regmap = st->regmap;
-=======
 	struct ltc2945_data *data = dev_get_drvdata(dev);
 	struct regmap *regmap = data->regmap;
 	u32 shunt_resistor = data->shunt_resistor;
->>>>>>> e475cc1c
 	unsigned int control;
 	u8 buf[3];
 	long long val;
@@ -126,12 +110,7 @@
 	case LTC2945_MAX_POWER_THRES_H:
 	case LTC2945_MIN_POWER_THRES_H:
 		/*
-<<<<<<< HEAD
-		 * Convert to uW by and scale it with the configured
-		 * sense resistor, similar to current measurements.
-=======
 		 * Convert to uW
->>>>>>> e475cc1c
 		 * Control register bit 0 selects if voltage at SENSE+/VDD
 		 * or voltage at ADIN is used to measure power.
 		 */
@@ -140,10 +119,10 @@
 			return ret;
 		if (control & CONTROL_MULT_SELECT) {
 			/* 25 mV * 25 uV = 0.625 uV resolution. */
-			val = DIV_ROUND_CLOSEST_ULL(val * 625LL * 1000, st->r_sense_uohm);
+			val *= 625LL;
 		} else {
 			/* 0.5 mV * 25 uV = 0.0125 uV resolution. */
-			val = DIV_ROUND_CLOSEST_ULL(val * 25LL * 1000, st->r_sense_uohm) >> 1;
+			val = (val * 25LL) >> 1;
 		}
 		val *= 1000;
 		/* Overflow check: Assuming max 24-bit power, val is at most 53 bits right now. */
@@ -175,19 +154,11 @@
 	case LTC2945_MIN_SENSE_H:
 	case LTC2945_MAX_SENSE_THRES_H:
 	case LTC2945_MIN_SENSE_THRES_H:
-<<<<<<< HEAD
-		/*
-		 * 25 uV resolution. Convert to current and scale it
-		 * with the value of the sense resistor.
-		 */
-		val = DIV_ROUND_CLOSEST_ULL(val * 25 * 1000, st->r_sense_uohm);
-=======
 		/* 25 uV resolution. Convert to mA. */
 		val *= 25 * 1000;
 		/* Overflow check: Assuming max 12-bit sense, val is at most 27 bits right now */
 		val = DIV_ROUND_CLOSEST_ULL(val, shunt_resistor);
 		/* Overflow check: After division, <= 27 bits */
->>>>>>> e475cc1c
 		break;
 	default:
 		return -EINVAL;
@@ -195,20 +166,12 @@
 	return val;
 }
 
-<<<<<<< HEAD
-static int ltc2945_val_to_reg(struct device *dev, u8 reg,
-			      unsigned long long val)
-{
-	struct ltc2945_state *st = dev_get_drvdata(dev);
-	struct regmap *regmap = st->regmap;
-=======
 static long long ltc2945_val_to_reg(struct device *dev, u8 reg,
 				    unsigned long long val)
 {
 	struct ltc2945_data *data = dev_get_drvdata(dev);
 	struct regmap *regmap = data->regmap;
 	u32 shunt_resistor = data->shunt_resistor;
->>>>>>> e475cc1c
 	unsigned int control;
 	int ret;
 
@@ -222,11 +185,6 @@
 	case LTC2945_MAX_POWER_THRES_H:
 	case LTC2945_MIN_POWER_THRES_H:
 		/*
-<<<<<<< HEAD
-		 * Convert to register value, scale it with the configured sense
-		 * resistor value, similar to current measurements.
-=======
->>>>>>> e475cc1c
 		 * Control register bit 0 selects if voltage at SENSE+/VDD
 		 * or voltage at ADIN is used to measure power, which in turn
 		 * determines register calculations.
@@ -236,12 +194,6 @@
 			return ret;
 		if (control & CONTROL_MULT_SELECT) {
 			/* 25 mV * 25 uV = 0.625 uV resolution. */
-<<<<<<< HEAD
-			val = DIV_ROUND_CLOSEST_ULL(val * 1000, 625 * st->r_sense_uohm);
-		} else {
-			/* 0.5 mV * 25 uV = 0.0125 uV resolution. */
-			val = DIV_ROUND_CLOSEST_ULL(val * 2 * 1000, 25 * st->r_sense_uohm);
-=======
 			val *= shunt_resistor;
 			/* Overflow check: Assuming 32-bit val and shunt resistor, val <= 64bits */
 			val = DIV_ROUND_CLOSEST_ULL(val, 625 * 1000);
@@ -252,7 +204,6 @@
 			/* Overflow check: Assuming 32-bit val and shunt resistor, val <= 64bits */
 			val = DIV_ROUND_CLOSEST_ULL(val, 25 * 1000) * 2;
 			/* Overflow check: val is now <= 51 bits */
->>>>>>> e475cc1c
 		}
 		break;
 	case LTC2945_VIN_H:
@@ -261,11 +212,7 @@
 	case LTC2945_MAX_VIN_THRES_H:
 	case LTC2945_MIN_VIN_THRES_H:
 		/* 25 mV resolution. */
-<<<<<<< HEAD
-		val = div_u64(val, 25);
-=======
 		val = DIV_ROUND_CLOSEST_ULL(val, 25);
->>>>>>> e475cc1c
 		break;
 	case LTC2945_ADIN_H:
 	case LTC2945_MAX_ADIN_H:
@@ -280,19 +227,11 @@
 	case LTC2945_MIN_SENSE_H:
 	case LTC2945_MAX_SENSE_THRES_H:
 	case LTC2945_MIN_SENSE_THRES_H:
-<<<<<<< HEAD
-		/*
-		 * 25 uV resolution. Convert to current and scale it
-		 * with the value of the sense resistor, in mA.
-		 */
-		val = DIV_ROUND_CLOSEST_ULL(val * 1000, 25 * st->r_sense_uohm);
-=======
 		/* 25 uV resolution. Convert to  mA. */
 		val *= shunt_resistor;
 		/* Overflow check: Assuming 32-bit val and 32-bit shunt resistor, val is 64bits */
 		val = DIV_ROUND_CLOSEST_ULL(val, 25 * 1000);
 		/* Overflow check: val is now <= 50 bits */
->>>>>>> e475cc1c
 		break;
 	default:
 		return -EINVAL;
@@ -317,27 +256,16 @@
 				   const char *buf, size_t count)
 {
 	struct sensor_device_attribute *attr = to_sensor_dev_attr(da);
-<<<<<<< HEAD
-	struct ltc2945_state *st = dev_get_drvdata(dev);
-	struct regmap *regmap = st->regmap;
-	u8 reg = attr->index;
-	unsigned long long val;
-=======
 	struct ltc2945_data *data = dev_get_drvdata(dev);
 	struct regmap *regmap = data->regmap;
 	u8 reg = attr->index;
 	unsigned int val;
->>>>>>> e475cc1c
 	u8 regbuf[3];
 	int num_regs;
 	long long regval;
 	int ret;
 
-<<<<<<< HEAD
-	ret = kstrtoull(buf, 10, &val);
-=======
 	ret = kstrtouint(buf, 10, &val);
->>>>>>> e475cc1c
 	if (ret)
 		return ret;
 
@@ -366,13 +294,8 @@
 				     const char *buf, size_t count)
 {
 	struct sensor_device_attribute *attr = to_sensor_dev_attr(da);
-<<<<<<< HEAD
-	struct ltc2945_state *st = dev_get_drvdata(dev);
-	struct regmap *regmap = st->regmap;
-=======
 	struct ltc2945_data *data = dev_get_drvdata(dev);
 	struct regmap *regmap = data->regmap;
->>>>>>> e475cc1c
 	u8 reg = attr->index;
 	int num_regs = is_power_reg(reg) ? 3 : 2;
 	u8 buf_min[3] = { 0xff, 0xff, 0xff };
@@ -424,13 +347,8 @@
 				 struct device_attribute *da, char *buf)
 {
 	struct sensor_device_attribute *attr = to_sensor_dev_attr(da);
-<<<<<<< HEAD
-	struct ltc2945_state *st = dev_get_drvdata(dev);
-	struct regmap *regmap = st->regmap;
-=======
 	struct ltc2945_data *data = dev_get_drvdata(dev);
 	struct regmap *regmap = data->regmap;
->>>>>>> e475cc1c
 	unsigned int fault;
 	int ret;
 
@@ -557,7 +475,6 @@
 static int ltc2945_probe(struct i2c_client *client)
 {
 	struct device *dev = &client->dev;
-	struct ltc2945_state *st;
 	struct device *hwmon_dev;
 	struct regmap *regmap;
 	struct ltc2945_data *data;
@@ -566,10 +483,6 @@
 	if (!data)
 		return -ENOMEM;
 	dev_set_drvdata(dev, data);
-
-	st = devm_kzalloc(dev, sizeof(*st), GFP_KERNEL);
-	if (!st)
-		return -ENOMEM;
 
 	regmap = devm_regmap_init_i2c(client, &ltc2945_regmap_config);
 	if (IS_ERR(regmap)) {
@@ -577,13 +490,6 @@
 		return PTR_ERR(regmap);
 	}
 
-<<<<<<< HEAD
-	if (device_property_read_u32(dev, "shunt-resistor-micro-ohms",
-				     &st->r_sense_uohm))
-		st->r_sense_uohm = 1000;
-
-	st->regmap = regmap;
-=======
 	data->regmap = regmap;
 	if (device_property_read_u32(dev, "shunt-resistor-micro-ohms",
 				     &data->shunt_resistor))
@@ -591,17 +497,12 @@
 
 	if (data->shunt_resistor == 0)
 		return -EINVAL;
->>>>>>> e475cc1c
 
 	/* Clear faults */
 	regmap_write(regmap, LTC2945_FAULT, 0x00);
 
 	hwmon_dev = devm_hwmon_device_register_with_groups(dev, client->name,
-<<<<<<< HEAD
-							   st,
-=======
 							   data,
->>>>>>> e475cc1c
 							   ltc2945_groups);
 	return PTR_ERR_OR_ZERO(hwmon_dev);
 }
