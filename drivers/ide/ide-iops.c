--- conflicted
+++ resolved
@@ -37,22 +37,11 @@
 
 u8 ide_read_error(ide_drive_t *drive)
 {
-<<<<<<< HEAD
-	struct ide_cmd cmd;
-
-	memset(&cmd, 0, sizeof(cmd));
-	cmd.tf_flags = IDE_TFLAG_IN_ERROR;
-
-	drive->hwif->tp_ops->tf_read(drive, &cmd);
-
-	return cmd.tf.error;
-=======
 	struct ide_taskfile tf;
 
 	drive->hwif->tp_ops->tf_read(drive, &tf, IDE_VALID_ERROR);
 
 	return tf.error;
->>>>>>> 6574612f
 }
 EXPORT_SYMBOL_GPL(ide_read_error);
 
@@ -324,10 +313,6 @@
 	u16 *id = drive->id, i;
 	int error = 0;
 	u8 stat;
-<<<<<<< HEAD
-	struct ide_cmd cmd;
-=======
->>>>>>> 6574612f
 
 #ifdef CONFIG_BLK_DEV_IDEDMA
 	if (hwif->dma_ops)	/* check if host supports DMA */
@@ -359,20 +344,11 @@
 	udelay(1);
 	tp_ops->write_devctl(hwif, ATA_NIEN | ATA_DEVCTL_OBS);
 
-<<<<<<< HEAD
-	memset(&cmd, 0, sizeof(cmd));
-	cmd.tf_flags = IDE_TFLAG_OUT_FEATURE | IDE_TFLAG_OUT_NSECT;
-	cmd.tf.feature = SETFEATURES_XFER;
-	cmd.tf.nsect   = speed;
-
-	tp_ops->tf_load(drive, &cmd);
-=======
 	memset(&tf, 0, sizeof(tf));
 	tf.feature = SETFEATURES_XFER;
 	tf.nsect   = speed;
 
 	tp_ops->tf_load(drive, &tf, IDE_VALID_FEATURE | IDE_VALID_NSECT);
->>>>>>> 6574612f
 
 	tp_ops->exec_command(hwif, ATA_CMD_SET_FEATURES);
 
