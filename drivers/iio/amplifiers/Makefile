--- conflicted
+++ resolved
@@ -5,9 +5,6 @@
 
 # When adding new entries keep the list in alphabetical order
 obj-$(CONFIG_AD8366) += ad8366.o
-<<<<<<< HEAD
+obj-$(CONFIG_ADA4250) += ada4250.o
 obj-$(CONFIG_AD916X_AMP) += ad916x_amp.o
-=======
->>>>>>> cb1f2dbc
-obj-$(CONFIG_ADA4250) += ada4250.o
 obj-$(CONFIG_HMC425) += hmc425a.o