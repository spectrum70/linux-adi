--- conflicted
+++ resolved
@@ -33,51 +33,30 @@
 {
 	int err;
 
-	err = iio_triggered_buffer_postenable(indio_dev);
+	err = st_sensors_set_axis_enable(indio_dev, indio_dev->active_scan_mask[0]);
 	if (err < 0)
 		return err;
 
-	err = st_sensors_set_axis_enable(indio_dev,
-					 (u8)indio_dev->active_scan_mask[0]);
-	if (err < 0)
-		goto st_gyro_buffer_predisable;
-
-<<<<<<< HEAD
-	return err;
-=======
 	err = st_sensors_set_enable(indio_dev, true);
 	if (err < 0)
 		goto st_gyro_buffer_enable_all_axis;
 
 	return 0;
->>>>>>> 043f8a22
 
 st_gyro_buffer_enable_all_axis:
 	st_sensors_set_axis_enable(indio_dev, ST_SENSORS_ENABLE_ALL_AXIS);
-st_gyro_buffer_predisable:
-	iio_triggered_buffer_predisable(indio_dev);
 	return err;
 }
 
 static int st_gyro_buffer_predisable(struct iio_dev *indio_dev)
 {
-	int err, err2;
+	int err;
 
-<<<<<<< HEAD
-=======
 	err = st_sensors_set_enable(indio_dev, false);
 	if (err < 0)
-		goto st_gyro_buffer_predisable;
+		return err;
 
->>>>>>> 043f8a22
-	err = st_sensors_set_axis_enable(indio_dev, ST_SENSORS_ENABLE_ALL_AXIS);
-
-st_gyro_buffer_predisable:
-	err2 = iio_triggered_buffer_predisable(indio_dev);
-	if (!err)
-		err = err2;
-
-	return err;
+	return st_sensors_set_axis_enable(indio_dev, ST_SENSORS_ENABLE_ALL_AXIS);
 }
 
 static const struct iio_buffer_setup_ops st_gyro_buffer_setup_ops = {
