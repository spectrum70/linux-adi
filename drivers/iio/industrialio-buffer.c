--- conflicted
+++ resolved
@@ -544,33 +544,23 @@
 	for_each_set_bit(i, mask,
 			 indio_dev->masklength) {
 		ch = iio_find_channel_from_si(indio_dev, i);
-<<<<<<< HEAD
-		length = ch->scan_type.storagebits / 8;
-		bytes = roundup(bytes, length);
-=======
 		if (ch->scan_type.repeat > 1)
 			length = ch->scan_type.storagebits / 8 *
 				ch->scan_type.repeat;
 		else
 			length = ch->scan_type.storagebits / 8;
 		bytes = ALIGN(bytes, length);
->>>>>>> 88c723a7
 		bytes += length;
 	}
 	if (timestamp) {
 		ch = iio_find_channel_from_si(indio_dev,
 					      indio_dev->scan_index_timestamp);
-<<<<<<< HEAD
-		length = ch->scan_type.storagebits / 8;
-		bytes = roundup(bytes, length);
-=======
 		if (ch->scan_type.repeat > 1)
 			length = ch->scan_type.storagebits / 8 *
 				ch->scan_type.repeat;
 		else
 			length = ch->scan_type.storagebits / 8;
 		bytes = ALIGN(bytes, length);
->>>>>>> 88c723a7
 		bytes += length;
 	}
 	return bytes;
@@ -1114,14 +1104,6 @@
 			in_loc = roundup(in_loc, length) + length;
 		}
 		ch = iio_find_channel_from_si(indio_dev, in_ind);
-<<<<<<< HEAD
-		length = ch->scan_type.storagebits/8;
-		out_loc = roundup(out_loc, length);
-		in_loc = roundup(in_loc, length);
-		ret = iio_buffer_add_demux(buffer, &p, in_loc, out_loc, length);
-		if (ret)
-			goto error_clear_mux_table;
-=======
 		if (ch->scan_type.repeat > 1)
 			length = ch->scan_type.storagebits / 8 *
 				ch->scan_type.repeat;
@@ -1135,7 +1117,6 @@
 		p->to = out_loc;
 		p->length = length;
 		list_add_tail(&p->l, &buffer->demux_list);
->>>>>>> 88c723a7
 		out_loc += length;
 		in_loc += length;
 	}
@@ -1143,14 +1124,6 @@
 	if (buffer->scan_timestamp) {
 		ch = iio_find_channel_from_si(indio_dev,
 			indio_dev->scan_index_timestamp);
-<<<<<<< HEAD
-		length = ch->scan_type.storagebits/8;
-		out_loc = roundup(out_loc, length);
-		in_loc = roundup(in_loc, length);
-		ret = iio_buffer_add_demux(buffer, &p, in_loc, out_loc, length);
-		if (ret)
-			goto error_clear_mux_table;
-=======
 		if (ch->scan_type.repeat > 1)
 			length = ch->scan_type.storagebits / 8 *
 				ch->scan_type.repeat;
@@ -1164,7 +1137,6 @@
 		p->to = out_loc;
 		p->length = length;
 		list_add_tail(&p->l, &buffer->demux_list);
->>>>>>> 88c723a7
 		out_loc += length;
 		in_loc += length;
 	}
