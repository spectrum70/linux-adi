// SPDX-License-Identifier: GPL-2.0-only
/* The industrial I/O core
 *
 * Copyright (c) 2008 Jonathan Cameron
 *
 * Handling of buffer allocation / resizing.
 *
 * Things to look at here.
 * - Better memory allocation techniques?
 * - Alternative access techniques?
 */
#include <linux/anon_inodes.h>
#include <linux/kernel.h>
#include <linux/export.h>
#include <linux/device.h>
#include <linux/file.h>
#include <linux/fs.h>
#include <linux/cdev.h>
#include <linux/slab.h>
#include <linux/poll.h>
#include <linux/sched.h>
#include <linux/dma-mapping.h>
#include <linux/sched/signal.h>

#include <linux/iio/iio.h>
#include <linux/iio/iio-opaque.h>
#include "iio_core.h"
#include "iio_core_trigger.h"
#include <linux/iio/sysfs.h>
#include <linux/iio/buffer.h>
#include <linux/iio/buffer_impl.h>

static const char * const iio_endian_prefix[] = {
	[IIO_BE] = "be",
	[IIO_LE] = "le",
};

static bool iio_buffer_is_active(struct iio_buffer *buf)
{
	return !list_empty(&buf->buffer_list);
}

static size_t iio_buffer_data_available(struct iio_buffer *buf)
{
	return buf->access->data_available(buf);
}

static int iio_buffer_flush_hwfifo(struct iio_dev *indio_dev,
				   struct iio_buffer *buf, size_t required)
{
	if (!indio_dev->info->hwfifo_flush_to_buffer)
		return -ENODEV;

	return indio_dev->info->hwfifo_flush_to_buffer(indio_dev, required);
}

static bool iio_buffer_ready(struct iio_dev *indio_dev, struct iio_buffer *buf,
			     size_t to_wait, int to_flush)
{
	size_t avail;
	int flushed = 0;

	/* wakeup if the device was unregistered */
	if (!indio_dev->info)
		return true;

	/* drain the buffer if it was disabled */
	if (!iio_buffer_is_active(buf)) {
		to_wait = min_t(size_t, to_wait, 1);
		to_flush = 0;
	}

	avail = iio_buffer_data_available(buf);

	if (avail >= to_wait) {
		/* force a flush for non-blocking reads */
		if (!to_wait && avail < to_flush)
			iio_buffer_flush_hwfifo(indio_dev, buf,
						to_flush - avail);
		return true;
	}

	if (to_flush)
		flushed = iio_buffer_flush_hwfifo(indio_dev, buf,
						  to_wait - avail);
	if (flushed <= 0)
		return false;

	if (avail + flushed >= to_wait)
		return true;

	return false;
}

/**
 * iio_buffer_read() - chrdev read for buffer access
 * @filp:	File structure pointer for the char device
 * @buf:	Destination buffer for iio buffer read
 * @n:		First n bytes to read
 * @f_ps:	Long offset provided by the user as a seek position
 *
 * This function relies on all buffer implementations having an
 * iio_buffer as their first element.
 *
 * Return: negative values corresponding to error codes or ret != 0
 *	   for ending the reading activity
 **/
static ssize_t iio_buffer_read(struct file *filp, char __user *buf,
			       size_t n, loff_t *f_ps)
{
	struct iio_dev_buffer_pair *ib = filp->private_data;
	struct iio_buffer *rb = ib->buffer;
	struct iio_dev *indio_dev = ib->indio_dev;
	DEFINE_WAIT_FUNC(wait, woken_wake_function);
	size_t datum_size;
	size_t to_wait;
	int ret = 0;

	if (!indio_dev->info)
		return -ENODEV;

	if (!rb || !rb->access->read)
		return -EINVAL;

	if (rb->direction != IIO_BUFFER_DIRECTION_IN)
		return -EPERM;

	datum_size = rb->bytes_per_datum;

	/*
	 * If datum_size is 0 there will never be anything to read from the
	 * buffer, so signal end of file now.
	 */
	if (!datum_size)
		return 0;

	if (filp->f_flags & O_NONBLOCK)
		to_wait = 0;
	else
		to_wait = min_t(size_t, n / datum_size, rb->watermark);

	add_wait_queue(&rb->pollq, &wait);
	do {
		if (!indio_dev->info) {
			ret = -ENODEV;
			break;
		}

		if (!iio_buffer_ready(indio_dev, rb, to_wait, n / datum_size)) {
			if (signal_pending(current)) {
				ret = -ERESTARTSYS;
				break;
			}

			wait_woken(&wait, TASK_INTERRUPTIBLE,
				   MAX_SCHEDULE_TIMEOUT);
			continue;
		}

		ret = rb->access->read(rb, n, buf);
		if (ret == 0 && (filp->f_flags & O_NONBLOCK))
			ret = -EAGAIN;
	} while (ret == 0);
	remove_wait_queue(&rb->pollq, &wait);

	return ret;
}

static size_t iio_buffer_space_available(struct iio_buffer *buf)
{
	if (buf->access->space_available)
		return buf->access->space_available(buf);

	return SIZE_MAX;
}

static ssize_t iio_buffer_write(struct file *filp, const char __user *buf,
				size_t n, loff_t *f_ps)
{
	struct iio_dev_buffer_pair *ib = filp->private_data;
	struct iio_buffer *rb = ib->buffer;
	struct iio_dev *indio_dev = ib->indio_dev;
	DEFINE_WAIT_FUNC(wait, woken_wake_function);
	int ret = 0;
	size_t written;

	if (!indio_dev->info)
		return -ENODEV;

	if (!rb || !rb->access->write)
		return -EINVAL;

	if (rb->direction != IIO_BUFFER_DIRECTION_OUT)
		return -EPERM;

	written = 0;
	add_wait_queue(&rb->pollq, &wait);
	do {
		if (!indio_dev->info)
			return -ENODEV;

		if (!iio_buffer_space_available(rb)) {
			if (signal_pending(current)) {
				ret = -ERESTARTSYS;
				break;
			}

			if (filp->f_flags & O_NONBLOCK) {
				if (!written)
					ret = -EAGAIN;
				break;
			}

			wait_woken(&wait, TASK_INTERRUPTIBLE,
				   MAX_SCHEDULE_TIMEOUT);
			continue;
		}

		ret = rb->access->write(rb, n - written, buf + written);
		if (ret < 0)
			break;

		written += ret;

	} while (written != n);
	remove_wait_queue(&rb->pollq, &wait);

	return ret < 0 ? ret : written;
}

/**
 * iio_buffer_poll() - poll the buffer to find out if it has data
 * @filp:	File structure pointer for device access
 * @wait:	Poll table structure pointer for which the driver adds
 *		a wait queue
 *
 * Return: (EPOLLIN | EPOLLRDNORM) if data is available for reading
 *	   or 0 for other cases
 */
static __poll_t iio_buffer_poll(struct file *filp,
				struct poll_table_struct *wait)
{
	struct iio_dev_buffer_pair *ib = filp->private_data;
	struct iio_buffer *rb = ib->buffer;
	struct iio_dev *indio_dev = ib->indio_dev;

	if (!indio_dev->info || !rb)
		return 0;

	poll_wait(filp, &rb->pollq, wait);

	switch (rb->direction) {
	case IIO_BUFFER_DIRECTION_IN:
		if (iio_buffer_ready(indio_dev, rb, rb->watermark, 0))
			return EPOLLIN | EPOLLRDNORM;
		break;
	case IIO_BUFFER_DIRECTION_OUT:
		if (iio_buffer_space_available(rb))
			return EPOLLOUT | EPOLLWRNORM;
		break;
	}

	return 0;
}

ssize_t iio_buffer_read_wrapper(struct file *filp, char __user *buf,
				size_t n, loff_t *f_ps)
{
	struct iio_dev_buffer_pair *ib = filp->private_data;
	struct iio_buffer *rb = ib->buffer;

	/* check if buffer was opened through new API */
	if (test_bit(IIO_BUSY_BIT_POS, &rb->flags))
		return -EBUSY;

	return iio_buffer_read(filp, buf, n, f_ps);
}

ssize_t iio_buffer_write_wrapper(struct file *filp, const char __user *buf,
				 size_t n, loff_t *f_ps)
{
	struct iio_dev_buffer_pair *ib = filp->private_data;
	struct iio_buffer *rb = ib->buffer;

	/* check if buffer was opened through new API */
	if (test_bit(IIO_BUSY_BIT_POS, &rb->flags))
		return -EBUSY;

	return iio_buffer_write(filp, buf, n, f_ps);
}

__poll_t iio_buffer_poll_wrapper(struct file *filp,
				 struct poll_table_struct *wait)
{
	struct iio_dev_buffer_pair *ib = filp->private_data;
	struct iio_buffer *rb = ib->buffer;

	/* check if buffer was opened through new API */
	if (test_bit(IIO_BUSY_BIT_POS, &rb->flags))
		return 0;

	return iio_buffer_poll(filp, wait);
}

/**
 * iio_buffer_wakeup_poll - Wakes up the buffer waitqueue
 * @indio_dev: The IIO device
 *
 * Wakes up the event waitqueue used for poll(). Should usually
 * be called when the device is unregistered.
 */
void iio_buffer_wakeup_poll(struct iio_dev *indio_dev)
{
	struct iio_dev_opaque *iio_dev_opaque = to_iio_dev_opaque(indio_dev);
	struct iio_buffer *buffer;
	unsigned int i;

	for (i = 0; i < iio_dev_opaque->attached_buffers_cnt; i++) {
		buffer = iio_dev_opaque->attached_buffers[i];
		wake_up(&buffer->pollq);
	}
}

int iio_pop_from_buffer(struct iio_buffer *buffer, void *data)
{
	if (!buffer || !buffer->access || !buffer->access->remove_from)
		return -EINVAL;

	return buffer->access->remove_from(buffer, data);
}
EXPORT_SYMBOL_GPL(iio_pop_from_buffer);

void iio_buffer_init(struct iio_buffer *buffer)
{
	INIT_LIST_HEAD(&buffer->demux_list);
	INIT_LIST_HEAD(&buffer->buffer_list);
	init_waitqueue_head(&buffer->pollq);
	kref_init(&buffer->ref);
	if (!buffer->watermark)
		buffer->watermark = 1;
}
EXPORT_SYMBOL(iio_buffer_init);

int iio_buffer_alloc_scanmask(struct iio_buffer *buffer,
	struct iio_dev *indio_dev)
{
	if (!indio_dev->masklength)
		return 0;

	buffer->scan_mask = bitmap_zalloc(indio_dev->masklength, GFP_KERNEL);
	if (buffer->scan_mask == NULL)
		return -ENOMEM;

	buffer->channel_mask = bitmap_zalloc(indio_dev->num_channels,
					     GFP_KERNEL);
	if (buffer->channel_mask == NULL) {
		bitmap_free(buffer->scan_mask);
		return -ENOMEM;
	}

	return 0;
}
EXPORT_SYMBOL(iio_buffer_alloc_scanmask);

/*
 * TODO: This should be either removed or supported upstream. The channel_mask
 * is needed for m2k so that we can have bit granularity in the scan mask. This
 * means that we can have, for example, 16 channels mapped on the same scan
 * index and we can still enable/disable them separately. However, this change
 * was already sent mainline and was not accepted. So we probably need to think
 * in something else [or try again]...
 */
void iio_buffer_free_scanmask(struct iio_buffer *buffer)
{
	bitmap_free(buffer->channel_mask);
	bitmap_free(buffer->scan_mask);
}
EXPORT_SYMBOL(iio_buffer_free_scanmask);

void iio_device_detach_buffers(struct iio_dev *indio_dev)
{
	struct iio_dev_opaque *iio_dev_opaque = to_iio_dev_opaque(indio_dev);
	struct iio_buffer *buffer;
	unsigned int i;

	for (i = 0; i < iio_dev_opaque->attached_buffers_cnt; i++) {
		buffer = iio_dev_opaque->attached_buffers[i];
		iio_buffer_put(buffer);
	}

	kfree(iio_dev_opaque->attached_buffers);
}

static ssize_t iio_show_scan_index(struct device *dev,
				   struct device_attribute *attr,
				   char *buf)
{
	return sysfs_emit(buf, "%u\n", to_iio_dev_attr(attr)->c->scan_index);
}

static ssize_t iio_show_fixed_type(struct device *dev,
				   struct device_attribute *attr,
				   char *buf)
{
	struct iio_dev *indio_dev = dev_to_iio_dev(dev);
	struct iio_dev_attr *this_attr = to_iio_dev_attr(attr);
	const struct iio_scan_type *scan_type;
	u8 type;

	scan_type = iio_get_current_scan_type(indio_dev, this_attr->c);
	if (IS_ERR(scan_type))
		return PTR_ERR(scan_type);

	type = scan_type->endianness;

	if (type == IIO_CPU) {
#ifdef __LITTLE_ENDIAN
		type = IIO_LE;
#else
		type = IIO_BE;
#endif
	}
	if (scan_type->repeat > 1)
		return sysfs_emit(buf, "%s:%c%d/%dX%d>>%u\n",
		       iio_endian_prefix[type],
		       scan_type->sign,
		       scan_type->realbits,
		       scan_type->storagebits,
		       scan_type->repeat,
		       scan_type->shift);
	else
		return sysfs_emit(buf, "%s:%c%d/%d>>%u\n",
		       iio_endian_prefix[type],
		       scan_type->sign,
		       scan_type->realbits,
		       scan_type->storagebits,
		       scan_type->shift);
}

static ssize_t iio_scan_el_show(struct device *dev,
				struct device_attribute *attr,
				char *buf)
{
	int ret;
	struct iio_buffer *buffer = to_iio_dev_attr(attr)->buffer;

	/* Ensure ret is 0 or 1. */
	ret = !!test_bit(to_iio_dev_attr(attr)->address,
		       buffer->channel_mask);

	return sysfs_emit(buf, "%d\n", ret);
}

/* Note NULL used as error indicator as it doesn't make sense. */
static const unsigned long *iio_scan_mask_match(const unsigned long *av_masks,
						unsigned int masklength,
						const unsigned long *mask,
						bool strict)
{
	if (bitmap_empty(mask, masklength))
		return NULL;
	while (*av_masks) {
		if (strict) {
			if (bitmap_equal(mask, av_masks, masklength))
				return av_masks;
		} else {
			if (bitmap_subset(mask, av_masks, masklength))
				return av_masks;
		}
		av_masks += BITS_TO_LONGS(masklength);
	}
	return NULL;
}

static bool iio_validate_scan_mask(struct iio_dev *indio_dev,
				   const unsigned long *mask)
{
	if (!indio_dev->setup_ops->validate_scan_mask)
		return true;

	return indio_dev->setup_ops->validate_scan_mask(indio_dev, mask);
}

/**
 * iio_channel_mask_set() - set particular bit in the scan mask
 * @indio_dev: the iio device
 * @buffer: the buffer whose scan mask we are interested in
 * @bit: the bit to be set.
 *
 * Note that at this point we have no way of knowing what other
 * buffers might request, hence this code only verifies that the
 * individual buffers request is plausible.
 */
<<<<<<< HEAD
static int iio_channel_mask_set(struct iio_dev *indio_dev,
		      struct iio_buffer *buffer, int bit)
=======
static int iio_scan_mask_set(struct iio_dev *indio_dev,
			     struct iio_buffer *buffer, int bit)
>>>>>>> e475cc1c
{
	const unsigned long *mask;
	unsigned long *trialmask;
	unsigned int ch;

	if (!indio_dev->masklength) {
		WARN(1, "Trying to set scanmask prior to registering buffer\n");
		return -EINVAL;
	}

	/* Upstream uses bitmap_alloc since there's no channel mask support */
	trialmask = bitmap_zalloc(indio_dev->masklength, GFP_KERNEL);
	if (!trialmask)
		return -ENOMEM;

	set_bit(bit, buffer->channel_mask);

	for_each_set_bit(ch, buffer->channel_mask, indio_dev->num_channels)
		set_bit(indio_dev->channels[ch].scan_index, trialmask);

	if (!iio_validate_scan_mask(indio_dev, trialmask))
		goto err_invalid_mask;

	if (indio_dev->available_scan_masks) {
		mask = iio_scan_mask_match(indio_dev->available_scan_masks,
					   indio_dev->masklength,
					   trialmask, false);
		if (!mask)
			goto err_invalid_mask;
	}
	bitmap_copy(buffer->scan_mask, trialmask, indio_dev->masklength);

	bitmap_free(trialmask);

	return 0;

err_invalid_mask:
	clear_bit(bit, buffer->channel_mask);
	bitmap_free(trialmask);
	return -EINVAL;
}

static int iio_channel_mask_clear(struct iio_dev *indio_dev,
	struct iio_buffer *buffer, int bit)
{
	unsigned int ch;

	clear_bit(bit, buffer->channel_mask);

	memset(buffer->scan_mask, 0,
	       BITS_TO_LONGS(indio_dev->masklength) * sizeof(*buffer->scan_mask));
	for_each_set_bit(ch, buffer->channel_mask, indio_dev->num_channels)
		set_bit(indio_dev->channels[ch].scan_index, buffer->scan_mask);
	return 0;
}

static int iio_channel_mask_query(struct iio_dev *indio_dev,
			struct iio_buffer *buffer, int bit)
{
	if (bit > indio_dev->num_channels)
		return -EINVAL;

	if (!buffer->channel_mask)
		return 0;

	/* Ensure return value is 0 or 1. */
	return !!test_bit(bit, buffer->channel_mask);
}

static ssize_t iio_scan_el_store(struct device *dev,
				 struct device_attribute *attr,
				 const char *buf,
				 size_t len)
{
	int ret;
	bool state;
	struct iio_dev *indio_dev = dev_to_iio_dev(dev);
	struct iio_dev_opaque *iio_dev_opaque = to_iio_dev_opaque(indio_dev);
	struct iio_dev_attr *this_attr = to_iio_dev_attr(attr);
	struct iio_buffer *buffer = this_attr->buffer;

	ret = kstrtobool(buf, &state);
	if (ret < 0)
		return ret;
	mutex_lock(&iio_dev_opaque->mlock);
	if (iio_buffer_is_active(buffer)) {
		ret = -EBUSY;
		goto error_ret;
	}
	ret = iio_channel_mask_query(indio_dev, buffer, this_attr->address);
	if (ret < 0)
		goto error_ret;
	if (!state && ret) {
		ret = iio_channel_mask_clear(indio_dev, buffer, this_attr->address);
		if (ret)
			goto error_ret;
	} else if (state && !ret) {
		ret = iio_channel_mask_set(indio_dev, buffer, this_attr->address);
		if (ret)
			goto error_ret;
	}

error_ret:
	mutex_unlock(&iio_dev_opaque->mlock);

	return ret < 0 ? ret : len;
}

static ssize_t iio_scan_el_ts_show(struct device *dev,
				   struct device_attribute *attr,
				   char *buf)
{
	struct iio_buffer *buffer = to_iio_dev_attr(attr)->buffer;

	return sysfs_emit(buf, "%d\n", buffer->scan_timestamp);
}

static ssize_t iio_scan_el_ts_store(struct device *dev,
				    struct device_attribute *attr,
				    const char *buf,
				    size_t len)
{
	int ret;
	struct iio_dev *indio_dev = dev_to_iio_dev(dev);
	struct iio_dev_opaque *iio_dev_opaque = to_iio_dev_opaque(indio_dev);
	struct iio_buffer *buffer = to_iio_dev_attr(attr)->buffer;
	bool state;

	ret = kstrtobool(buf, &state);
	if (ret < 0)
		return ret;

	mutex_lock(&iio_dev_opaque->mlock);
	if (iio_buffer_is_active(buffer)) {
		ret = -EBUSY;
		goto error_ret;
	}
	buffer->scan_timestamp = state;
error_ret:
	mutex_unlock(&iio_dev_opaque->mlock);

	return ret ? ret : len;
}

static int iio_buffer_add_channel_sysfs(struct iio_dev *indio_dev,
					struct iio_buffer *buffer,
					const struct iio_chan_spec *chan,
					unsigned int address)
{
	int ret, attrcount = 0;

	ret = __iio_add_chan_devattr("index",
				     chan,
				     &iio_show_scan_index,
				     NULL,
				     0,
				     IIO_SEPARATE,
				     &indio_dev->dev,
				     buffer,
				     &buffer->buffer_attr_list);
	if (ret)
		return ret;
	attrcount++;
	ret = __iio_add_chan_devattr("type",
				     chan,
				     &iio_show_fixed_type,
				     NULL,
				     0,
				     0,
				     &indio_dev->dev,
				     buffer,
				     &buffer->buffer_attr_list);
	if (ret)
		return ret;
	attrcount++;
	if (chan->type != IIO_TIMESTAMP)
		ret = __iio_add_chan_devattr("en",
					     chan,
					     &iio_scan_el_show,
					     &iio_scan_el_store,
					     address,
					     0,
					     &indio_dev->dev,
					     buffer,
					     &buffer->buffer_attr_list);
	else
		ret = __iio_add_chan_devattr("en",
					     chan,
					     &iio_scan_el_ts_show,
					     &iio_scan_el_ts_store,
					     address,
					     0,
					     &indio_dev->dev,
					     buffer,
					     &buffer->buffer_attr_list);
	if (ret)
		return ret;
	attrcount++;
	ret = attrcount;
	return ret;
}

static ssize_t length_show(struct device *dev, struct device_attribute *attr,
			   char *buf)
{
	struct iio_buffer *buffer = to_iio_dev_attr(attr)->buffer;

	return sysfs_emit(buf, "%d\n", buffer->length);
}

static ssize_t length_store(struct device *dev, struct device_attribute *attr,
			    const char *buf, size_t len)
{
	struct iio_dev *indio_dev = dev_to_iio_dev(dev);
	struct iio_dev_opaque *iio_dev_opaque = to_iio_dev_opaque(indio_dev);
	struct iio_buffer *buffer = to_iio_dev_attr(attr)->buffer;
	unsigned int val;
	int ret;

	ret = kstrtouint(buf, 10, &val);
	if (ret)
		return ret;

	if (val == buffer->length)
		return len;

	mutex_lock(&iio_dev_opaque->mlock);
	if (iio_buffer_is_active(buffer)) {
		ret = -EBUSY;
	} else {
		buffer->access->set_length(buffer, val);
		ret = 0;
	}
	if (ret)
		goto out;
	if (buffer->length && buffer->length < buffer->watermark)
		buffer->watermark = buffer->length;
out:
	mutex_unlock(&iio_dev_opaque->mlock);

	return ret ? ret : len;
}

static ssize_t enable_show(struct device *dev, struct device_attribute *attr,
			   char *buf)
{
	struct iio_buffer *buffer = to_iio_dev_attr(attr)->buffer;

	return sysfs_emit(buf, "%d\n", iio_buffer_is_active(buffer));
}

static int iio_storage_bytes_for_si(struct iio_dev *indio_dev,
				    unsigned int scan_index)
{
	const struct iio_chan_spec *ch;
	const struct iio_scan_type *scan_type;
	unsigned int bytes;

	ch = iio_find_channel_from_si(indio_dev, scan_index);
	scan_type = iio_get_current_scan_type(indio_dev, ch);
	if (IS_ERR(scan_type))
		return PTR_ERR(scan_type);

	bytes = scan_type->storagebits / 8;

	if (scan_type->repeat > 1)
		bytes *= scan_type->repeat;

	return bytes;
}

static int iio_storage_bytes_for_timestamp(struct iio_dev *indio_dev)
{
	struct iio_dev_opaque *iio_dev_opaque = to_iio_dev_opaque(indio_dev);

	return iio_storage_bytes_for_si(indio_dev,
					iio_dev_opaque->scan_index_timestamp);
}

static int iio_compute_scan_bytes(struct iio_dev *indio_dev,
				  const unsigned long *mask, bool timestamp)
{
	unsigned int bytes = 0;
	int length, i, largest = 0;

	/* How much space will the demuxed element take? */
	for_each_set_bit(i, mask,
			 indio_dev->masklength) {
		length = iio_storage_bytes_for_si(indio_dev, i);
		if (length < 0)
			return length;

		bytes = ALIGN(bytes, length);
		bytes += length;
		largest = max(largest, length);
	}

	if (timestamp) {
		length = iio_storage_bytes_for_timestamp(indio_dev);
		if (length < 0)
			return length;

		bytes = ALIGN(bytes, length);
		bytes += length;
		largest = max(largest, length);
	}

	bytes = ALIGN(bytes, largest);
	return bytes;
}

static void iio_buffer_activate(struct iio_dev *indio_dev,
				struct iio_buffer *buffer)
{
	struct iio_dev_opaque *iio_dev_opaque = to_iio_dev_opaque(indio_dev);

	iio_buffer_get(buffer);
	list_add(&buffer->buffer_list, &iio_dev_opaque->buffer_list);
}

static void iio_buffer_deactivate(struct iio_buffer *buffer)
{
	list_del_init(&buffer->buffer_list);
	wake_up_interruptible(&buffer->pollq);
	iio_buffer_put(buffer);
}

static void iio_buffer_deactivate_all(struct iio_dev *indio_dev)
{
	struct iio_dev_opaque *iio_dev_opaque = to_iio_dev_opaque(indio_dev);
	struct iio_buffer *buffer, *_buffer;

	list_for_each_entry_safe(buffer, _buffer,
				 &iio_dev_opaque->buffer_list, buffer_list)
		iio_buffer_deactivate(buffer);
}

static int iio_buffer_enable(struct iio_buffer *buffer,
			     struct iio_dev *indio_dev)
{
	if (!buffer->access->enable)
		return 0;
	return buffer->access->enable(buffer, indio_dev);
}

static int iio_buffer_disable(struct iio_buffer *buffer,
			      struct iio_dev *indio_dev)
{
	if (!buffer->access->disable)
		return 0;
	return buffer->access->disable(buffer, indio_dev);
}

static void iio_buffer_update_bytes_per_datum(struct iio_dev *indio_dev,
					      struct iio_buffer *buffer)
{
	unsigned int bytes;

	if (!buffer->access->set_bytes_per_datum)
		return;

	bytes = iio_compute_scan_bytes(indio_dev, buffer->scan_mask,
				       buffer->scan_timestamp);

	buffer->access->set_bytes_per_datum(buffer, bytes);
}

static int iio_buffer_request_update(struct iio_dev *indio_dev,
				     struct iio_buffer *buffer)
{
	int ret;

	iio_buffer_update_bytes_per_datum(indio_dev, buffer);
	if (buffer->access->request_update) {
		ret = buffer->access->request_update(buffer);
		if (ret) {
			dev_dbg(&indio_dev->dev,
				"Buffer not started: buffer parameter update failed (%d)\n",
				ret);
			return ret;
		}
	}

	return 0;
}

static void iio_free_scan_mask(struct iio_dev *indio_dev,
			       const unsigned long *mask)
{
	/* If the mask is dynamically allocated free it, otherwise do nothing */
	if (!indio_dev->available_scan_masks)
		bitmap_free(mask);
}

struct iio_device_config {
	unsigned int mode;
	unsigned int watermark;
	const unsigned long *scan_mask;
	unsigned int scan_bytes;
	bool scan_timestamp;
};

static int iio_verify_update(struct iio_dev *indio_dev,
			     struct iio_buffer *insert_buffer,
			     struct iio_buffer *remove_buffer,
			     struct iio_device_config *config)
{
	struct iio_dev_opaque *iio_dev_opaque = to_iio_dev_opaque(indio_dev);
	unsigned long *compound_mask;
	const unsigned long *scan_mask;
	bool strict_scanmask = false;
	struct iio_buffer *buffer;
	bool scan_timestamp;
	unsigned int modes;

	if (insert_buffer &&
	    bitmap_empty(insert_buffer->scan_mask, indio_dev->masklength)) {
		dev_dbg(&indio_dev->dev,
			"At least one scan element must be enabled first\n");
		return -EINVAL;
	}

	memset(config, 0, sizeof(*config));
	config->watermark = ~0;

	/*
	 * If there is just one buffer and we are removing it there is nothing
	 * to verify.
	 */
	if (remove_buffer && !insert_buffer &&
	    list_is_singular(&iio_dev_opaque->buffer_list))
		return 0;

	modes = indio_dev->modes;

	list_for_each_entry(buffer, &iio_dev_opaque->buffer_list, buffer_list) {
		if (buffer == remove_buffer)
			continue;
		modes &= buffer->access->modes;
		config->watermark = min(config->watermark, buffer->watermark);
	}

	if (insert_buffer) {
		modes &= insert_buffer->access->modes;
		config->watermark = min(config->watermark,
					insert_buffer->watermark);
	}

	/* Definitely possible for devices to support both of these. */
	if ((modes & INDIO_BUFFER_TRIGGERED) && indio_dev->trig) {
		config->mode = INDIO_BUFFER_TRIGGERED;
	} else if (modes & INDIO_BUFFER_HARDWARE) {
		/*
		 * Keep things simple for now and only allow a single buffer to
		 * be connected in hardware mode.
		 */
		if (insert_buffer && !list_empty(&iio_dev_opaque->buffer_list))
			return -EINVAL;
		config->mode = INDIO_BUFFER_HARDWARE;
		strict_scanmask = true;
	} else if (modes & INDIO_BUFFER_SOFTWARE) {
		config->mode = INDIO_BUFFER_SOFTWARE;
	} else {
		/* Can only occur on first buffer */
		if (indio_dev->modes & INDIO_BUFFER_TRIGGERED)
			dev_dbg(&indio_dev->dev, "Buffer not started: no trigger\n");
		return -EINVAL;
	}

	/* What scan mask do we actually have? */
	compound_mask = bitmap_zalloc(indio_dev->masklength, GFP_KERNEL);
	if (!compound_mask)
		return -ENOMEM;

	scan_timestamp = false;

	list_for_each_entry(buffer, &iio_dev_opaque->buffer_list, buffer_list) {
		if (buffer == remove_buffer)
			continue;
		bitmap_or(compound_mask, compound_mask, buffer->scan_mask,
			  indio_dev->masklength);
		scan_timestamp |= buffer->scan_timestamp;
	}

	if (insert_buffer) {
		bitmap_or(compound_mask, compound_mask,
			  insert_buffer->scan_mask, indio_dev->masklength);
		scan_timestamp |= insert_buffer->scan_timestamp;
	}

	if (indio_dev->available_scan_masks) {
		scan_mask = iio_scan_mask_match(indio_dev->available_scan_masks,
						indio_dev->masklength,
						compound_mask,
						strict_scanmask);
		bitmap_free(compound_mask);
		if (!scan_mask)
			return -EINVAL;
	} else {
		scan_mask = compound_mask;
	}

	config->scan_bytes = iio_compute_scan_bytes(indio_dev,
						    scan_mask, scan_timestamp);
	config->scan_mask = scan_mask;
	config->scan_timestamp = scan_timestamp;

	return 0;
}

/**
 * struct iio_demux_table - table describing demux memcpy ops
 * @from:	index to copy from
 * @to:		index to copy to
 * @length:	how many bytes to copy
 * @l:		list head used for management
 */
struct iio_demux_table {
	unsigned int from;
	unsigned int to;
	unsigned int length;
	struct list_head l;
};

static void iio_buffer_demux_free(struct iio_buffer *buffer)
{
	struct iio_demux_table *p, *q;

	list_for_each_entry_safe(p, q, &buffer->demux_list, l) {
		list_del(&p->l);
		kfree(p);
	}
}

static int iio_buffer_add_demux(struct iio_buffer *buffer,
				struct iio_demux_table **p, unsigned int in_loc,
				unsigned int out_loc,
				unsigned int length)
{
	if (*p && (*p)->from + (*p)->length == in_loc &&
	    (*p)->to + (*p)->length == out_loc) {
		(*p)->length += length;
	} else {
		*p = kmalloc(sizeof(**p), GFP_KERNEL);
		if (!(*p))
			return -ENOMEM;
		(*p)->from = in_loc;
		(*p)->to = out_loc;
		(*p)->length = length;
		list_add_tail(&(*p)->l, &buffer->demux_list);
	}

	return 0;
}

static int iio_buffer_update_demux(struct iio_dev *indio_dev,
				   struct iio_buffer *buffer)
{
	int ret, in_ind = -1, out_ind, length;
	unsigned int in_loc = 0, out_loc = 0;
	struct iio_demux_table *p = NULL;

	/* Clear out any old demux */
	iio_buffer_demux_free(buffer);
	kfree(buffer->demux_bounce);
	buffer->demux_bounce = NULL;

	/* First work out which scan mode we will actually have */
	if (bitmap_equal(indio_dev->active_scan_mask,
			 buffer->scan_mask,
			 indio_dev->masklength))
		return 0;

	/* Now we have the two masks, work from least sig and build up sizes */
	for_each_set_bit(out_ind,
			 buffer->scan_mask,
			 indio_dev->masklength) {
		in_ind = find_next_bit(indio_dev->active_scan_mask,
				       indio_dev->masklength,
				       in_ind + 1);
		while (in_ind != out_ind) {
			ret = iio_storage_bytes_for_si(indio_dev, in_ind);
			if (ret < 0)
				goto error_clear_mux_table;

			length = ret;
			/* Make sure we are aligned */
			in_loc = roundup(in_loc, length) + length;
			in_ind = find_next_bit(indio_dev->active_scan_mask,
					       indio_dev->masklength,
					       in_ind + 1);
		}
		ret = iio_storage_bytes_for_si(indio_dev, in_ind);
		if (ret < 0)
			goto error_clear_mux_table;

		length = ret;
		out_loc = roundup(out_loc, length);
		in_loc = roundup(in_loc, length);
		ret = iio_buffer_add_demux(buffer, &p, in_loc, out_loc, length);
		if (ret)
			goto error_clear_mux_table;
		out_loc += length;
		in_loc += length;
	}
	/* Relies on scan_timestamp being last */
	if (buffer->scan_timestamp) {
		ret = iio_storage_bytes_for_timestamp(indio_dev);
		if (ret < 0)
			goto error_clear_mux_table;

		length = ret;
		out_loc = roundup(out_loc, length);
		in_loc = roundup(in_loc, length);
		ret = iio_buffer_add_demux(buffer, &p, in_loc, out_loc, length);
		if (ret)
			goto error_clear_mux_table;
		out_loc += length;
	}
	buffer->demux_bounce = kzalloc(out_loc, GFP_KERNEL);
	if (!buffer->demux_bounce) {
		ret = -ENOMEM;
		goto error_clear_mux_table;
	}
	return 0;

error_clear_mux_table:
	iio_buffer_demux_free(buffer);

	return ret;
}

static int iio_update_demux(struct iio_dev *indio_dev)
{
	struct iio_dev_opaque *iio_dev_opaque = to_iio_dev_opaque(indio_dev);
	struct iio_buffer *buffer;
	int ret;

	list_for_each_entry(buffer, &iio_dev_opaque->buffer_list, buffer_list) {
		ret = iio_buffer_update_demux(indio_dev, buffer);
		if (ret < 0)
			goto error_clear_mux_table;
	}
	return 0;

error_clear_mux_table:
	list_for_each_entry(buffer, &iio_dev_opaque->buffer_list, buffer_list)
		iio_buffer_demux_free(buffer);

	return ret;
}

static int iio_enable_buffers(struct iio_dev *indio_dev,
			      struct iio_device_config *config)
{
	struct iio_dev_opaque *iio_dev_opaque = to_iio_dev_opaque(indio_dev);
	struct iio_buffer *buffer, *tmp = NULL;
	int ret;

	indio_dev->active_scan_mask = config->scan_mask;
	indio_dev->scan_timestamp = config->scan_timestamp;
	indio_dev->scan_bytes = config->scan_bytes;
	iio_dev_opaque->currentmode = config->mode;

	iio_update_demux(indio_dev);

	/* Wind up again */
	if (indio_dev->setup_ops->preenable) {
		ret = indio_dev->setup_ops->preenable(indio_dev);
		if (ret) {
			dev_dbg(&indio_dev->dev,
				"Buffer not started: buffer preenable failed (%d)\n", ret);
			goto err_undo_config;
		}
	}

	if (indio_dev->info->update_scan_mode) {
		ret = indio_dev->info
			->update_scan_mode(indio_dev,
					   indio_dev->active_scan_mask);
		if (ret < 0) {
			dev_dbg(&indio_dev->dev,
				"Buffer not started: update scan mode failed (%d)\n",
				ret);
			goto err_run_postdisable;
		}
	}

	if (indio_dev->info->hwfifo_set_watermark)
		indio_dev->info->hwfifo_set_watermark(indio_dev,
			config->watermark);

	list_for_each_entry(buffer, &iio_dev_opaque->buffer_list, buffer_list) {
		ret = iio_buffer_enable(buffer, indio_dev);
		if (ret) {
			tmp = buffer;
			goto err_disable_buffers;
		}
	}

	if (iio_dev_opaque->currentmode == INDIO_BUFFER_TRIGGERED) {
		ret = iio_trigger_attach_poll_func(indio_dev->trig,
						   indio_dev->pollfunc);
		if (ret)
			goto err_disable_buffers;
	}

	if (indio_dev->setup_ops->postenable) {
		ret = indio_dev->setup_ops->postenable(indio_dev);
		if (ret) {
			dev_dbg(&indio_dev->dev,
				"Buffer not started: postenable failed (%d)\n", ret);
			goto err_detach_pollfunc;
		}
	}

	return 0;

err_detach_pollfunc:
	if (iio_dev_opaque->currentmode == INDIO_BUFFER_TRIGGERED) {
		iio_trigger_detach_poll_func(indio_dev->trig,
					     indio_dev->pollfunc);
	}
err_disable_buffers:
	buffer = list_prepare_entry(tmp, &iio_dev_opaque->buffer_list, buffer_list);
	list_for_each_entry_continue_reverse(buffer, &iio_dev_opaque->buffer_list,
					     buffer_list)
		iio_buffer_disable(buffer, indio_dev);
err_run_postdisable:
	if (indio_dev->setup_ops->postdisable)
		indio_dev->setup_ops->postdisable(indio_dev);
err_undo_config:
	iio_dev_opaque->currentmode = INDIO_DIRECT_MODE;
	indio_dev->active_scan_mask = NULL;

	return ret;
}

static int iio_disable_buffers(struct iio_dev *indio_dev)
{
	struct iio_dev_opaque *iio_dev_opaque = to_iio_dev_opaque(indio_dev);
	struct iio_buffer *buffer;
	int ret = 0;
	int ret2;

	/* Wind down existing buffers - iff there are any */
	if (list_empty(&iio_dev_opaque->buffer_list))
		return 0;

	/*
	 * If things go wrong at some step in disable we still need to continue
	 * to perform the other steps, otherwise we leave the device in a
	 * inconsistent state. We return the error code for the first error we
	 * encountered.
	 */

	if (indio_dev->setup_ops->predisable) {
		ret2 = indio_dev->setup_ops->predisable(indio_dev);
		if (ret2 && !ret)
			ret = ret2;
	}

	if (iio_dev_opaque->currentmode == INDIO_BUFFER_TRIGGERED) {
		iio_trigger_detach_poll_func(indio_dev->trig,
					     indio_dev->pollfunc);
	}

	list_for_each_entry(buffer, &iio_dev_opaque->buffer_list, buffer_list) {
		ret2 = iio_buffer_disable(buffer, indio_dev);
		if (ret2 && !ret)
			ret = ret2;
	}

	if (indio_dev->setup_ops->postdisable) {
		ret2 = indio_dev->setup_ops->postdisable(indio_dev);
		if (ret2 && !ret)
			ret = ret2;
	}

	iio_free_scan_mask(indio_dev, indio_dev->active_scan_mask);
	indio_dev->active_scan_mask = NULL;
	iio_dev_opaque->currentmode = INDIO_DIRECT_MODE;

	return ret;
}

static int __iio_update_buffers(struct iio_dev *indio_dev,
				struct iio_buffer *insert_buffer,
				struct iio_buffer *remove_buffer)
{
	struct iio_dev_opaque *iio_dev_opaque = to_iio_dev_opaque(indio_dev);
	struct iio_device_config new_config;
	int ret;

	ret = iio_verify_update(indio_dev, insert_buffer, remove_buffer,
				&new_config);
	if (ret)
		return ret;

	if (insert_buffer) {
		ret = iio_buffer_request_update(indio_dev, insert_buffer);
		if (ret)
			goto err_free_config;
	}

	ret = iio_disable_buffers(indio_dev);
	if (ret)
		goto err_deactivate_all;

	if (remove_buffer)
		iio_buffer_deactivate(remove_buffer);
	if (insert_buffer)
		iio_buffer_activate(indio_dev, insert_buffer);

	/* If no buffers in list, we are done */
	if (list_empty(&iio_dev_opaque->buffer_list))
		return 0;

	ret = iio_enable_buffers(indio_dev, &new_config);
	if (ret)
		goto err_deactivate_all;

	return 0;

err_deactivate_all:
	/*
	 * We've already verified that the config is valid earlier. If things go
	 * wrong in either enable or disable the most likely reason is an IO
	 * error from the device. In this case there is no good recovery
	 * strategy. Just make sure to disable everything and leave the device
	 * in a sane state.  With a bit of luck the device might come back to
	 * life again later and userspace can try again.
	 */
	iio_buffer_deactivate_all(indio_dev);

err_free_config:
	iio_free_scan_mask(indio_dev, new_config.scan_mask);
	return ret;
}

int iio_update_buffers(struct iio_dev *indio_dev,
		       struct iio_buffer *insert_buffer,
		       struct iio_buffer *remove_buffer)
{
	struct iio_dev_opaque *iio_dev_opaque = to_iio_dev_opaque(indio_dev);
	int ret;

	if (insert_buffer == remove_buffer)
		return 0;

	if (insert_buffer &&
	    insert_buffer->direction == IIO_BUFFER_DIRECTION_OUT)
		return -EINVAL;

	mutex_lock(&iio_dev_opaque->info_exist_lock);
	mutex_lock(&iio_dev_opaque->mlock);

	if (insert_buffer && iio_buffer_is_active(insert_buffer))
		insert_buffer = NULL;

	if (remove_buffer && !iio_buffer_is_active(remove_buffer))
		remove_buffer = NULL;

	if (!insert_buffer && !remove_buffer) {
		ret = 0;
		goto out_unlock;
	}

	if (!indio_dev->info) {
		ret = -ENODEV;
		goto out_unlock;
	}

	ret = __iio_update_buffers(indio_dev, insert_buffer, remove_buffer);

out_unlock:
	mutex_unlock(&iio_dev_opaque->mlock);
	mutex_unlock(&iio_dev_opaque->info_exist_lock);

	return ret;
}
EXPORT_SYMBOL_GPL(iio_update_buffers);

void iio_disable_all_buffers(struct iio_dev *indio_dev)
{
	iio_disable_buffers(indio_dev);
	iio_buffer_deactivate_all(indio_dev);
}

static ssize_t enable_store(struct device *dev, struct device_attribute *attr,
			    const char *buf, size_t len)
{
	int ret;
	bool requested_state;
	struct iio_dev *indio_dev = dev_to_iio_dev(dev);
	struct iio_dev_opaque *iio_dev_opaque = to_iio_dev_opaque(indio_dev);
	struct iio_buffer *buffer = to_iio_dev_attr(attr)->buffer;
	bool inlist;

	ret = kstrtobool(buf, &requested_state);
	if (ret < 0)
		return ret;

	mutex_lock(&iio_dev_opaque->mlock);

	/* Find out if it is in the list */
	inlist = iio_buffer_is_active(buffer);
	/* Already in desired state */
	if (inlist == requested_state)
		goto done;

	if (requested_state)
		ret = __iio_update_buffers(indio_dev, buffer, NULL);
	else
		ret = __iio_update_buffers(indio_dev, NULL, buffer);

done:
	mutex_unlock(&iio_dev_opaque->mlock);
	return (ret < 0) ? ret : len;
}

static ssize_t watermark_show(struct device *dev, struct device_attribute *attr,
			      char *buf)
{
	struct iio_buffer *buffer = to_iio_dev_attr(attr)->buffer;

	return sysfs_emit(buf, "%u\n", buffer->watermark);
}

static ssize_t watermark_store(struct device *dev,
			       struct device_attribute *attr,
			       const char *buf, size_t len)
{
	struct iio_dev *indio_dev = dev_to_iio_dev(dev);
	struct iio_dev_opaque *iio_dev_opaque = to_iio_dev_opaque(indio_dev);
	struct iio_buffer *buffer = to_iio_dev_attr(attr)->buffer;
	unsigned int val;
	int ret;

	ret = kstrtouint(buf, 10, &val);
	if (ret)
		return ret;
	if (!val)
		return -EINVAL;

	mutex_lock(&iio_dev_opaque->mlock);

	if (val > buffer->length) {
		ret = -EINVAL;
		goto out;
	}

	if (iio_buffer_is_active(buffer)) {
		ret = -EBUSY;
		goto out;
	}

	buffer->watermark = val;
out:
	mutex_unlock(&iio_dev_opaque->mlock);

	return ret ? ret : len;
}

static ssize_t data_available_show(struct device *dev,
				   struct device_attribute *attr, char *buf)
{
	struct iio_buffer *buffer = to_iio_dev_attr(attr)->buffer;

	return sysfs_emit(buf, "%zu\n", iio_buffer_data_available(buffer));
}

static ssize_t direction_show(struct device *dev,
			      struct device_attribute *attr,
			      char *buf)
{
	struct iio_buffer *buffer = to_iio_dev_attr(attr)->buffer;

	switch (buffer->direction) {
	case IIO_BUFFER_DIRECTION_IN:
		return sysfs_emit(buf, "in\n");
	case IIO_BUFFER_DIRECTION_OUT:
		return sysfs_emit(buf, "out\n");
	default:
		return -EINVAL;
	}
}

static DEVICE_ATTR_RW(length);
static struct device_attribute dev_attr_length_ro = __ATTR_RO(length);
static DEVICE_ATTR_RW(enable);
static DEVICE_ATTR_RW(watermark);
static struct device_attribute dev_attr_watermark_ro = __ATTR_RO(watermark);
static DEVICE_ATTR_RO(data_available);
static DEVICE_ATTR_RO(direction);

/*
 * When adding new attributes here, put the at the end, at least until
 * the code that handles the length/length_ro & watermark/watermark_ro
 * assignments gets cleaned up. Otherwise these can create some weird
 * duplicate attributes errors under some setups.
 */
static struct attribute *iio_buffer_attrs[] = {
	&dev_attr_length.attr,
	&dev_attr_enable.attr,
	&dev_attr_watermark.attr,
	&dev_attr_data_available.attr,
	&dev_attr_direction.attr,
};

#define to_dev_attr(_attr) container_of(_attr, struct device_attribute, attr)

static struct attribute *iio_buffer_wrap_attr(struct iio_buffer *buffer,
					      struct attribute *attr)
{
	struct device_attribute *dattr = to_dev_attr(attr);
	struct iio_dev_attr *iio_attr;

	iio_attr = kzalloc(sizeof(*iio_attr), GFP_KERNEL);
	if (!iio_attr)
		return NULL;

	iio_attr->buffer = buffer;
	memcpy(&iio_attr->dev_attr, dattr, sizeof(iio_attr->dev_attr));
	iio_attr->dev_attr.attr.name = kstrdup_const(attr->name, GFP_KERNEL);
	if (!iio_attr->dev_attr.attr.name) {
		kfree(iio_attr);
		return NULL;
	}

	sysfs_attr_init(&iio_attr->dev_attr.attr);

	list_add(&iio_attr->l, &buffer->buffer_attr_list);

	return &iio_attr->dev_attr.attr;
}

static int iio_buffer_register_legacy_sysfs_groups(struct iio_dev *indio_dev,
						   struct attribute **buffer_attrs,
						   int buffer_attrcount,
						   int scan_el_attrcount)
{
	struct iio_dev_opaque *iio_dev_opaque = to_iio_dev_opaque(indio_dev);
	struct attribute_group *group;
	struct attribute **attrs;
	int ret;

	attrs = kcalloc(buffer_attrcount + 1, sizeof(*attrs), GFP_KERNEL);
	if (!attrs)
		return -ENOMEM;

	memcpy(attrs, buffer_attrs, buffer_attrcount * sizeof(*attrs));

	group = &iio_dev_opaque->legacy_buffer_group;
	group->attrs = attrs;
	group->name = "buffer";

	ret = iio_device_register_sysfs_group(indio_dev, group);
	if (ret)
		goto error_free_buffer_attrs;

	attrs = kcalloc(scan_el_attrcount + 1, sizeof(*attrs), GFP_KERNEL);
	if (!attrs) {
		ret = -ENOMEM;
		goto error_free_buffer_attrs;
	}

	memcpy(attrs, &buffer_attrs[buffer_attrcount],
	       scan_el_attrcount * sizeof(*attrs));

	group = &iio_dev_opaque->legacy_scan_el_group;
	group->attrs = attrs;
	group->name = "scan_elements";

	ret = iio_device_register_sysfs_group(indio_dev, group);
	if (ret)
		goto error_free_scan_el_attrs;

	return 0;

error_free_scan_el_attrs:
	kfree(iio_dev_opaque->legacy_scan_el_group.attrs);
error_free_buffer_attrs:
	kfree(iio_dev_opaque->legacy_buffer_group.attrs);

	return ret;
}

static void iio_buffer_unregister_legacy_sysfs_groups(struct iio_dev *indio_dev)
{
	struct iio_dev_opaque *iio_dev_opaque = to_iio_dev_opaque(indio_dev);

	kfree(iio_dev_opaque->legacy_buffer_group.attrs);
	kfree(iio_dev_opaque->legacy_scan_el_group.attrs);
}

static int iio_buffer_chrdev_release(struct inode *inode, struct file *filep)
{
	struct iio_dev_buffer_pair *ib = filep->private_data;
	struct iio_dev *indio_dev = ib->indio_dev;
	struct iio_buffer *buffer = ib->buffer;

	wake_up(&buffer->pollq);

	kfree(ib);
	clear_bit(IIO_BUSY_BIT_POS, &buffer->flags);
	iio_buffer_free_blocks(buffer);
	iio_device_put(indio_dev);

	return 0;
}

static int iio_buffer_query_block(struct iio_buffer *buffer,
				  struct iio_buffer_block __user *user_block)
{
	struct iio_buffer_block block;
	int ret;

	if (!buffer->access->query_block)
		return -ENOSYS;

	if (copy_from_user(&block, user_block, sizeof(block)))
		return -EFAULT;

	ret = buffer->access->query_block(buffer, &block);
	if (ret)
		return ret;

	if (copy_to_user(user_block, &block, sizeof(block)))
		return -EFAULT;

	return 0;
}

static int iio_buffer_dequeue_block(struct iio_dev *indio_dev,
				    struct iio_buffer *buffer,
				    struct iio_buffer_block __user *user_block,
				    bool non_blocking)
{
	struct iio_dev_opaque *iio_dev_opaque = to_iio_dev_opaque(indio_dev);
	struct iio_buffer_block block;
	int ret;

	if (!buffer->access->dequeue_block)
		return -ENOSYS;

	do {
		if (!iio_buffer_data_available(buffer)) {
			if (non_blocking)
				return -EAGAIN;

			/*
			 * With 5.15, we always reach this point witth the lock
			 * held so that we need to unlock it before going to
			 * sleep so it's still possible to unregister the device.
			 */
			mutex_unlock(&iio_dev_opaque->info_exist_lock);
			ret = wait_event_interruptible(buffer->pollq,
						       iio_buffer_data_available(buffer) ||
						       !indio_dev->info);
			if (ret)
				return ret;

			mutex_lock(&iio_dev_opaque->info_exist_lock);
			if (!indio_dev->info)
				return -ENODEV;
		}

		ret = buffer->access->dequeue_block(buffer, &block);
		if (ret == -EAGAIN && non_blocking)
			ret = 0;
	} while (ret);

	if (ret)
		return ret;

	if (copy_to_user(user_block, &block, sizeof(block)))
		return -EFAULT;

	return 0;
}

static int iio_buffer_enqueue_block(struct iio_buffer *buffer,
				    struct iio_buffer_block __user *user_block)
{
	struct iio_buffer_block block;

	if (!buffer->access->enqueue_block)
		return -ENOSYS;

	if (copy_from_user(&block, user_block, sizeof(block)))
		return -EFAULT;

	return buffer->access->enqueue_block(buffer, &block);
}

static int iio_buffer_alloc_blocks(struct iio_buffer *buffer,
				   struct iio_buffer_block_alloc_req __user *user_req)
{
	struct iio_buffer_block_alloc_req req;
	int ret;

	if (!buffer->access->alloc_blocks)
		return -ENOSYS;

	if (copy_from_user(&req, user_req, sizeof(req)))
		return -EFAULT;

	ret = buffer->access->alloc_blocks(buffer, &req);
	if (ret)
		return ret;

	if (copy_to_user(user_req, &req, sizeof(req)))
		return -EFAULT;

	return 0;
}

void iio_buffer_free_blocks(struct iio_buffer *buffer)
{
	if (buffer->access->free_blocks)
		buffer->access->free_blocks(buffer);
}

static int iio_buffer_ioctl(struct file *filp, unsigned int cmd, unsigned long arg)
{
	struct iio_dev_buffer_pair *ib = filp->private_data;
	bool non_blocking = filp->f_flags & O_NONBLOCK;
	struct iio_dev *indio_dev = ib->indio_dev;
	struct iio_buffer *rb = ib->buffer;

	if (!rb || !rb->access)
		return -ENODEV;

	switch (cmd) {
	case IIO_BLOCK_ALLOC_IOCTL:
		return iio_buffer_alloc_blocks(rb, (struct iio_buffer_block_alloc_req __user *)arg);
	case IIO_BLOCK_FREE_IOCTL:
		iio_buffer_free_blocks(rb);
		return 0;
	case IIO_BLOCK_QUERY_IOCTL:
		return iio_buffer_query_block(rb, (struct iio_buffer_block __user *)arg);
	case IIO_BLOCK_ENQUEUE_IOCTL:
		return iio_buffer_enqueue_block(rb, (struct iio_buffer_block __user *)arg);
	case IIO_BLOCK_DEQUEUE_IOCTL:
		return iio_buffer_dequeue_block(indio_dev, rb,
						(struct iio_buffer_block __user *)arg,
						non_blocking);
	default:
		return IIO_IOCTL_UNHANDLED;
	}
}

static long iio_buffer_ioctl_wrapper(struct file *filp, unsigned int cmd,
				     unsigned long arg)
{
	struct iio_dev_buffer_pair *ib = filp->private_data;
	struct iio_dev *indio_dev = ib->indio_dev;
	struct iio_dev_opaque *iio_dev_opaque = to_iio_dev_opaque(indio_dev);
	int ret = -ENODEV;

	mutex_lock(&iio_dev_opaque->info_exist_lock);

	/*
	 * The NULL check here is required to prevent crashing when a device
	 * is being removed while userspace would still have open file handles
	 * to try to access this device.
	 */
	if (!indio_dev->info)
		goto out_unlock;

	ret = iio_buffer_ioctl(filp, cmd, arg);
	if (ret == IIO_IOCTL_UNHANDLED)
		ret = -ENODEV;
out_unlock:
	mutex_unlock(&iio_dev_opaque->info_exist_lock);

	return ret;
}

static int iio_buffer_mmap(struct file *filep, struct vm_area_struct *vma)
{
	struct iio_dev_buffer_pair *ib = filep->private_data;
	struct iio_buffer *rb = ib->buffer;

	if (!rb || !rb->access || !rb->access->mmap)
		return -ENODEV;

	if (!(vma->vm_flags & VM_SHARED))
		return -EINVAL;

	switch (rb->direction) {
	case IIO_BUFFER_DIRECTION_IN:
		if (!(vma->vm_flags & VM_READ))
			return -EINVAL;
		break;
	case IIO_BUFFER_DIRECTION_OUT:
		if (!(vma->vm_flags & VM_WRITE))
			return -EINVAL;
		break;
	}

	return rb->access->mmap(rb, vma);
}

int iio_buffer_mmap_wrapper(struct file *filep, struct vm_area_struct *vma)
{
	struct iio_dev_buffer_pair *ib = filep->private_data;
	struct iio_buffer *rb = ib->buffer;

	/* check if buffer was opened through new API */
	if (test_bit(IIO_BUSY_BIT_POS, &rb->flags))
		return -EBUSY;

	return iio_buffer_mmap(filep, vma);
}

static const struct file_operations iio_buffer_chrdev_fileops = {
	.owner = THIS_MODULE,
	.llseek = noop_llseek,
	.read = iio_buffer_read,
	.write = iio_buffer_write,
	.poll = iio_buffer_poll,
	.unlocked_ioctl = iio_buffer_ioctl_wrapper,
	.compat_ioctl = compat_ptr_ioctl,
	.release = iio_buffer_chrdev_release,
	.mmap = iio_buffer_mmap,
};

static long iio_device_buffer_getfd(struct iio_dev *indio_dev, unsigned long arg)
{
	struct iio_dev_opaque *iio_dev_opaque = to_iio_dev_opaque(indio_dev);
	int __user *ival = (int __user *)arg;
	struct iio_dev_buffer_pair *ib;
	struct iio_buffer *buffer;
	int fd, idx, ret;

	if (copy_from_user(&idx, ival, sizeof(idx)))
		return -EFAULT;

	if (idx >= iio_dev_opaque->attached_buffers_cnt)
		return -ENODEV;

	iio_device_get(indio_dev);

	buffer = iio_dev_opaque->attached_buffers[idx];

	if (test_and_set_bit(IIO_BUSY_BIT_POS, &buffer->flags)) {
		ret = -EBUSY;
		goto error_iio_dev_put;
	}

	ib = kzalloc(sizeof(*ib), GFP_KERNEL);
	if (!ib) {
		ret = -ENOMEM;
		goto error_clear_busy_bit;
	}

	ib->indio_dev = indio_dev;
	ib->buffer = buffer;

	fd = anon_inode_getfd("iio:buffer", &iio_buffer_chrdev_fileops,
			      ib, O_RDWR | O_CLOEXEC);
	if (fd < 0) {
		ret = fd;
		goto error_free_ib;
	}

	if (copy_to_user(ival, &fd, sizeof(fd))) {
		/*
		 * "Leak" the fd, as there's not much we can do about this
		 * anyway. 'fd' might have been closed already, as
		 * anon_inode_getfd() called fd_install() on it, which made
		 * it reachable by userland.
		 *
		 * Instead of allowing a malicious user to play tricks with
		 * us, rely on the process exit path to do any necessary
		 * cleanup, as in releasing the file, if still needed.
		 */
		return -EFAULT;
	}

	return 0;

error_free_ib:
	kfree(ib);
error_clear_busy_bit:
	clear_bit(IIO_BUSY_BIT_POS, &buffer->flags);
error_iio_dev_put:
	iio_device_put(indio_dev);
	return ret;
}

/*
 * This code diverges from upstream so we can support our high speed API
 * with multi buffer support. Should be removed as soon as the high speed
 * API gets upstream.
 */
static long iio_device_buffer_ioctl(struct iio_dev *indio_dev, struct file *filp,
				    unsigned int cmd, unsigned long arg)
{
	struct iio_dev_buffer_pair *ib = filp->private_data;
	struct iio_buffer *rb = ib->buffer;

	switch (cmd) {
	case IIO_BUFFER_GET_FD_IOCTL:
		return iio_device_buffer_getfd(indio_dev, arg);
	default:
		/* check if buffer0 was opened through new API */
		if (test_bit(IIO_BUSY_BIT_POS, &rb->flags))
			return -EBUSY;
		return iio_buffer_ioctl(filp, cmd, arg);
	}
}

static int iio_channel_validate_scan_type(struct device *dev, int ch,
					  const struct iio_scan_type *scan_type)
{
	/* Verify that sample bits fit into storage */
	if (scan_type->storagebits < scan_type->realbits + scan_type->shift) {
		dev_err(dev,
			"Channel %d storagebits (%d) < shifted realbits (%d + %d)\n",
			ch, scan_type->storagebits,
			scan_type->realbits,
			scan_type->shift);
		return -EINVAL;
	}

	return 0;
}

static int __iio_buffer_alloc_sysfs_and_mask(struct iio_buffer *buffer,
					     struct iio_dev *indio_dev,
					     int index)
{
	struct iio_dev_opaque *iio_dev_opaque = to_iio_dev_opaque(indio_dev);
	struct iio_dev_attr *p;
	const struct iio_dev_attr *id_attr;
	struct attribute **attr;
	int ret, i, attrn, scan_el_attrcount, buffer_attrcount;
	const struct iio_chan_spec *channels;

	buffer_attrcount = 0;
	if (buffer->attrs) {
		while (buffer->attrs[buffer_attrcount])
			buffer_attrcount++;
	}
	buffer_attrcount += ARRAY_SIZE(iio_buffer_attrs);

	scan_el_attrcount = 0;
	INIT_LIST_HEAD(&buffer->buffer_attr_list);
	channels = indio_dev->channels;
	if (channels) {
		/* new magic */
		for (i = 0; i < indio_dev->num_channels; i++) {
			const struct iio_scan_type *scan_type;

			if (channels[i].scan_index < 0)
				continue;

			if (channels[i].has_ext_scan_type) {
				int j;

				/*
				 * get_current_scan_type is required when using
				 * extended scan types.
				 */
				if (!indio_dev->info->get_current_scan_type) {
					ret = -EINVAL;
					goto error_cleanup_dynamic;
				}

				for (j = 0; j < channels[i].num_ext_scan_type; j++) {
					scan_type = &channels[i].ext_scan_type[j];

					ret = iio_channel_validate_scan_type(
						&indio_dev->dev, i, scan_type);
					if (ret)
						goto error_cleanup_dynamic;
				}
			} else {
				scan_type = &channels[i].scan_type;

				ret = iio_channel_validate_scan_type(
						&indio_dev->dev, i, scan_type);
				if (ret)
					goto error_cleanup_dynamic;
			}

			ret = iio_buffer_add_channel_sysfs(indio_dev, buffer,
<<<<<<< HEAD
							 &channels[i], i);
=======
							   &channels[i]);
>>>>>>> e475cc1c
			if (ret < 0)
				goto error_cleanup_dynamic;
			scan_el_attrcount += ret;
			if (channels[i].type == IIO_TIMESTAMP)
				iio_dev_opaque->scan_index_timestamp =
					channels[i].scan_index;
		}
<<<<<<< HEAD

		ret = iio_buffer_alloc_scanmask(buffer, indio_dev);
		if (ret)
			goto error_cleanup_dynamic;
=======
		if (indio_dev->masklength && !buffer->scan_mask) {
			buffer->scan_mask = bitmap_zalloc(indio_dev->masklength,
							  GFP_KERNEL);
			if (!buffer->scan_mask) {
				ret = -ENOMEM;
				goto error_cleanup_dynamic;
			}
		}
>>>>>>> e475cc1c
	}

	attrn = buffer_attrcount + scan_el_attrcount;
	attr = kcalloc(attrn + 1, sizeof(*attr), GFP_KERNEL);
	if (!attr) {
		ret = -ENOMEM;
		goto error_free_scan_mask;
	}

	memcpy(attr, iio_buffer_attrs, sizeof(iio_buffer_attrs));
	if (!buffer->access->set_length)
		attr[0] = &dev_attr_length_ro.attr;

	if (buffer->access->flags & INDIO_BUFFER_FLAG_FIXED_WATERMARK)
		attr[2] = &dev_attr_watermark_ro.attr;

	if (buffer->attrs)
		for (i = 0, id_attr = buffer->attrs[i];
		     (id_attr = buffer->attrs[i]); i++)
			attr[ARRAY_SIZE(iio_buffer_attrs) + i] =
				(struct attribute *)&id_attr->dev_attr.attr;

	buffer->buffer_group.attrs = attr;

	for (i = 0; i < buffer_attrcount; i++) {
		struct attribute *wrapped;

		wrapped = iio_buffer_wrap_attr(buffer, attr[i]);
		if (!wrapped) {
			ret = -ENOMEM;
			goto error_free_buffer_attrs;
		}
		attr[i] = wrapped;
	}

	attrn = 0;
	list_for_each_entry(p, &buffer->buffer_attr_list, l)
		attr[attrn++] = &p->dev_attr.attr;

	buffer->buffer_group.name = kasprintf(GFP_KERNEL, "buffer%d", index);
	if (!buffer->buffer_group.name) {
		ret = -ENOMEM;
		goto error_free_buffer_attrs;
	}

	ret = iio_device_register_sysfs_group(indio_dev, &buffer->buffer_group);
	if (ret)
		goto error_free_buffer_attr_group_name;

	/* we only need to register the legacy groups for the first buffer */
	if (index > 0)
		return 0;

	ret = iio_buffer_register_legacy_sysfs_groups(indio_dev, attr,
						      buffer_attrcount,
						      scan_el_attrcount);
	if (ret)
		goto error_free_buffer_attr_group_name;

	return 0;

error_free_buffer_attr_group_name:
	kfree(buffer->buffer_group.name);
error_free_buffer_attrs:
	kfree(buffer->buffer_group.attrs);
error_free_scan_mask:
	iio_buffer_free_scanmask(buffer);
error_cleanup_dynamic:
	iio_free_chan_devattr_list(&buffer->buffer_attr_list);

	return ret;
}

static void __iio_buffer_free_sysfs_and_mask(struct iio_buffer *buffer,
					     struct iio_dev *indio_dev,
					     int index)
{
	if (index == 0)
		iio_buffer_unregister_legacy_sysfs_groups(indio_dev);
	bitmap_free(buffer->scan_mask);
	bitmap_free(buffer->channel_mask);
	kfree(buffer->buffer_group.name);
	kfree(buffer->buffer_group.attrs);
	iio_free_chan_devattr_list(&buffer->buffer_attr_list);
}

int iio_buffers_alloc_sysfs_and_mask(struct iio_dev *indio_dev)
{
	struct iio_dev_opaque *iio_dev_opaque = to_iio_dev_opaque(indio_dev);
	const struct iio_chan_spec *channels;
	struct iio_buffer *buffer;
	int ret, i, idx;
	size_t sz;

	channels = indio_dev->channels;
	if (channels) {
		int ml = indio_dev->masklength;

		for (i = 0; i < indio_dev->num_channels; i++)
			ml = max(ml, channels[i].scan_index + 1);
		indio_dev->masklength = ml;
	}

	if (!iio_dev_opaque->attached_buffers_cnt)
		return 0;

	for (idx = 0; idx < iio_dev_opaque->attached_buffers_cnt; idx++) {
		buffer = iio_dev_opaque->attached_buffers[idx];
		ret = __iio_buffer_alloc_sysfs_and_mask(buffer, indio_dev, idx);
		if (ret)
			goto error_unwind_sysfs_and_mask;
	}

	sz = sizeof(*iio_dev_opaque->buffer_ioctl_handler);
	iio_dev_opaque->buffer_ioctl_handler = kzalloc(sz, GFP_KERNEL);
	if (!iio_dev_opaque->buffer_ioctl_handler) {
		ret = -ENOMEM;
		goto error_unwind_sysfs_and_mask;
	}

	iio_dev_opaque->buffer_ioctl_handler->ioctl = iio_device_buffer_ioctl;
	iio_device_ioctl_handler_register(indio_dev,
					  iio_dev_opaque->buffer_ioctl_handler);

	return 0;

error_unwind_sysfs_and_mask:
	while (idx--) {
		buffer = iio_dev_opaque->attached_buffers[idx];
		__iio_buffer_free_sysfs_and_mask(buffer, indio_dev, idx);
	}
	return ret;
}

void iio_buffers_free_sysfs_and_mask(struct iio_dev *indio_dev)
{
	struct iio_dev_opaque *iio_dev_opaque = to_iio_dev_opaque(indio_dev);
	struct iio_buffer *buffer;
	int i;

	if (!iio_dev_opaque->attached_buffers_cnt)
		return;

	iio_device_ioctl_handler_unregister(iio_dev_opaque->buffer_ioctl_handler);
	kfree(iio_dev_opaque->buffer_ioctl_handler);

	for (i = iio_dev_opaque->attached_buffers_cnt - 1; i >= 0; i--) {
		buffer = iio_dev_opaque->attached_buffers[i];
		__iio_buffer_free_sysfs_and_mask(buffer, indio_dev, i);
	}
}

/**
 * iio_validate_scan_mask_onehot() - Validates that exactly one channel is selected
 * @indio_dev: the iio device
 * @mask: scan mask to be checked
 *
 * Return true if exactly one bit is set in the scan mask, false otherwise. It
 * can be used for devices where only one channel can be active for sampling at
 * a time.
 */
bool iio_validate_scan_mask_onehot(struct iio_dev *indio_dev,
				   const unsigned long *mask)
{
	return bitmap_weight(mask, indio_dev->masklength) == 1;
}
EXPORT_SYMBOL_GPL(iio_validate_scan_mask_onehot);

static const void *iio_demux(struct iio_buffer *buffer,
			     const void *datain)
{
	struct iio_demux_table *t;

	if (list_empty(&buffer->demux_list))
		return datain;
	list_for_each_entry(t, &buffer->demux_list, l)
		memcpy(buffer->demux_bounce + t->to,
		       datain + t->from, t->length);

	return buffer->demux_bounce;
}

static int iio_push_to_buffer(struct iio_buffer *buffer, const void *data)
{
	const void *dataout = iio_demux(buffer, data);
	int ret;

	ret = buffer->access->store_to(buffer, dataout);
	if (ret)
		return ret;

	/*
	 * We can't just test for watermark to decide if we wake the poll queue
	 * because read may request less samples than the watermark.
	 */
	wake_up_interruptible_poll(&buffer->pollq, EPOLLIN | EPOLLRDNORM);
	return 0;
}

/**
 * iio_push_to_buffers() - push to a registered buffer.
 * @indio_dev:		iio_dev structure for device.
 * @data:		Full scan.
 */
int iio_push_to_buffers(struct iio_dev *indio_dev, const void *data)
{
	struct iio_dev_opaque *iio_dev_opaque = to_iio_dev_opaque(indio_dev);
	int ret;
	struct iio_buffer *buf;

	list_for_each_entry(buf, &iio_dev_opaque->buffer_list, buffer_list) {
		ret = iio_push_to_buffer(buf, data);
		if (ret < 0)
			return ret;
	}

	return 0;
}
EXPORT_SYMBOL_GPL(iio_push_to_buffers);

/**
 * iio_push_to_buffers_with_ts_unaligned() - push to registered buffer,
 *    no alignment or space requirements.
 * @indio_dev:		iio_dev structure for device.
 * @data:		channel data excluding the timestamp.
 * @data_sz:		size of data.
 * @timestamp:		timestamp for the sample data.
 *
 * This special variant of iio_push_to_buffers_with_timestamp() does
 * not require space for the timestamp, or 8 byte alignment of data.
 * It does however require an allocation on first call and additional
 * copies on all calls, so should be avoided if possible.
 */
int iio_push_to_buffers_with_ts_unaligned(struct iio_dev *indio_dev,
					  const void *data,
					  size_t data_sz,
					  int64_t timestamp)
{
	struct iio_dev_opaque *iio_dev_opaque = to_iio_dev_opaque(indio_dev);

	/*
	 * Conservative estimate - we can always safely copy the minimum
	 * of either the data provided or the length of the destination buffer.
	 * This relaxed limit allows the calling drivers to be lax about
	 * tracking the size of the data they are pushing, at the cost of
	 * unnecessary copying of padding.
	 */
	data_sz = min_t(size_t, indio_dev->scan_bytes, data_sz);
	if (iio_dev_opaque->bounce_buffer_size !=  indio_dev->scan_bytes) {
		void *bb;

		bb = devm_krealloc(&indio_dev->dev,
				   iio_dev_opaque->bounce_buffer,
				   indio_dev->scan_bytes, GFP_KERNEL);
		if (!bb)
			return -ENOMEM;
		iio_dev_opaque->bounce_buffer = bb;
		iio_dev_opaque->bounce_buffer_size = indio_dev->scan_bytes;
	}
	memcpy(iio_dev_opaque->bounce_buffer, data, data_sz);
	return iio_push_to_buffers_with_timestamp(indio_dev,
						  iio_dev_opaque->bounce_buffer,
						  timestamp);
}
EXPORT_SYMBOL_GPL(iio_push_to_buffers_with_ts_unaligned);

/**
 * iio_buffer_release() - Free a buffer's resources
 * @ref: Pointer to the kref embedded in the iio_buffer struct
 *
 * This function is called when the last reference to the buffer has been
 * dropped. It will typically free all resources allocated by the buffer. Do not
 * call this function manually, always use iio_buffer_put() when done using a
 * buffer.
 */
static void iio_buffer_release(struct kref *ref)
{
	struct iio_buffer *buffer = container_of(ref, struct iio_buffer, ref);

	buffer->access->release(buffer);
}

/**
 * iio_buffer_get() - Grab a reference to the buffer
 * @buffer: The buffer to grab a reference for, may be NULL
 *
 * Returns the pointer to the buffer that was passed into the function.
 */
struct iio_buffer *iio_buffer_get(struct iio_buffer *buffer)
{
	if (buffer)
		kref_get(&buffer->ref);

	return buffer;
}
EXPORT_SYMBOL_GPL(iio_buffer_get);

/**
 * iio_buffer_put() - Release the reference to the buffer
 * @buffer: The buffer to release the reference for, may be NULL
 */
void iio_buffer_put(struct iio_buffer *buffer)
{
	if (buffer)
		kref_put(&buffer->ref, iio_buffer_release);
}
EXPORT_SYMBOL_GPL(iio_buffer_put);

/**
 * iio_device_attach_buffer - Attach a buffer to a IIO device
 * @indio_dev: The device the buffer should be attached to
 * @buffer: The buffer to attach to the device
 *
 * Return 0 if successful, negative if error.
 *
 * This function attaches a buffer to a IIO device. The buffer stays attached to
 * the device until the device is freed. For legacy reasons, the first attached
 * buffer will also be assigned to 'indio_dev->buffer'.
 * The array allocated here, will be free'd via the iio_device_detach_buffers()
 * call which is handled by the iio_device_free().
 */
int iio_device_attach_buffer(struct iio_dev *indio_dev,
			     struct iio_buffer *buffer)
{
	struct iio_dev_opaque *iio_dev_opaque = to_iio_dev_opaque(indio_dev);
	struct iio_buffer **new, **old = iio_dev_opaque->attached_buffers;
	unsigned int cnt = iio_dev_opaque->attached_buffers_cnt;

	cnt++;

	new = krealloc(old, sizeof(*new) * cnt, GFP_KERNEL);
	if (!new)
		return -ENOMEM;
	iio_dev_opaque->attached_buffers = new;

	buffer = iio_buffer_get(buffer);

	/* first buffer is legacy; attach it to the IIO device directly */
	if (!indio_dev->buffer)
		indio_dev->buffer = buffer;

	iio_dev_opaque->attached_buffers[cnt - 1] = buffer;
	iio_dev_opaque->attached_buffers_cnt = cnt;

	return 0;
}
EXPORT_SYMBOL_GPL(iio_device_attach_buffer);<|MERGE_RESOLUTION|>--- conflicted
+++ resolved
@@ -342,18 +342,18 @@
 EXPORT_SYMBOL(iio_buffer_init);
 
 int iio_buffer_alloc_scanmask(struct iio_buffer *buffer,
-	struct iio_dev *indio_dev)
+			      struct iio_dev *indio_dev)
 {
 	if (!indio_dev->masklength)
 		return 0;
 
 	buffer->scan_mask = bitmap_zalloc(indio_dev->masklength, GFP_KERNEL);
-	if (buffer->scan_mask == NULL)
+	if (!buffer->scan_mask)
 		return -ENOMEM;
 
 	buffer->channel_mask = bitmap_zalloc(indio_dev->num_channels,
 					     GFP_KERNEL);
-	if (buffer->channel_mask == NULL) {
+	if (!buffer->channel_mask) {
 		bitmap_free(buffer->scan_mask);
 		return -ENOMEM;
 	}
@@ -482,7 +482,7 @@
 }
 
 /**
- * iio_channel_mask_set() - set particular bit in the scan mask
+ * iio_scan_mask_set() - set particular bit in the scan mask
  * @indio_dev: the iio device
  * @buffer: the buffer whose scan mask we are interested in
  * @bit: the bit to be set.
@@ -491,13 +491,8 @@
  * buffers might request, hence this code only verifies that the
  * individual buffers request is plausible.
  */
-<<<<<<< HEAD
-static int iio_channel_mask_set(struct iio_dev *indio_dev,
-		      struct iio_buffer *buffer, int bit)
-=======
 static int iio_scan_mask_set(struct iio_dev *indio_dev,
 			     struct iio_buffer *buffer, int bit)
->>>>>>> e475cc1c
 {
 	const unsigned long *mask;
 	unsigned long *trialmask;
@@ -595,7 +590,7 @@
 		if (ret)
 			goto error_ret;
 	} else if (state && !ret) {
-		ret = iio_channel_mask_set(indio_dev, buffer, this_attr->address);
+		ret = iio_scan_mask_set(indio_dev, buffer, this_attr->address);
 		if (ret)
 			goto error_ret;
 	}
@@ -1988,11 +1983,7 @@
 			}
 
 			ret = iio_buffer_add_channel_sysfs(indio_dev, buffer,
-<<<<<<< HEAD
-							 &channels[i], i);
-=======
-							   &channels[i]);
->>>>>>> e475cc1c
+							   &channels[i], i);
 			if (ret < 0)
 				goto error_cleanup_dynamic;
 			scan_el_attrcount += ret;
@@ -2000,21 +1991,10 @@
 				iio_dev_opaque->scan_index_timestamp =
 					channels[i].scan_index;
 		}
-<<<<<<< HEAD
 
 		ret = iio_buffer_alloc_scanmask(buffer, indio_dev);
 		if (ret)
 			goto error_cleanup_dynamic;
-=======
-		if (indio_dev->masklength && !buffer->scan_mask) {
-			buffer->scan_mask = bitmap_zalloc(indio_dev->masklength,
-							  GFP_KERNEL);
-			if (!buffer->scan_mask) {
-				ret = -ENOMEM;
-				goto error_cleanup_dynamic;
-			}
-		}
->>>>>>> e475cc1c
 	}
 
 	attrn = buffer_attrcount + scan_el_attrcount;
