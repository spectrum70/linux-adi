// SPDX-License-Identifier: GPL-2.0
/*
 * Copyright (C) 2005, Intec Automation Inc.
 * Copyright (C) 2014, Freescale Semiconductor, Inc.
 */

#include <linux/mtd/spi-nor.h>

#include "core.h"

#define SPINOR_OP_RDFSR		0x70	/* Read flag status register */
#define SPINOR_OP_CLFSR		0x50	/* Clear flag status register */
#define SPINOR_OP_MT_DTR_RD	0xfd	/* Fast Read opcode in DTR mode */
#define SPINOR_OP_MT_RD_ANY_REG	0x85	/* Read volatile register */
#define SPINOR_OP_MT_WR_ANY_REG	0x81	/* Write volatile register */
#define SPINOR_REG_MT_CFR0V	0x00	/* For setting octal DTR mode */
#define SPINOR_REG_MT_CFR1V	0x01	/* For setting dummy cycles */
#define SPINOR_REG_MT_CFR1V_DEF	0x1f	/* Default dummy cycles */
#define SPINOR_MT_OCT_DTR	0xe7	/* Enable Octal DTR. */
#define SPINOR_MT_EXSPI		0xff	/* Enable Extended SPI (default) */

/* Flag Status Register bits */
#define FSR_READY		BIT(7)	/* Device status, 0 = Busy, 1 = Ready */
#define FSR_E_ERR		BIT(5)	/* Erase operation status */
#define FSR_P_ERR		BIT(4)	/* Program operation status */
#define FSR_PT_ERR		BIT(1)	/* Protection error bit */

/* Micron ST SPI NOR flash operations. */
#define MICRON_ST_NOR_WR_ANY_REG_OP(naddr, addr, ndata, buf)		\
	SPI_MEM_OP(SPI_MEM_OP_CMD(SPINOR_OP_MT_WR_ANY_REG, 0),		\
		   SPI_MEM_OP_ADDR(naddr, addr, 0),			\
		   SPI_MEM_OP_NO_DUMMY,					\
		   SPI_MEM_OP_DATA_OUT(ndata, buf, 0))

#define MICRON_ST_RDFSR_OP(buf)						\
	SPI_MEM_OP(SPI_MEM_OP_CMD(SPINOR_OP_RDFSR, 0),			\
		   SPI_MEM_OP_NO_ADDR,					\
		   SPI_MEM_OP_NO_DUMMY,					\
		   SPI_MEM_OP_DATA_IN(1, buf, 0))

#define MICRON_ST_CLFSR_OP						\
	SPI_MEM_OP(SPI_MEM_OP_CMD(SPINOR_OP_CLFSR, 0),			\
		   SPI_MEM_OP_NO_ADDR,					\
		   SPI_MEM_OP_NO_DUMMY,					\
		   SPI_MEM_OP_NO_DATA)

static int micron_st_nor_octal_dtr_en(struct spi_nor *nor)
{
	struct spi_nor_flash_parameter *params = spi_nor_get_params(nor, 0);
	struct spi_mem_op op;
	u8 *buf = nor->bouncebuf;
	int ret;
	u8 addr_mode_nbytes = params->addr_mode_nbytes;

	/* Use 20 dummy cycles for memory array reads. */
	*buf = 20;
	op = (struct spi_mem_op)
		MICRON_ST_NOR_WR_ANY_REG_OP(addr_mode_nbytes,
					    SPINOR_REG_MT_CFR1V, 1, buf);
	ret = spi_nor_write_any_volatile_reg(nor, &op, nor->reg_proto);
	if (ret)
		return ret;

	buf[0] = SPINOR_MT_OCT_DTR;
	op = (struct spi_mem_op)
		MICRON_ST_NOR_WR_ANY_REG_OP(addr_mode_nbytes,
					    SPINOR_REG_MT_CFR0V, 1, buf);
	ret = spi_nor_write_any_volatile_reg(nor, &op, nor->reg_proto);
	if (ret)
		return ret;

	if ((nor->flags & SNOR_F_HAS_STACKED) && nor->spimem->spi->cs_index_mask == 1)
		return 0;

	/* Read flash ID to make sure the switch was successful. */
	ret = spi_nor_read_id(nor, 0, 8, buf, SNOR_PROTO_8_8_8_DTR);
	if (ret) {
		dev_dbg(nor->dev, "error %d reading JEDEC ID after enabling 8D-8D-8D mode\n", ret);
		return ret;
	}

	if (memcmp(buf, nor->info->id, nor->info->id_len))
		return -EINVAL;

	return 0;
}

static int micron_st_nor_octal_dtr_dis(struct spi_nor *nor)
{
	struct spi_mem_op op;
	u8 *buf = nor->bouncebuf;
	int ret;

	/*
	 * The register is 1-byte wide, but 1-byte transactions are not allowed
	 * in 8D-8D-8D mode. The next register is the dummy cycle configuration
	 * register. Since the transaction needs to be at least 2 bytes wide,
	 * set the next register to its default value. This also makes sense
	 * because the value was changed when enabling 8D-8D-8D mode, it should
	 * be reset when disabling.
	 */
	buf[0] = SPINOR_MT_EXSPI;
	buf[1] = SPINOR_REG_MT_CFR1V_DEF;
	op = (struct spi_mem_op)
		MICRON_ST_NOR_WR_ANY_REG_OP(nor->addr_nbytes,
					    SPINOR_REG_MT_CFR0V, 2, buf);
	ret = spi_nor_write_any_volatile_reg(nor, &op, SNOR_PROTO_8_8_8_DTR);
	if (ret)
		return ret;

	/* Read flash ID to make sure the switch was successful. */
	ret = spi_nor_read_id(nor, 0, 0, buf, SNOR_PROTO_1_1_1);
	if (ret) {
		dev_dbg(nor->dev, "error %d reading JEDEC ID after disabling 8D-8D-8D mode\n", ret);
		return ret;
	}

	if (memcmp(buf, nor->info->id, nor->info->id_len))
		return -EINVAL;

	return 0;
}

static int micron_st_nor_set_octal_dtr(struct spi_nor *nor, bool enable)
{
	return enable ? micron_st_nor_octal_dtr_en(nor) :
			micron_st_nor_octal_dtr_dis(nor);
}

static void mt35xu512aba_default_init(struct spi_nor *nor)
{
	struct spi_nor_flash_parameter *params = spi_nor_get_params(nor, 0);

<<<<<<< HEAD
	params->octal_dtr_enable = micron_st_nor_octal_dtr_enable;
=======
	params->set_octal_dtr = micron_st_nor_set_octal_dtr;
>>>>>>> 08485d4c
}

static int mt35xu512aba_post_sfdp_fixup(struct spi_nor *nor)
{
	struct spi_nor_flash_parameter *params = spi_nor_get_params(nor, 0);

	/* Set the Fast Read settings. */
	params->hwcaps.mask |= SNOR_HWCAPS_READ_8_8_8_DTR;
	spi_nor_set_read_settings(&params->reads[SNOR_CMD_READ_8_8_8_DTR],
				  0, 20, SPINOR_OP_MT_DTR_RD,
				  SNOR_PROTO_8_8_8_DTR);

	nor->cmd_ext_type = SPI_NOR_EXT_REPEAT;
	params->rdsr_dummy = 8;
	params->rdsr_addr_nbytes = 0;

	/*
	 * The BFPT quad enable field is set to a reserved value so the quad
	 * enable function is ignored by spi_nor_parse_bfpt(). Make sure we
	 * disable it.
	 */
	params->quad_enable = NULL;
<<<<<<< HEAD
=======

	return 0;
>>>>>>> 08485d4c
}

static const struct spi_nor_fixups mt35xu512aba_fixups = {
	.default_init = mt35xu512aba_default_init,
	.post_sfdp = mt35xu512aba_post_sfdp_fixup,
};

static const struct flash_info micron_nor_parts[] = {
	{ "mt35xu512aba", INFO(0x2c5b1a, 0, 128 * 1024, 512)
		FLAGS(SPI_NOR_HAS_LOCK | SPI_NOR_HAS_TB | SPI_NOR_4BIT_BP |
		      SPI_NOR_BP3_SR_BIT6)
		NO_SFDP_FLAGS(SECT_4K | SPI_NOR_OCTAL_READ |
			   SPI_NOR_OCTAL_DTR_READ | SPI_NOR_OCTAL_DTR_PP)
		FIXUP_FLAGS(SPI_NOR_4B_OPCODES | SPI_NOR_IO_MODE_EN_VOLATILE)
		MFR_FLAGS(USE_FSR)
		.fixups = &mt35xu512aba_fixups
	},
	{ "mt35xu02g", INFO(0x2c5b1c, 0, 128 * 1024, 2048)
		FLAGS(SPI_NOR_HAS_LOCK | SPI_NOR_HAS_TB | SPI_NOR_4BIT_BP |
		      SPI_NOR_BP3_SR_BIT6)
		NO_SFDP_FLAGS(SECT_4K | SPI_NOR_OCTAL_READ |
			   SPI_NOR_OCTAL_DTR_READ | SPI_NOR_OCTAL_DTR_PP)
		FIXUP_FLAGS(SPI_NOR_4B_OPCODES | SPI_NOR_IO_MODE_EN_VOLATILE)
		MFR_FLAGS(USE_FSR)
		.fixups = &mt35xu512aba_fixups
	},
	{ "mt35xu01g", INFO(0x2c5b1b, 0, 128 * 1024, 1024)
		FLAGS(SPI_NOR_HAS_LOCK | SPI_NOR_HAS_TB | SPI_NOR_4BIT_BP |
		      SPI_NOR_BP3_SR_BIT6)
		NO_SFDP_FLAGS(SECT_4K | SPI_NOR_OCTAL_READ |
			   SPI_NOR_OCTAL_DTR_READ | SPI_NOR_OCTAL_DTR_PP)
		FIXUP_FLAGS(SPI_NOR_4B_OPCODES | SPI_NOR_IO_MODE_EN_VOLATILE)
		MFR_FLAGS(USE_FSR)
	  .fixups = &mt35xu512aba_fixups},
};

static const struct flash_info st_nor_parts[] = {
	{ "n25q016a",	 INFO(0x20bb15, 0, 64 * 1024,   32)
		NO_SFDP_FLAGS(SECT_4K | SPI_NOR_QUAD_READ) },
	{ "n25q032",	 INFO(0x20ba16, 0, 64 * 1024,   64)
		NO_SFDP_FLAGS(SPI_NOR_QUAD_READ) },
	{ "n25q032a",	 INFO(0x20bb16, 0, 64 * 1024,   64)
		NO_SFDP_FLAGS(SPI_NOR_QUAD_READ) },
	{ "n25q064",     INFO(0x20ba17, 0, 64 * 1024,  128)
		NO_SFDP_FLAGS(SECT_4K | SPI_NOR_QUAD_READ) },
	{ "n25q064a",    INFO(0x20bb17, 0, 64 * 1024,  128)
		NO_SFDP_FLAGS(SECT_4K | SPI_NOR_QUAD_READ) },
	{ "n25q128a11",  INFO(0x20bb18, 0, 64 * 1024,  256)
		FLAGS(SPI_NOR_HAS_LOCK | SPI_NOR_HAS_TB | SPI_NOR_4BIT_BP |
		      SPI_NOR_BP3_SR_BIT6)
		NO_SFDP_FLAGS(SECT_4K | SPI_NOR_QUAD_READ)
		MFR_FLAGS(USE_FSR)
	},
	{ "n25q128a13",  INFO(0x20ba18, 0, 64 * 1024,  256)
		FLAGS(SPI_NOR_HAS_LOCK | SPI_NOR_HAS_TB | SPI_NOR_4BIT_BP |
		      SPI_NOR_BP3_SR_BIT6)
		NO_SFDP_FLAGS(SECT_4K | SPI_NOR_QUAD_READ)
		MFR_FLAGS(USE_FSR)
	},
	{ "mt25ql256a",  INFO6(0x20ba19, 0x104400, 64 * 1024,  512)
		FLAGS(SPI_NOR_HAS_LOCK | SPI_NOR_HAS_TB | SPI_NOR_4BIT_BP |
		      SPI_NOR_BP3_SR_BIT6)
		NO_SFDP_FLAGS(SECT_4K | SPI_NOR_DUAL_READ | SPI_NOR_QUAD_READ)
		FIXUP_FLAGS(SPI_NOR_4B_OPCODES)
		MFR_FLAGS(USE_FSR)
	},
	{ "n25q256a",    INFO(0x20ba19, 0, 64 * 1024,  512)
		FLAGS(SPI_NOR_HAS_LOCK | SPI_NOR_HAS_TB | SPI_NOR_4BIT_BP |
		      SPI_NOR_BP3_SR_BIT6)
		NO_SFDP_FLAGS(SECT_4K | SPI_NOR_DUAL_READ |
			      SPI_NOR_QUAD_READ)
		MFR_FLAGS(USE_FSR)
	},
	{ "mt25qu256a",  INFO6(0x20bb19, 0x104400, 64 * 1024,  512)
		FLAGS(SPI_NOR_HAS_LOCK | SPI_NOR_HAS_TB | SPI_NOR_4BIT_BP |
		      SPI_NOR_BP3_SR_BIT6)
		NO_SFDP_FLAGS(SECT_4K | SPI_NOR_DUAL_READ | SPI_NOR_QUAD_READ)
		FIXUP_FLAGS(SPI_NOR_4B_OPCODES)
		MFR_FLAGS(USE_FSR)
	},
	{ "n25q256ax1",  INFO(0x20bb19, 0, 64 * 1024,  512)
		FLAGS(SPI_NOR_HAS_LOCK | SPI_NOR_HAS_TB | SPI_NOR_4BIT_BP |
		      SPI_NOR_BP3_SR_BIT6)
		NO_SFDP_FLAGS(SECT_4K | SPI_NOR_QUAD_READ)
		MFR_FLAGS(USE_FSR)
	},
	{ "mt25ql512a",  INFO6(0x20ba20, 0x104400, 64 * 1024, 1024)
		FLAGS(SPI_NOR_HAS_LOCK | SPI_NOR_HAS_TB | SPI_NOR_4BIT_BP |
		      SPI_NOR_BP3_SR_BIT6)
		NO_SFDP_FLAGS(SECT_4K | SPI_NOR_DUAL_READ | SPI_NOR_QUAD_READ)
		FIXUP_FLAGS(SPI_NOR_4B_OPCODES)
		MFR_FLAGS(USE_FSR)
	},
	{ "n25q512ax3",  INFO(0x20ba20, 0, 64 * 1024, 1024)
		FLAGS(SPI_NOR_HAS_LOCK | SPI_NOR_HAS_TB | SPI_NOR_4BIT_BP |
		      SPI_NOR_BP3_SR_BIT6)
		NO_SFDP_FLAGS(SECT_4K | SPI_NOR_QUAD_READ)
		MFR_FLAGS(USE_FSR)
	},
	{ "mt25qu512a",  INFO6(0x20bb20, 0x104400, 64 * 1024, 1024)
		FLAGS(SPI_NOR_HAS_LOCK | SPI_NOR_HAS_TB | SPI_NOR_4BIT_BP |
		      SPI_NOR_BP3_SR_BIT6)
		NO_SFDP_FLAGS(SECT_4K | SPI_NOR_DUAL_READ | SPI_NOR_QUAD_READ)
		FIXUP_FLAGS(SPI_NOR_4B_OPCODES)
		MFR_FLAGS(USE_FSR)
	},
	{ "n25q512a",    INFO(0x20bb20, 0, 64 * 1024, 1024)
		FLAGS(SPI_NOR_HAS_LOCK | SPI_NOR_HAS_TB | SPI_NOR_4BIT_BP |
		      SPI_NOR_BP3_SR_BIT6)
		NO_SFDP_FLAGS(SECT_4K | SPI_NOR_QUAD_READ)
		MFR_FLAGS(USE_FSR)
	},
	{ "n25q00",      INFO(0x20ba21, 0, 64 * 1024, 2048)
		FLAGS(SPI_NOR_HAS_LOCK | SPI_NOR_HAS_TB | SPI_NOR_4BIT_BP |
		      SPI_NOR_BP3_SR_BIT6 | NO_CHIP_ERASE)
		NO_SFDP_FLAGS(SECT_4K | SPI_NOR_QUAD_READ)
		MFR_FLAGS(USE_FSR)
	},
	{ "n25q00a",     INFO(0x20bb21, 0, 64 * 1024, 2048)
		FLAGS(NO_CHIP_ERASE | SPI_NOR_HAS_LOCK | SPI_NOR_HAS_TB |
				SPI_NOR_4BIT_BP | SPI_NOR_BP3_SR_BIT6)
		NO_SFDP_FLAGS(SECT_4K | SPI_NOR_QUAD_READ)
		MFR_FLAGS(USE_FSR)
	},
	{ "mt25ql02g",   INFO(0x20ba22, 0, 64 * 1024, 4096)
		FLAGS(NO_CHIP_ERASE | SPI_NOR_HAS_LOCK | SPI_NOR_HAS_TB |
		      SPI_NOR_4BIT_BP | SPI_NOR_BP3_SR_BIT6)
		NO_SFDP_FLAGS(SECT_4K | SPI_NOR_QUAD_READ)
		MFR_FLAGS(USE_FSR)
	},
	{ "mt25qu02g",   INFO(0x20bb22, 0, 64 * 1024, 4096)
		FLAGS(NO_CHIP_ERASE | SPI_NOR_HAS_LOCK | SPI_NOR_HAS_TB |
		      SPI_NOR_4BIT_BP | SPI_NOR_BP3_SR_BIT6)
		NO_SFDP_FLAGS(SECT_4K | SPI_NOR_DUAL_READ |
			      SPI_NOR_QUAD_READ)
		MFR_FLAGS(USE_FSR)
	},

	{ "m25p05",  INFO(0x202010,  0,  32 * 1024,   2) },
	{ "m25p10",  INFO(0x202011,  0,  32 * 1024,   4) },
	{ "m25p20",  INFO(0x202012,  0,  64 * 1024,   4) },
	{ "m25p40",  INFO(0x202013,  0,  64 * 1024,   8) },
	{ "m25p80",  INFO(0x202014,  0,  64 * 1024,  16) },
	{ "m25p16",  INFO(0x202015,  0,  64 * 1024,  32) },
	{ "m25p32",  INFO(0x202016,  0,  64 * 1024,  64) },
	{ "m25p64",  INFO(0x202017,  0,  64 * 1024, 128) },
	{ "m25p128", INFO(0x202018,  0, 256 * 1024,  64) },

	{ "m25p05-nonjedec",  INFO(0, 0,  32 * 1024,   2) },
	{ "m25p10-nonjedec",  INFO(0, 0,  32 * 1024,   4) },
	{ "m25p20-nonjedec",  INFO(0, 0,  64 * 1024,   4) },
	{ "m25p40-nonjedec",  INFO(0, 0,  64 * 1024,   8) },
	{ "m25p80-nonjedec",  INFO(0, 0,  64 * 1024,  16) },
	{ "m25p16-nonjedec",  INFO(0, 0,  64 * 1024,  32) },
	{ "m25p32-nonjedec",  INFO(0, 0,  64 * 1024,  64) },
	{ "m25p64-nonjedec",  INFO(0, 0,  64 * 1024, 128) },
	{ "m25p128-nonjedec", INFO(0, 0, 256 * 1024,  64) },

	{ "m45pe10", INFO(0x204011,  0, 64 * 1024,    2) },
	{ "m45pe80", INFO(0x204014,  0, 64 * 1024,   16) },
	{ "m45pe16", INFO(0x204015,  0, 64 * 1024,   32) },

	{ "m25pe20", INFO(0x208012,  0, 64 * 1024,  4) },
	{ "m25pe80", INFO(0x208014,  0, 64 * 1024, 16) },
	{ "m25pe16", INFO(0x208015,  0, 64 * 1024, 32)
		NO_SFDP_FLAGS(SECT_4K) },

	{ "m25px16",    INFO(0x207115,  0, 64 * 1024, 32)
		NO_SFDP_FLAGS(SECT_4K) },
	{ "m25px32",    INFO(0x207116,  0, 64 * 1024, 64)
		NO_SFDP_FLAGS(SECT_4K) },
	{ "m25px32-s0", INFO(0x207316,  0, 64 * 1024, 64)
		NO_SFDP_FLAGS(SECT_4K) },
	{ "m25px32-s1", INFO(0x206316,  0, 64 * 1024, 64)
		NO_SFDP_FLAGS(SECT_4K) },
	{ "m25px64",    INFO(0x207117,  0, 64 * 1024, 128) },
	{ "m25px80",    INFO(0x207114,  0, 64 * 1024, 16) },
};

/**
 * micron_st_nor_read_fsr() - Read the Flag Status Register.
 * @nor:	pointer to 'struct spi_nor'
 * @fsr:	pointer to a DMA-able buffer where the value of the
 *              Flag Status Register will be written. Should be at least 2
 *              bytes.
 *
 * Return: 0 on success, -errno otherwise.
 */
static int micron_st_nor_read_fsr(struct spi_nor *nor, u8 *fsr)
{
	struct spi_nor_flash_parameter *params = spi_nor_get_params(nor, 0);
	int ret;

	if (nor->spimem) {
		struct spi_mem_op op = MICRON_ST_RDFSR_OP(fsr);

		if (nor->reg_proto == SNOR_PROTO_8_8_8_DTR) {
			op.addr.nbytes = params->rdsr_addr_nbytes;
			op.dummy.nbytes = params->rdsr_dummy;
			/*
			 * We don't want to read only one byte in DTR mode. So,
			 * read 2 and then discard the second byte.
			 */
			op.data.nbytes = 2;
		}

		if (nor->flags & SNOR_F_HAS_PARALLEL)
			op.data.nbytes = 2;

		spi_nor_spimem_setup_op(nor, &op, nor->reg_proto);

		ret = spi_mem_exec_op(nor->spimem, &op);
	} else {
		ret = spi_nor_controller_ops_read_reg(nor, SPINOR_OP_RDFSR, fsr,
						      1);
	}

	if (ret)
		dev_dbg(nor->dev, "error %d reading FSR\n", ret);

	if (nor->flags & SNOR_F_HAS_PARALLEL)
		fsr[0] &= fsr[1];
	return ret;
}

/**
 * micron_st_nor_clear_fsr() - Clear the Flag Status Register.
 * @nor:	pointer to 'struct spi_nor'.
 */
static void micron_st_nor_clear_fsr(struct spi_nor *nor)
{
	int ret;

	if (nor->spimem) {
		struct spi_mem_op op = MICRON_ST_CLFSR_OP;

		spi_nor_spimem_setup_op(nor, &op, nor->reg_proto);

		ret = spi_mem_exec_op(nor->spimem, &op);
	} else {
		ret = spi_nor_controller_ops_write_reg(nor, SPINOR_OP_CLFSR,
						       NULL, 0);
	}

	if (ret)
		dev_dbg(nor->dev, "error %d clearing FSR\n", ret);
}

/**
 * micron_st_nor_ready() - Query the Status Register as well as the Flag Status
 * Register to see if the flash is ready for new commands. If there are any
 * errors in the FSR clear them.
 * @nor:	pointer to 'struct spi_nor'.
 *
 * Return: 1 if ready, 0 if not ready, -errno on errors.
 */
static int micron_st_nor_ready(struct spi_nor *nor)
{
	int sr_ready, ret;

	sr_ready = spi_nor_sr_ready(nor);
	if (sr_ready < 0)
		return sr_ready;

	ret = micron_st_nor_read_fsr(nor, nor->bouncebuf);
	if (ret) {
		/*
		 * Some controllers, such as Intel SPI, do not support low
		 * level operations such as reading the flag status
		 * register. They only expose small amount of high level
		 * operations to the software. If this is the case we use
		 * only the status register value.
		 */
		return ret == -EOPNOTSUPP ? sr_ready : ret;
	}

	if (nor->bouncebuf[0] & (FSR_E_ERR | FSR_P_ERR)) {
		if (nor->bouncebuf[0] & FSR_E_ERR)
			dev_err(nor->dev, "Erase operation failed.\n");
		else
			dev_err(nor->dev, "Program operation failed.\n");

		if (nor->bouncebuf[0] & FSR_PT_ERR)
			dev_err(nor->dev,
				"Attempted to modify a protected sector.\n");

		micron_st_nor_clear_fsr(nor);

		/*
		 * WEL bit remains set to one when an erase or page program
		 * error occurs. Issue a Write Disable command to protect
		 * against inadvertent writes that can possibly corrupt the
		 * contents of the memory.
		 */
		ret = spi_nor_write_disable(nor);
		if (ret)
			return ret;

		return -EIO;
	}

	return sr_ready && !!(nor->bouncebuf[0] & FSR_READY);
}

static void micron_st_nor_default_init(struct spi_nor *nor)
{
	struct spi_nor_flash_parameter *params = spi_nor_get_params(nor, 0);

	nor->flags |= SNOR_F_HAS_LOCK;
	nor->flags &= ~SNOR_F_HAS_16BIT_SR;
	params->quad_enable = NULL;
<<<<<<< HEAD
	params->set_4byte_addr_mode = micron_st_nor_set_4byte_addr_mode;
=======
>>>>>>> 08485d4c
}

static int micron_st_nor_late_init(struct spi_nor *nor)
{
	struct spi_nor_flash_parameter *params = spi_nor_get_params(nor, 0);

	if (nor->info->mfr_flags & USE_FSR)
		params->ready = micron_st_nor_ready;
<<<<<<< HEAD
=======

	if (!params->set_4byte_addr_mode)
		params->set_4byte_addr_mode = spi_nor_set_4byte_addr_mode_wren_en4b_ex4b;

	return 0;
>>>>>>> 08485d4c
}

static const struct spi_nor_fixups micron_st_nor_fixups = {
	.default_init = micron_st_nor_default_init,
	.late_init = micron_st_nor_late_init,
};

const struct spi_nor_manufacturer spi_nor_micron = {
	.name = "micron",
	.parts = micron_nor_parts,
	.nparts = ARRAY_SIZE(micron_nor_parts),
	.fixups = &micron_st_nor_fixups,
};

const struct spi_nor_manufacturer spi_nor_st = {
	.name = "st",
	.parts = st_nor_parts,
	.nparts = ARRAY_SIZE(st_nor_parts),
	.fixups = &micron_st_nor_fixups,
};<|MERGE_RESOLUTION|>--- conflicted
+++ resolved
@@ -131,11 +131,7 @@
 {
 	struct spi_nor_flash_parameter *params = spi_nor_get_params(nor, 0);
 
-<<<<<<< HEAD
-	params->octal_dtr_enable = micron_st_nor_octal_dtr_enable;
-=======
 	params->set_octal_dtr = micron_st_nor_set_octal_dtr;
->>>>>>> 08485d4c
 }
 
 static int mt35xu512aba_post_sfdp_fixup(struct spi_nor *nor)
@@ -158,11 +154,8 @@
 	 * disable it.
 	 */
 	params->quad_enable = NULL;
-<<<<<<< HEAD
-=======
 
 	return 0;
->>>>>>> 08485d4c
 }
 
 static const struct spi_nor_fixups mt35xu512aba_fixups = {
@@ -474,10 +467,6 @@
 	nor->flags |= SNOR_F_HAS_LOCK;
 	nor->flags &= ~SNOR_F_HAS_16BIT_SR;
 	params->quad_enable = NULL;
-<<<<<<< HEAD
-	params->set_4byte_addr_mode = micron_st_nor_set_4byte_addr_mode;
-=======
->>>>>>> 08485d4c
 }
 
 static int micron_st_nor_late_init(struct spi_nor *nor)
@@ -486,14 +475,11 @@
 
 	if (nor->info->mfr_flags & USE_FSR)
 		params->ready = micron_st_nor_ready;
-<<<<<<< HEAD
-=======
 
 	if (!params->set_4byte_addr_mode)
 		params->set_4byte_addr_mode = spi_nor_set_4byte_addr_mode_wren_en4b_ex4b;
 
 	return 0;
->>>>>>> 08485d4c
 }
 
 static const struct spi_nor_fixups micron_st_nor_fixups = {
