/* bnx2x_ethtool.c: Broadcom Everest network driver.
 *
 * Copyright (c) 2007-2010 Broadcom Corporation
 *
 * This program is free software; you can redistribute it and/or modify
 * it under the terms of the GNU General Public License as published by
 * the Free Software Foundation.
 *
 * Maintained by: Eilon Greenstein <eilong@broadcom.com>
 * Written by: Eliezer Tamir
 * Based on code from Michael Chan's bnx2 driver
 * UDP CSUM errata workaround by Arik Gendelman
 * Slowpath and fastpath rework by Vladislav Zolotarov
 * Statistics and Link management by Yitchak Gertner
 *
 */
#include <linux/ethtool.h>
#include <linux/netdevice.h>
#include <linux/types.h>
#include <linux/sched.h>
#include <linux/crc32.h>


#include "bnx2x.h"
#include "bnx2x_cmn.h"
#include "bnx2x_dump.h"
#include "bnx2x_init.h"

/* Note: in the format strings below %s is replaced by the queue-name which is
 * either its index or 'fcoe' for the fcoe queue. Make sure the format string
 * length does not exceed ETH_GSTRING_LEN - MAX_QUEUE_NAME_LEN + 2
 */
#define MAX_QUEUE_NAME_LEN	4
static const struct {
	long offset;
	int size;
	char string[ETH_GSTRING_LEN];
} bnx2x_q_stats_arr[] = {
/* 1 */	{ Q_STATS_OFFSET32(total_bytes_received_hi), 8, "[%s]: rx_bytes" },
	{ Q_STATS_OFFSET32(error_bytes_received_hi),
						8, "[%s]: rx_error_bytes" },
	{ Q_STATS_OFFSET32(total_unicast_packets_received_hi),
						8, "[%s]: rx_ucast_packets" },
	{ Q_STATS_OFFSET32(total_multicast_packets_received_hi),
						8, "[%s]: rx_mcast_packets" },
	{ Q_STATS_OFFSET32(total_broadcast_packets_received_hi),
						8, "[%s]: rx_bcast_packets" },
	{ Q_STATS_OFFSET32(no_buff_discard_hi),	8, "[%s]: rx_discards" },
	{ Q_STATS_OFFSET32(rx_err_discard_pkt),
					 4, "[%s]: rx_phy_ip_err_discards"},
	{ Q_STATS_OFFSET32(rx_skb_alloc_failed),
					 4, "[%s]: rx_skb_alloc_discard" },
	{ Q_STATS_OFFSET32(hw_csum_err), 4, "[%s]: rx_csum_offload_errors" },

/* 10 */{ Q_STATS_OFFSET32(total_bytes_transmitted_hi),	8, "[%s]: tx_bytes" },
	{ Q_STATS_OFFSET32(total_unicast_packets_transmitted_hi),
						8, "[%s]: tx_ucast_packets" },
	{ Q_STATS_OFFSET32(total_multicast_packets_transmitted_hi),
						8, "[%s]: tx_mcast_packets" },
	{ Q_STATS_OFFSET32(total_broadcast_packets_transmitted_hi),
						8, "[%s]: tx_bcast_packets" }
};

#define BNX2X_NUM_Q_STATS ARRAY_SIZE(bnx2x_q_stats_arr)

static const struct {
	long offset;
	int size;
	u32 flags;
#define STATS_FLAGS_PORT		1
#define STATS_FLAGS_FUNC		2
#define STATS_FLAGS_BOTH		(STATS_FLAGS_FUNC | STATS_FLAGS_PORT)
	char string[ETH_GSTRING_LEN];
} bnx2x_stats_arr[] = {
/* 1 */	{ STATS_OFFSET32(total_bytes_received_hi),
				8, STATS_FLAGS_BOTH, "rx_bytes" },
	{ STATS_OFFSET32(error_bytes_received_hi),
				8, STATS_FLAGS_BOTH, "rx_error_bytes" },
	{ STATS_OFFSET32(total_unicast_packets_received_hi),
				8, STATS_FLAGS_BOTH, "rx_ucast_packets" },
	{ STATS_OFFSET32(total_multicast_packets_received_hi),
				8, STATS_FLAGS_BOTH, "rx_mcast_packets" },
	{ STATS_OFFSET32(total_broadcast_packets_received_hi),
				8, STATS_FLAGS_BOTH, "rx_bcast_packets" },
	{ STATS_OFFSET32(rx_stat_dot3statsfcserrors_hi),
				8, STATS_FLAGS_PORT, "rx_crc_errors" },
	{ STATS_OFFSET32(rx_stat_dot3statsalignmenterrors_hi),
				8, STATS_FLAGS_PORT, "rx_align_errors" },
	{ STATS_OFFSET32(rx_stat_etherstatsundersizepkts_hi),
				8, STATS_FLAGS_PORT, "rx_undersize_packets" },
	{ STATS_OFFSET32(etherstatsoverrsizepkts_hi),
				8, STATS_FLAGS_PORT, "rx_oversize_packets" },
/* 10 */{ STATS_OFFSET32(rx_stat_etherstatsfragments_hi),
				8, STATS_FLAGS_PORT, "rx_fragments" },
	{ STATS_OFFSET32(rx_stat_etherstatsjabbers_hi),
				8, STATS_FLAGS_PORT, "rx_jabbers" },
	{ STATS_OFFSET32(no_buff_discard_hi),
				8, STATS_FLAGS_BOTH, "rx_discards" },
	{ STATS_OFFSET32(mac_filter_discard),
				4, STATS_FLAGS_PORT, "rx_filtered_packets" },
	{ STATS_OFFSET32(xxoverflow_discard),
				4, STATS_FLAGS_PORT, "rx_fw_discards" },
	{ STATS_OFFSET32(brb_drop_hi),
				8, STATS_FLAGS_PORT, "rx_brb_discard" },
	{ STATS_OFFSET32(brb_truncate_hi),
				8, STATS_FLAGS_PORT, "rx_brb_truncate" },
	{ STATS_OFFSET32(pause_frames_received_hi),
				8, STATS_FLAGS_PORT, "rx_pause_frames" },
	{ STATS_OFFSET32(rx_stat_maccontrolframesreceived_hi),
				8, STATS_FLAGS_PORT, "rx_mac_ctrl_frames" },
	{ STATS_OFFSET32(nig_timer_max),
			4, STATS_FLAGS_PORT, "rx_constant_pause_events" },
/* 20 */{ STATS_OFFSET32(rx_err_discard_pkt),
				4, STATS_FLAGS_BOTH, "rx_phy_ip_err_discards"},
	{ STATS_OFFSET32(rx_skb_alloc_failed),
				4, STATS_FLAGS_BOTH, "rx_skb_alloc_discard" },
	{ STATS_OFFSET32(hw_csum_err),
				4, STATS_FLAGS_BOTH, "rx_csum_offload_errors" },

	{ STATS_OFFSET32(total_bytes_transmitted_hi),
				8, STATS_FLAGS_BOTH, "tx_bytes" },
	{ STATS_OFFSET32(tx_stat_ifhcoutbadoctets_hi),
				8, STATS_FLAGS_PORT, "tx_error_bytes" },
	{ STATS_OFFSET32(total_unicast_packets_transmitted_hi),
				8, STATS_FLAGS_BOTH, "tx_ucast_packets" },
	{ STATS_OFFSET32(total_multicast_packets_transmitted_hi),
				8, STATS_FLAGS_BOTH, "tx_mcast_packets" },
	{ STATS_OFFSET32(total_broadcast_packets_transmitted_hi),
				8, STATS_FLAGS_BOTH, "tx_bcast_packets" },
	{ STATS_OFFSET32(tx_stat_dot3statsinternalmactransmiterrors_hi),
				8, STATS_FLAGS_PORT, "tx_mac_errors" },
	{ STATS_OFFSET32(rx_stat_dot3statscarriersenseerrors_hi),
				8, STATS_FLAGS_PORT, "tx_carrier_errors" },
/* 30 */{ STATS_OFFSET32(tx_stat_dot3statssinglecollisionframes_hi),
				8, STATS_FLAGS_PORT, "tx_single_collisions" },
	{ STATS_OFFSET32(tx_stat_dot3statsmultiplecollisionframes_hi),
				8, STATS_FLAGS_PORT, "tx_multi_collisions" },
	{ STATS_OFFSET32(tx_stat_dot3statsdeferredtransmissions_hi),
				8, STATS_FLAGS_PORT, "tx_deferred" },
	{ STATS_OFFSET32(tx_stat_dot3statsexcessivecollisions_hi),
				8, STATS_FLAGS_PORT, "tx_excess_collisions" },
	{ STATS_OFFSET32(tx_stat_dot3statslatecollisions_hi),
				8, STATS_FLAGS_PORT, "tx_late_collisions" },
	{ STATS_OFFSET32(tx_stat_etherstatscollisions_hi),
				8, STATS_FLAGS_PORT, "tx_total_collisions" },
	{ STATS_OFFSET32(tx_stat_etherstatspkts64octets_hi),
				8, STATS_FLAGS_PORT, "tx_64_byte_packets" },
	{ STATS_OFFSET32(tx_stat_etherstatspkts65octetsto127octets_hi),
			8, STATS_FLAGS_PORT, "tx_65_to_127_byte_packets" },
	{ STATS_OFFSET32(tx_stat_etherstatspkts128octetsto255octets_hi),
			8, STATS_FLAGS_PORT, "tx_128_to_255_byte_packets" },
	{ STATS_OFFSET32(tx_stat_etherstatspkts256octetsto511octets_hi),
			8, STATS_FLAGS_PORT, "tx_256_to_511_byte_packets" },
/* 40 */{ STATS_OFFSET32(tx_stat_etherstatspkts512octetsto1023octets_hi),
			8, STATS_FLAGS_PORT, "tx_512_to_1023_byte_packets" },
	{ STATS_OFFSET32(etherstatspkts1024octetsto1522octets_hi),
			8, STATS_FLAGS_PORT, "tx_1024_to_1522_byte_packets" },
	{ STATS_OFFSET32(etherstatspktsover1522octets_hi),
			8, STATS_FLAGS_PORT, "tx_1523_to_9022_byte_packets" },
	{ STATS_OFFSET32(pause_frames_sent_hi),
				8, STATS_FLAGS_PORT, "tx_pause_frames" }
};

#define BNX2X_NUM_STATS		ARRAY_SIZE(bnx2x_stats_arr)

static int bnx2x_get_settings(struct net_device *dev, struct ethtool_cmd *cmd)
{
	struct bnx2x *bp = netdev_priv(dev);
	int cfg_idx = bnx2x_get_link_cfg_idx(bp);

	/* Dual Media boards present all available port types */
	cmd->supported = bp->port.supported[cfg_idx] |
		(bp->port.supported[cfg_idx ^ 1] &
		 (SUPPORTED_TP | SUPPORTED_FIBRE));
	cmd->advertising = bp->port.advertising[cfg_idx];

	if ((bp->state == BNX2X_STATE_OPEN) &&
	    !(bp->flags & MF_FUNC_DIS) &&
	    (bp->link_vars.link_up)) {
		ethtool_cmd_speed_set(cmd, bp->link_vars.line_speed);
		cmd->duplex = bp->link_vars.duplex;
	} else {
		ethtool_cmd_speed_set(
			cmd, bp->link_params.req_line_speed[cfg_idx]);
		cmd->duplex = bp->link_params.req_duplex[cfg_idx];
	}

	if (IS_MF(bp))
		ethtool_cmd_speed_set(cmd, bnx2x_get_mf_speed(bp));

	if (bp->port.supported[cfg_idx] & SUPPORTED_TP)
		cmd->port = PORT_TP;
	else if (bp->port.supported[cfg_idx] & SUPPORTED_FIBRE)
		cmd->port = PORT_FIBRE;
	else
		BNX2X_ERR("XGXS PHY Failure detected\n");

	cmd->phy_address = bp->mdio.prtad;
	cmd->transceiver = XCVR_INTERNAL;

	if (bp->link_params.req_line_speed[cfg_idx] == SPEED_AUTO_NEG)
		cmd->autoneg = AUTONEG_ENABLE;
	else
		cmd->autoneg = AUTONEG_DISABLE;

	cmd->maxtxpkt = 0;
	cmd->maxrxpkt = 0;

	DP(NETIF_MSG_LINK, "ethtool_cmd: cmd %d\n"
	   DP_LEVEL "  supported 0x%x  advertising 0x%x  speed %u\n"
	   DP_LEVEL "  duplex %d  port %d  phy_address %d  transceiver %d\n"
	   DP_LEVEL "  autoneg %d  maxtxpkt %d  maxrxpkt %d\n",
	   cmd->cmd, cmd->supported, cmd->advertising,
	   ethtool_cmd_speed(cmd),
	   cmd->duplex, cmd->port, cmd->phy_address, cmd->transceiver,
	   cmd->autoneg, cmd->maxtxpkt, cmd->maxrxpkt);

	return 0;
}

static int bnx2x_set_settings(struct net_device *dev, struct ethtool_cmd *cmd)
{
	struct bnx2x *bp = netdev_priv(dev);
	u32 advertising, cfg_idx, old_multi_phy_config, new_multi_phy_config;
	u32 speed;

	if (IS_MF_SD(bp))
		return 0;

	DP(NETIF_MSG_LINK, "ethtool_cmd: cmd %d\n"
	   "  supported 0x%x  advertising 0x%x  speed %u\n"
	   "  duplex %d  port %d  phy_address %d  transceiver %d\n"
	   "  autoneg %d  maxtxpkt %d  maxrxpkt %d\n",
	   cmd->cmd, cmd->supported, cmd->advertising,
	   ethtool_cmd_speed(cmd),
	   cmd->duplex, cmd->port, cmd->phy_address, cmd->transceiver,
	   cmd->autoneg, cmd->maxtxpkt, cmd->maxrxpkt);

	speed = ethtool_cmd_speed(cmd);

	if (IS_MF_SI(bp)) {
		u32 part;
		u32 line_speed = bp->link_vars.line_speed;

		/* use 10G if no link detected */
		if (!line_speed)
			line_speed = 10000;

		if (bp->common.bc_ver < REQ_BC_VER_4_SET_MF_BW) {
			BNX2X_DEV_INFO("To set speed BC %X or higher "
				       "is required, please upgrade BC\n",
				       REQ_BC_VER_4_SET_MF_BW);
			return -EINVAL;
		}

		part = (speed * 100) / line_speed;

		if (line_speed < speed || !part) {
			BNX2X_DEV_INFO("Speed setting should be in a range "
				       "from 1%% to 100%% "
				       "of actual line speed\n");
			return -EINVAL;
		}

		if (bp->state != BNX2X_STATE_OPEN)
			/* store value for following "load" */
			bp->pending_max = part;
		else
			bnx2x_update_max_mf_config(bp, part);

		return 0;
	}

	cfg_idx = bnx2x_get_link_cfg_idx(bp);
	old_multi_phy_config = bp->link_params.multi_phy_config;
	switch (cmd->port) {
	case PORT_TP:
		if (bp->port.supported[cfg_idx] & SUPPORTED_TP)
			break; /* no port change */

		if (!(bp->port.supported[0] & SUPPORTED_TP ||
		      bp->port.supported[1] & SUPPORTED_TP)) {
			DP(NETIF_MSG_LINK, "Unsupported port type\n");
			return -EINVAL;
		}
		bp->link_params.multi_phy_config &=
			~PORT_HW_CFG_PHY_SELECTION_MASK;
		if (bp->link_params.multi_phy_config &
		    PORT_HW_CFG_PHY_SWAPPED_ENABLED)
			bp->link_params.multi_phy_config |=
			PORT_HW_CFG_PHY_SELECTION_SECOND_PHY;
		else
			bp->link_params.multi_phy_config |=
			PORT_HW_CFG_PHY_SELECTION_FIRST_PHY;
		break;
	case PORT_FIBRE:
		if (bp->port.supported[cfg_idx] & SUPPORTED_FIBRE)
			break; /* no port change */

		if (!(bp->port.supported[0] & SUPPORTED_FIBRE ||
		      bp->port.supported[1] & SUPPORTED_FIBRE)) {
			DP(NETIF_MSG_LINK, "Unsupported port type\n");
			return -EINVAL;
		}
		bp->link_params.multi_phy_config &=
			~PORT_HW_CFG_PHY_SELECTION_MASK;
		if (bp->link_params.multi_phy_config &
		    PORT_HW_CFG_PHY_SWAPPED_ENABLED)
			bp->link_params.multi_phy_config |=
			PORT_HW_CFG_PHY_SELECTION_FIRST_PHY;
		else
			bp->link_params.multi_phy_config |=
			PORT_HW_CFG_PHY_SELECTION_SECOND_PHY;
		break;
	default:
		DP(NETIF_MSG_LINK, "Unsupported port type\n");
		return -EINVAL;
	}
	/* Save new config in case command complete successuly */
	new_multi_phy_config = bp->link_params.multi_phy_config;
	/* Get the new cfg_idx */
	cfg_idx = bnx2x_get_link_cfg_idx(bp);
	/* Restore old config in case command failed */
	bp->link_params.multi_phy_config = old_multi_phy_config;
	DP(NETIF_MSG_LINK, "cfg_idx = %x\n", cfg_idx);

	if (cmd->autoneg == AUTONEG_ENABLE) {
		if (!(bp->port.supported[cfg_idx] & SUPPORTED_Autoneg)) {
			DP(NETIF_MSG_LINK, "Autoneg not supported\n");
			return -EINVAL;
		}

		/* advertise the requested speed and duplex if supported */
		cmd->advertising &= bp->port.supported[cfg_idx];

		bp->link_params.req_line_speed[cfg_idx] = SPEED_AUTO_NEG;
		bp->link_params.req_duplex[cfg_idx] = DUPLEX_FULL;
		bp->port.advertising[cfg_idx] |= (ADVERTISED_Autoneg |
					 cmd->advertising);

	} else { /* forced speed */
		/* advertise the requested speed and duplex if supported */
		switch (speed) {
		case SPEED_10:
			if (cmd->duplex == DUPLEX_FULL) {
				if (!(bp->port.supported[cfg_idx] &
				      SUPPORTED_10baseT_Full)) {
					DP(NETIF_MSG_LINK,
					   "10M full not supported\n");
					return -EINVAL;
				}

				advertising = (ADVERTISED_10baseT_Full |
					       ADVERTISED_TP);
			} else {
				if (!(bp->port.supported[cfg_idx] &
				      SUPPORTED_10baseT_Half)) {
					DP(NETIF_MSG_LINK,
					   "10M half not supported\n");
					return -EINVAL;
				}

				advertising = (ADVERTISED_10baseT_Half |
					       ADVERTISED_TP);
			}
			break;

		case SPEED_100:
			if (cmd->duplex == DUPLEX_FULL) {
				if (!(bp->port.supported[cfg_idx] &
						SUPPORTED_100baseT_Full)) {
					DP(NETIF_MSG_LINK,
					   "100M full not supported\n");
					return -EINVAL;
				}

				advertising = (ADVERTISED_100baseT_Full |
					       ADVERTISED_TP);
			} else {
				if (!(bp->port.supported[cfg_idx] &
						SUPPORTED_100baseT_Half)) {
					DP(NETIF_MSG_LINK,
					   "100M half not supported\n");
					return -EINVAL;
				}

				advertising = (ADVERTISED_100baseT_Half |
					       ADVERTISED_TP);
			}
			break;

		case SPEED_1000:
			if (cmd->duplex != DUPLEX_FULL) {
				DP(NETIF_MSG_LINK, "1G half not supported\n");
				return -EINVAL;
			}

			if (!(bp->port.supported[cfg_idx] &
			      SUPPORTED_1000baseT_Full)) {
				DP(NETIF_MSG_LINK, "1G full not supported\n");
				return -EINVAL;
			}

			advertising = (ADVERTISED_1000baseT_Full |
				       ADVERTISED_TP);
			break;

		case SPEED_2500:
			if (cmd->duplex != DUPLEX_FULL) {
				DP(NETIF_MSG_LINK,
				   "2.5G half not supported\n");
				return -EINVAL;
			}

			if (!(bp->port.supported[cfg_idx]
			      & SUPPORTED_2500baseX_Full)) {
				DP(NETIF_MSG_LINK,
				   "2.5G full not supported\n");
				return -EINVAL;
			}

			advertising = (ADVERTISED_2500baseX_Full |
				       ADVERTISED_TP);
			break;

		case SPEED_10000:
			if (cmd->duplex != DUPLEX_FULL) {
				DP(NETIF_MSG_LINK, "10G half not supported\n");
				return -EINVAL;
			}

			if (!(bp->port.supported[cfg_idx]
			      & SUPPORTED_10000baseT_Full)) {
				DP(NETIF_MSG_LINK, "10G full not supported\n");
				return -EINVAL;
			}

			advertising = (ADVERTISED_10000baseT_Full |
				       ADVERTISED_FIBRE);
			break;

		default:
			DP(NETIF_MSG_LINK, "Unsupported speed %u\n", speed);
			return -EINVAL;
		}

		bp->link_params.req_line_speed[cfg_idx] = speed;
		bp->link_params.req_duplex[cfg_idx] = cmd->duplex;
		bp->port.advertising[cfg_idx] = advertising;
	}

	DP(NETIF_MSG_LINK, "req_line_speed %d\n"
	   DP_LEVEL "  req_duplex %d  advertising 0x%x\n",
	   bp->link_params.req_line_speed[cfg_idx],
	   bp->link_params.req_duplex[cfg_idx],
	   bp->port.advertising[cfg_idx]);

	/* Set new config */
	bp->link_params.multi_phy_config = new_multi_phy_config;
	if (netif_running(dev)) {
		bnx2x_stats_handle(bp, STATS_EVENT_STOP);
		bnx2x_link_set(bp);
	}

	return 0;
}

#define IS_E1_ONLINE(info)	(((info) & RI_E1_ONLINE) == RI_E1_ONLINE)
#define IS_E1H_ONLINE(info)	(((info) & RI_E1H_ONLINE) == RI_E1H_ONLINE)
#define IS_E2_ONLINE(info)	(((info) & RI_E2_ONLINE) == RI_E2_ONLINE)

static int bnx2x_get_regs_len(struct net_device *dev)
{
	struct bnx2x *bp = netdev_priv(dev);
	int regdump_len = 0;
	int i, j, k;

	if (CHIP_IS_E1(bp)) {
		for (i = 0; i < REGS_COUNT; i++)
			if (IS_E1_ONLINE(reg_addrs[i].info))
				regdump_len += reg_addrs[i].size;

		for (i = 0; i < WREGS_COUNT_E1; i++)
			if (IS_E1_ONLINE(wreg_addrs_e1[i].info))
				regdump_len += wreg_addrs_e1[i].size *
					(1 + wreg_addrs_e1[i].read_regs_count);

	} else if (CHIP_IS_E1H(bp)) {
		for (i = 0; i < REGS_COUNT; i++)
			if (IS_E1H_ONLINE(reg_addrs[i].info))
				regdump_len += reg_addrs[i].size;

		for (i = 0; i < WREGS_COUNT_E1H; i++)
			if (IS_E1H_ONLINE(wreg_addrs_e1h[i].info))
				regdump_len += wreg_addrs_e1h[i].size *
					(1 + wreg_addrs_e1h[i].read_regs_count);
	} else if (CHIP_IS_E2(bp)) {
		for (i = 0; i < REGS_COUNT; i++)
			if (IS_E2_ONLINE(reg_addrs[i].info))
				regdump_len += reg_addrs[i].size;

		for (i = 0; i < WREGS_COUNT_E2; i++)
			if (IS_E2_ONLINE(wreg_addrs_e2[i].info))
				regdump_len += wreg_addrs_e2[i].size *
					(1 + wreg_addrs_e2[i].read_regs_count);

		for (i = 0; i < PAGE_MODE_VALUES_E2; i++)
			for (j = 0; j < PAGE_WRITE_REGS_E2; j++) {
				for (k = 0; k < PAGE_READ_REGS_E2; k++)
					if (IS_E2_ONLINE(page_read_regs_e2[k].
							 info))
						regdump_len +=
						page_read_regs_e2[k].size;
			}
	}
	regdump_len *= 4;
	regdump_len += sizeof(struct dump_hdr);

	return regdump_len;
}

static inline void bnx2x_read_pages_regs_e2(struct bnx2x *bp, u32 *p)
{
	u32 i, j, k, n;

	for (i = 0; i < PAGE_MODE_VALUES_E2; i++) {
		for (j = 0; j < PAGE_WRITE_REGS_E2; j++) {
			REG_WR(bp, page_write_regs_e2[j], page_vals_e2[i]);
			for (k = 0; k < PAGE_READ_REGS_E2; k++)
				if (IS_E2_ONLINE(page_read_regs_e2[k].info))
					for (n = 0; n <
					      page_read_regs_e2[k].size; n++)
						*p++ = REG_RD(bp,
					page_read_regs_e2[k].addr + n*4);
		}
	}
}

static void bnx2x_get_regs(struct net_device *dev,
			   struct ethtool_regs *regs, void *_p)
{
	u32 *p = _p, i, j;
	struct bnx2x *bp = netdev_priv(dev);
	struct dump_hdr dump_hdr = {0};

	regs->version = 0;
	memset(p, 0, regs->len);

	if (!netif_running(bp->dev))
		return;

	/* Disable parity attentions as long as following dump may
	 * cause false alarms by reading never written registers. We
	 * will re-enable parity attentions right after the dump.
	 */
	bnx2x_disable_blocks_parity(bp);

	dump_hdr.hdr_size = (sizeof(struct dump_hdr) / 4) - 1;
	dump_hdr.dump_sign = dump_sign_all;
	dump_hdr.xstorm_waitp = REG_RD(bp, XSTORM_WAITP_ADDR);
	dump_hdr.tstorm_waitp = REG_RD(bp, TSTORM_WAITP_ADDR);
	dump_hdr.ustorm_waitp = REG_RD(bp, USTORM_WAITP_ADDR);
	dump_hdr.cstorm_waitp = REG_RD(bp, CSTORM_WAITP_ADDR);

	if (CHIP_IS_E1(bp))
		dump_hdr.info = RI_E1_ONLINE;
	else if (CHIP_IS_E1H(bp))
		dump_hdr.info = RI_E1H_ONLINE;
	else if (CHIP_IS_E2(bp))
		dump_hdr.info = RI_E2_ONLINE |
		(BP_PATH(bp) ? RI_PATH1_DUMP : RI_PATH0_DUMP);

	memcpy(p, &dump_hdr, sizeof(struct dump_hdr));
	p += dump_hdr.hdr_size + 1;

	if (CHIP_IS_E1(bp)) {
		for (i = 0; i < REGS_COUNT; i++)
			if (IS_E1_ONLINE(reg_addrs[i].info))
				for (j = 0; j < reg_addrs[i].size; j++)
					*p++ = REG_RD(bp,
						      reg_addrs[i].addr + j*4);

	} else if (CHIP_IS_E1H(bp)) {
		for (i = 0; i < REGS_COUNT; i++)
			if (IS_E1H_ONLINE(reg_addrs[i].info))
				for (j = 0; j < reg_addrs[i].size; j++)
					*p++ = REG_RD(bp,
						      reg_addrs[i].addr + j*4);

	} else if (CHIP_IS_E2(bp)) {
		for (i = 0; i < REGS_COUNT; i++)
			if (IS_E2_ONLINE(reg_addrs[i].info))
				for (j = 0; j < reg_addrs[i].size; j++)
					*p++ = REG_RD(bp,
					      reg_addrs[i].addr + j*4);

		bnx2x_read_pages_regs_e2(bp, p);
	}
	/* Re-enable parity attentions */
	bnx2x_clear_blocks_parity(bp);
	if (CHIP_PARITY_ENABLED(bp))
		bnx2x_enable_blocks_parity(bp);
}

#define PHY_FW_VER_LEN			20

static void bnx2x_get_drvinfo(struct net_device *dev,
			      struct ethtool_drvinfo *info)
{
	struct bnx2x *bp = netdev_priv(dev);
	u8 phy_fw_ver[PHY_FW_VER_LEN];

	strcpy(info->driver, DRV_MODULE_NAME);
	strcpy(info->version, DRV_MODULE_VERSION);

	phy_fw_ver[0] = '\0';
	if (bp->port.pmf) {
		bnx2x_acquire_phy_lock(bp);
		bnx2x_get_ext_phy_fw_version(&bp->link_params,
					     (bp->state != BNX2X_STATE_CLOSED),
					     phy_fw_ver, PHY_FW_VER_LEN);
		bnx2x_release_phy_lock(bp);
	}

	strncpy(info->fw_version, bp->fw_ver, 32);
	snprintf(info->fw_version + strlen(bp->fw_ver), 32 - strlen(bp->fw_ver),
		 "bc %d.%d.%d%s%s",
		 (bp->common.bc_ver & 0xff0000) >> 16,
		 (bp->common.bc_ver & 0xff00) >> 8,
		 (bp->common.bc_ver & 0xff),
		 ((phy_fw_ver[0] != '\0') ? " phy " : ""), phy_fw_ver);
	strcpy(info->bus_info, pci_name(bp->pdev));
	info->n_stats = BNX2X_NUM_STATS;
	info->testinfo_len = BNX2X_NUM_TESTS;
	info->eedump_len = bp->common.flash_size;
	info->regdump_len = bnx2x_get_regs_len(dev);
}

static void bnx2x_get_wol(struct net_device *dev, struct ethtool_wolinfo *wol)
{
	struct bnx2x *bp = netdev_priv(dev);

	if (bp->flags & NO_WOL_FLAG) {
		wol->supported = 0;
		wol->wolopts = 0;
	} else {
		wol->supported = WAKE_MAGIC;
		if (bp->wol)
			wol->wolopts = WAKE_MAGIC;
		else
			wol->wolopts = 0;
	}
	memset(&wol->sopass, 0, sizeof(wol->sopass));
}

static int bnx2x_set_wol(struct net_device *dev, struct ethtool_wolinfo *wol)
{
	struct bnx2x *bp = netdev_priv(dev);

	if (wol->wolopts & ~WAKE_MAGIC)
		return -EINVAL;

	if (wol->wolopts & WAKE_MAGIC) {
		if (bp->flags & NO_WOL_FLAG)
			return -EINVAL;

		bp->wol = 1;
	} else
		bp->wol = 0;

	return 0;
}

static u32 bnx2x_get_msglevel(struct net_device *dev)
{
	struct bnx2x *bp = netdev_priv(dev);

	return bp->msg_enable;
}

static void bnx2x_set_msglevel(struct net_device *dev, u32 level)
{
	struct bnx2x *bp = netdev_priv(dev);

	if (capable(CAP_NET_ADMIN))
		bp->msg_enable = level;
}

static int bnx2x_nway_reset(struct net_device *dev)
{
	struct bnx2x *bp = netdev_priv(dev);

	if (!bp->port.pmf)
		return 0;

	if (netif_running(dev)) {
		bnx2x_stats_handle(bp, STATS_EVENT_STOP);
		bnx2x_link_set(bp);
	}

	return 0;
}

static u32 bnx2x_get_link(struct net_device *dev)
{
	struct bnx2x *bp = netdev_priv(dev);

	if (bp->flags & MF_FUNC_DIS || (bp->state != BNX2X_STATE_OPEN))
		return 0;

	return bp->link_vars.link_up;
}

static int bnx2x_get_eeprom_len(struct net_device *dev)
{
	struct bnx2x *bp = netdev_priv(dev);

	return bp->common.flash_size;
}

static int bnx2x_acquire_nvram_lock(struct bnx2x *bp)
{
	int port = BP_PORT(bp);
	int count, i;
	u32 val = 0;

	/* adjust timeout for emulation/FPGA */
	count = NVRAM_TIMEOUT_COUNT;
	if (CHIP_REV_IS_SLOW(bp))
		count *= 100;

	/* request access to nvram interface */
	REG_WR(bp, MCP_REG_MCPR_NVM_SW_ARB,
	       (MCPR_NVM_SW_ARB_ARB_REQ_SET1 << port));

	for (i = 0; i < count*10; i++) {
		val = REG_RD(bp, MCP_REG_MCPR_NVM_SW_ARB);
		if (val & (MCPR_NVM_SW_ARB_ARB_ARB1 << port))
			break;

		udelay(5);
	}

	if (!(val & (MCPR_NVM_SW_ARB_ARB_ARB1 << port))) {
		DP(BNX2X_MSG_NVM, "cannot get access to nvram interface\n");
		return -EBUSY;
	}

	return 0;
}

static int bnx2x_release_nvram_lock(struct bnx2x *bp)
{
	int port = BP_PORT(bp);
	int count, i;
	u32 val = 0;

	/* adjust timeout for emulation/FPGA */
	count = NVRAM_TIMEOUT_COUNT;
	if (CHIP_REV_IS_SLOW(bp))
		count *= 100;

	/* relinquish nvram interface */
	REG_WR(bp, MCP_REG_MCPR_NVM_SW_ARB,
	       (MCPR_NVM_SW_ARB_ARB_REQ_CLR1 << port));

	for (i = 0; i < count*10; i++) {
		val = REG_RD(bp, MCP_REG_MCPR_NVM_SW_ARB);
		if (!(val & (MCPR_NVM_SW_ARB_ARB_ARB1 << port)))
			break;

		udelay(5);
	}

	if (val & (MCPR_NVM_SW_ARB_ARB_ARB1 << port)) {
		DP(BNX2X_MSG_NVM, "cannot free access to nvram interface\n");
		return -EBUSY;
	}

	return 0;
}

static void bnx2x_enable_nvram_access(struct bnx2x *bp)
{
	u32 val;

	val = REG_RD(bp, MCP_REG_MCPR_NVM_ACCESS_ENABLE);

	/* enable both bits, even on read */
	REG_WR(bp, MCP_REG_MCPR_NVM_ACCESS_ENABLE,
	       (val | MCPR_NVM_ACCESS_ENABLE_EN |
		      MCPR_NVM_ACCESS_ENABLE_WR_EN));
}

static void bnx2x_disable_nvram_access(struct bnx2x *bp)
{
	u32 val;

	val = REG_RD(bp, MCP_REG_MCPR_NVM_ACCESS_ENABLE);

	/* disable both bits, even after read */
	REG_WR(bp, MCP_REG_MCPR_NVM_ACCESS_ENABLE,
	       (val & ~(MCPR_NVM_ACCESS_ENABLE_EN |
			MCPR_NVM_ACCESS_ENABLE_WR_EN)));
}

static int bnx2x_nvram_read_dword(struct bnx2x *bp, u32 offset, __be32 *ret_val,
				  u32 cmd_flags)
{
	int count, i, rc;
	u32 val;

	/* build the command word */
	cmd_flags |= MCPR_NVM_COMMAND_DOIT;

	/* need to clear DONE bit separately */
	REG_WR(bp, MCP_REG_MCPR_NVM_COMMAND, MCPR_NVM_COMMAND_DONE);

	/* address of the NVRAM to read from */
	REG_WR(bp, MCP_REG_MCPR_NVM_ADDR,
	       (offset & MCPR_NVM_ADDR_NVM_ADDR_VALUE));

	/* issue a read command */
	REG_WR(bp, MCP_REG_MCPR_NVM_COMMAND, cmd_flags);

	/* adjust timeout for emulation/FPGA */
	count = NVRAM_TIMEOUT_COUNT;
	if (CHIP_REV_IS_SLOW(bp))
		count *= 100;

	/* wait for completion */
	*ret_val = 0;
	rc = -EBUSY;
	for (i = 0; i < count; i++) {
		udelay(5);
		val = REG_RD(bp, MCP_REG_MCPR_NVM_COMMAND);

		if (val & MCPR_NVM_COMMAND_DONE) {
			val = REG_RD(bp, MCP_REG_MCPR_NVM_READ);
			/* we read nvram data in cpu order
			 * but ethtool sees it as an array of bytes
			 * converting to big-endian will do the work */
			*ret_val = cpu_to_be32(val);
			rc = 0;
			break;
		}
	}

	return rc;
}

static int bnx2x_nvram_read(struct bnx2x *bp, u32 offset, u8 *ret_buf,
			    int buf_size)
{
	int rc;
	u32 cmd_flags;
	__be32 val;

	if ((offset & 0x03) || (buf_size & 0x03) || (buf_size == 0)) {
		DP(BNX2X_MSG_NVM,
		   "Invalid parameter: offset 0x%x  buf_size 0x%x\n",
		   offset, buf_size);
		return -EINVAL;
	}

	if (offset + buf_size > bp->common.flash_size) {
		DP(BNX2X_MSG_NVM, "Invalid parameter: offset (0x%x) +"
				  " buf_size (0x%x) > flash_size (0x%x)\n",
		   offset, buf_size, bp->common.flash_size);
		return -EINVAL;
	}

	/* request access to nvram interface */
	rc = bnx2x_acquire_nvram_lock(bp);
	if (rc)
		return rc;

	/* enable access to nvram interface */
	bnx2x_enable_nvram_access(bp);

	/* read the first word(s) */
	cmd_flags = MCPR_NVM_COMMAND_FIRST;
	while ((buf_size > sizeof(u32)) && (rc == 0)) {
		rc = bnx2x_nvram_read_dword(bp, offset, &val, cmd_flags);
		memcpy(ret_buf, &val, 4);

		/* advance to the next dword */
		offset += sizeof(u32);
		ret_buf += sizeof(u32);
		buf_size -= sizeof(u32);
		cmd_flags = 0;
	}

	if (rc == 0) {
		cmd_flags |= MCPR_NVM_COMMAND_LAST;
		rc = bnx2x_nvram_read_dword(bp, offset, &val, cmd_flags);
		memcpy(ret_buf, &val, 4);
	}

	/* disable access to nvram interface */
	bnx2x_disable_nvram_access(bp);
	bnx2x_release_nvram_lock(bp);

	return rc;
}

static int bnx2x_get_eeprom(struct net_device *dev,
			    struct ethtool_eeprom *eeprom, u8 *eebuf)
{
	struct bnx2x *bp = netdev_priv(dev);
	int rc;

	if (!netif_running(dev))
		return -EAGAIN;

	DP(BNX2X_MSG_NVM, "ethtool_eeprom: cmd %d\n"
	   DP_LEVEL "  magic 0x%x  offset 0x%x (%d)  len 0x%x (%d)\n",
	   eeprom->cmd, eeprom->magic, eeprom->offset, eeprom->offset,
	   eeprom->len, eeprom->len);

	/* parameters already validated in ethtool_get_eeprom */

	rc = bnx2x_nvram_read(bp, eeprom->offset, eebuf, eeprom->len);

	return rc;
}

static int bnx2x_nvram_write_dword(struct bnx2x *bp, u32 offset, u32 val,
				   u32 cmd_flags)
{
	int count, i, rc;

	/* build the command word */
	cmd_flags |= MCPR_NVM_COMMAND_DOIT | MCPR_NVM_COMMAND_WR;

	/* need to clear DONE bit separately */
	REG_WR(bp, MCP_REG_MCPR_NVM_COMMAND, MCPR_NVM_COMMAND_DONE);

	/* write the data */
	REG_WR(bp, MCP_REG_MCPR_NVM_WRITE, val);

	/* address of the NVRAM to write to */
	REG_WR(bp, MCP_REG_MCPR_NVM_ADDR,
	       (offset & MCPR_NVM_ADDR_NVM_ADDR_VALUE));

	/* issue the write command */
	REG_WR(bp, MCP_REG_MCPR_NVM_COMMAND, cmd_flags);

	/* adjust timeout for emulation/FPGA */
	count = NVRAM_TIMEOUT_COUNT;
	if (CHIP_REV_IS_SLOW(bp))
		count *= 100;

	/* wait for completion */
	rc = -EBUSY;
	for (i = 0; i < count; i++) {
		udelay(5);
		val = REG_RD(bp, MCP_REG_MCPR_NVM_COMMAND);
		if (val & MCPR_NVM_COMMAND_DONE) {
			rc = 0;
			break;
		}
	}

	return rc;
}

#define BYTE_OFFSET(offset)		(8 * (offset & 0x03))

static int bnx2x_nvram_write1(struct bnx2x *bp, u32 offset, u8 *data_buf,
			      int buf_size)
{
	int rc;
	u32 cmd_flags;
	u32 align_offset;
	__be32 val;

	if (offset + buf_size > bp->common.flash_size) {
		DP(BNX2X_MSG_NVM, "Invalid parameter: offset (0x%x) +"
				  " buf_size (0x%x) > flash_size (0x%x)\n",
		   offset, buf_size, bp->common.flash_size);
		return -EINVAL;
	}

	/* request access to nvram interface */
	rc = bnx2x_acquire_nvram_lock(bp);
	if (rc)
		return rc;

	/* enable access to nvram interface */
	bnx2x_enable_nvram_access(bp);

	cmd_flags = (MCPR_NVM_COMMAND_FIRST | MCPR_NVM_COMMAND_LAST);
	align_offset = (offset & ~0x03);
	rc = bnx2x_nvram_read_dword(bp, align_offset, &val, cmd_flags);

	if (rc == 0) {
		val &= ~(0xff << BYTE_OFFSET(offset));
		val |= (*data_buf << BYTE_OFFSET(offset));

		/* nvram data is returned as an array of bytes
		 * convert it back to cpu order */
		val = be32_to_cpu(val);

		rc = bnx2x_nvram_write_dword(bp, align_offset, val,
					     cmd_flags);
	}

	/* disable access to nvram interface */
	bnx2x_disable_nvram_access(bp);
	bnx2x_release_nvram_lock(bp);

	return rc;
}

static int bnx2x_nvram_write(struct bnx2x *bp, u32 offset, u8 *data_buf,
			     int buf_size)
{
	int rc;
	u32 cmd_flags;
	u32 val;
	u32 written_so_far;

	if (buf_size == 1)	/* ethtool */
		return bnx2x_nvram_write1(bp, offset, data_buf, buf_size);

	if ((offset & 0x03) || (buf_size & 0x03) || (buf_size == 0)) {
		DP(BNX2X_MSG_NVM,
		   "Invalid parameter: offset 0x%x  buf_size 0x%x\n",
		   offset, buf_size);
		return -EINVAL;
	}

	if (offset + buf_size > bp->common.flash_size) {
		DP(BNX2X_MSG_NVM, "Invalid parameter: offset (0x%x) +"
				  " buf_size (0x%x) > flash_size (0x%x)\n",
		   offset, buf_size, bp->common.flash_size);
		return -EINVAL;
	}

	/* request access to nvram interface */
	rc = bnx2x_acquire_nvram_lock(bp);
	if (rc)
		return rc;

	/* enable access to nvram interface */
	bnx2x_enable_nvram_access(bp);

	written_so_far = 0;
	cmd_flags = MCPR_NVM_COMMAND_FIRST;
	while ((written_so_far < buf_size) && (rc == 0)) {
		if (written_so_far == (buf_size - sizeof(u32)))
			cmd_flags |= MCPR_NVM_COMMAND_LAST;
		else if (((offset + 4) % NVRAM_PAGE_SIZE) == 0)
			cmd_flags |= MCPR_NVM_COMMAND_LAST;
		else if ((offset % NVRAM_PAGE_SIZE) == 0)
			cmd_flags |= MCPR_NVM_COMMAND_FIRST;

		memcpy(&val, data_buf, 4);

		rc = bnx2x_nvram_write_dword(bp, offset, val, cmd_flags);

		/* advance to the next dword */
		offset += sizeof(u32);
		data_buf += sizeof(u32);
		written_so_far += sizeof(u32);
		cmd_flags = 0;
	}

	/* disable access to nvram interface */
	bnx2x_disable_nvram_access(bp);
	bnx2x_release_nvram_lock(bp);

	return rc;
}

static int bnx2x_set_eeprom(struct net_device *dev,
			    struct ethtool_eeprom *eeprom, u8 *eebuf)
{
	struct bnx2x *bp = netdev_priv(dev);
	int port = BP_PORT(bp);
	int rc = 0;
	u32 ext_phy_config;
	if (!netif_running(dev))
		return -EAGAIN;

	DP(BNX2X_MSG_NVM, "ethtool_eeprom: cmd %d\n"
	   DP_LEVEL "  magic 0x%x  offset 0x%x (%d)  len 0x%x (%d)\n",
	   eeprom->cmd, eeprom->magic, eeprom->offset, eeprom->offset,
	   eeprom->len, eeprom->len);

	/* parameters already validated in ethtool_set_eeprom */

	/* PHY eeprom can be accessed only by the PMF */
	if ((eeprom->magic >= 0x50485900) && (eeprom->magic <= 0x504859FF) &&
	    !bp->port.pmf)
		return -EINVAL;

	ext_phy_config =
		SHMEM_RD(bp,
			 dev_info.port_hw_config[port].external_phy_config);

	if (eeprom->magic == 0x50485950) {
		/* 'PHYP' (0x50485950): prepare phy for FW upgrade */
		bnx2x_stats_handle(bp, STATS_EVENT_STOP);

		bnx2x_acquire_phy_lock(bp);
		rc |= bnx2x_link_reset(&bp->link_params,
				       &bp->link_vars, 0);
		if (XGXS_EXT_PHY_TYPE(ext_phy_config) ==
					PORT_HW_CFG_XGXS_EXT_PHY_TYPE_SFX7101)
			bnx2x_set_gpio(bp, MISC_REGISTERS_GPIO_0,
				       MISC_REGISTERS_GPIO_HIGH, port);
		bnx2x_release_phy_lock(bp);
		bnx2x_link_report(bp);

	} else if (eeprom->magic == 0x50485952) {
		/* 'PHYR' (0x50485952): re-init link after FW upgrade */
		if (bp->state == BNX2X_STATE_OPEN) {
			bnx2x_acquire_phy_lock(bp);
			rc |= bnx2x_link_reset(&bp->link_params,
					       &bp->link_vars, 1);

			rc |= bnx2x_phy_init(&bp->link_params,
					     &bp->link_vars);
			bnx2x_release_phy_lock(bp);
			bnx2x_calc_fc_adv(bp);
		}
	} else if (eeprom->magic == 0x53985943) {
		/* 'PHYC' (0x53985943): PHY FW upgrade completed */
		if (XGXS_EXT_PHY_TYPE(ext_phy_config) ==
				       PORT_HW_CFG_XGXS_EXT_PHY_TYPE_SFX7101) {

			/* DSP Remove Download Mode */
			bnx2x_set_gpio(bp, MISC_REGISTERS_GPIO_0,
				       MISC_REGISTERS_GPIO_LOW, port);

			bnx2x_acquire_phy_lock(bp);

			bnx2x_sfx7101_sp_sw_reset(bp,
						&bp->link_params.phy[EXT_PHY1]);

			/* wait 0.5 sec to allow it to run */
			msleep(500);
			bnx2x_ext_phy_hw_reset(bp, port);
			msleep(500);
			bnx2x_release_phy_lock(bp);
		}
	} else
		rc = bnx2x_nvram_write(bp, eeprom->offset, eebuf, eeprom->len);

	return rc;
}

static int bnx2x_get_coalesce(struct net_device *dev,
			      struct ethtool_coalesce *coal)
{
	struct bnx2x *bp = netdev_priv(dev);

	memset(coal, 0, sizeof(struct ethtool_coalesce));

	coal->rx_coalesce_usecs = bp->rx_ticks;
	coal->tx_coalesce_usecs = bp->tx_ticks;

	return 0;
}

static int bnx2x_set_coalesce(struct net_device *dev,
			      struct ethtool_coalesce *coal)
{
	struct bnx2x *bp = netdev_priv(dev);

	bp->rx_ticks = (u16)coal->rx_coalesce_usecs;
	if (bp->rx_ticks > BNX2X_MAX_COALESCE_TOUT)
		bp->rx_ticks = BNX2X_MAX_COALESCE_TOUT;

	bp->tx_ticks = (u16)coal->tx_coalesce_usecs;
	if (bp->tx_ticks > BNX2X_MAX_COALESCE_TOUT)
		bp->tx_ticks = BNX2X_MAX_COALESCE_TOUT;

	if (netif_running(dev))
		bnx2x_update_coalesce(bp);

	return 0;
}

static void bnx2x_get_ringparam(struct net_device *dev,
				struct ethtool_ringparam *ering)
{
	struct bnx2x *bp = netdev_priv(dev);

	ering->rx_max_pending = MAX_RX_AVAIL;
	ering->rx_mini_max_pending = 0;
	ering->rx_jumbo_max_pending = 0;

	if (bp->rx_ring_size)
		ering->rx_pending = bp->rx_ring_size;
	else
		if (bp->state == BNX2X_STATE_OPEN && bp->num_queues)
			ering->rx_pending = MAX_RX_AVAIL/bp->num_queues;
		else
			ering->rx_pending = MAX_RX_AVAIL;

	ering->rx_mini_pending = 0;
	ering->rx_jumbo_pending = 0;

	ering->tx_max_pending = MAX_TX_AVAIL;
	ering->tx_pending = bp->tx_ring_size;
}

static int bnx2x_set_ringparam(struct net_device *dev,
			       struct ethtool_ringparam *ering)
{
	struct bnx2x *bp = netdev_priv(dev);
	int rc = 0;

	if (bp->recovery_state != BNX2X_RECOVERY_DONE) {
		printk(KERN_ERR "Handling parity error recovery. Try again later\n");
		return -EAGAIN;
	}

	if ((ering->rx_pending > MAX_RX_AVAIL) ||
	    (ering->rx_pending < MIN_RX_AVAIL) ||
	    (ering->tx_pending > MAX_TX_AVAIL) ||
	    (ering->tx_pending <= MAX_SKB_FRAGS + 4))
		return -EINVAL;

	bp->rx_ring_size = ering->rx_pending;
	bp->tx_ring_size = ering->tx_pending;

	if (netif_running(dev)) {
		bnx2x_nic_unload(bp, UNLOAD_NORMAL);
		rc = bnx2x_nic_load(bp, LOAD_NORMAL);
	}

	return rc;
}

static void bnx2x_get_pauseparam(struct net_device *dev,
				 struct ethtool_pauseparam *epause)
{
	struct bnx2x *bp = netdev_priv(dev);
	int cfg_idx = bnx2x_get_link_cfg_idx(bp);
	epause->autoneg = (bp->link_params.req_flow_ctrl[cfg_idx] ==
			   BNX2X_FLOW_CTRL_AUTO);

	epause->rx_pause = ((bp->link_vars.flow_ctrl & BNX2X_FLOW_CTRL_RX) ==
			    BNX2X_FLOW_CTRL_RX);
	epause->tx_pause = ((bp->link_vars.flow_ctrl & BNX2X_FLOW_CTRL_TX) ==
			    BNX2X_FLOW_CTRL_TX);

	DP(NETIF_MSG_LINK, "ethtool_pauseparam: cmd %d\n"
	   DP_LEVEL "  autoneg %d  rx_pause %d  tx_pause %d\n",
	   epause->cmd, epause->autoneg, epause->rx_pause, epause->tx_pause);
}

static int bnx2x_set_pauseparam(struct net_device *dev,
				struct ethtool_pauseparam *epause)
{
	struct bnx2x *bp = netdev_priv(dev);
	u32 cfg_idx = bnx2x_get_link_cfg_idx(bp);
	if (IS_MF(bp))
		return 0;

	DP(NETIF_MSG_LINK, "ethtool_pauseparam: cmd %d\n"
	   DP_LEVEL "  autoneg %d  rx_pause %d  tx_pause %d\n",
	   epause->cmd, epause->autoneg, epause->rx_pause, epause->tx_pause);

	bp->link_params.req_flow_ctrl[cfg_idx] = BNX2X_FLOW_CTRL_AUTO;

	if (epause->rx_pause)
		bp->link_params.req_flow_ctrl[cfg_idx] |= BNX2X_FLOW_CTRL_RX;

	if (epause->tx_pause)
		bp->link_params.req_flow_ctrl[cfg_idx] |= BNX2X_FLOW_CTRL_TX;

	if (bp->link_params.req_flow_ctrl[cfg_idx] == BNX2X_FLOW_CTRL_AUTO)
		bp->link_params.req_flow_ctrl[cfg_idx] = BNX2X_FLOW_CTRL_NONE;

	if (epause->autoneg) {
		if (!(bp->port.supported[cfg_idx] & SUPPORTED_Autoneg)) {
			DP(NETIF_MSG_LINK, "autoneg not supported\n");
			return -EINVAL;
		}

		if (bp->link_params.req_line_speed[cfg_idx] == SPEED_AUTO_NEG) {
			bp->link_params.req_flow_ctrl[cfg_idx] =
				BNX2X_FLOW_CTRL_AUTO;
		}
	}

	DP(NETIF_MSG_LINK,
	   "req_flow_ctrl 0x%x\n", bp->link_params.req_flow_ctrl[cfg_idx]);

	if (netif_running(dev)) {
		bnx2x_stats_handle(bp, STATS_EVENT_STOP);
		bnx2x_link_set(bp);
	}

	return 0;
}

static const struct {
	char string[ETH_GSTRING_LEN];
} bnx2x_tests_str_arr[BNX2X_NUM_TESTS] = {
	{ "register_test (offline)" },
	{ "memory_test (offline)" },
	{ "loopback_test (offline)" },
	{ "nvram_test (online)" },
	{ "interrupt_test (online)" },
	{ "link_test (online)" },
	{ "idle check (online)" }
};

static int bnx2x_test_registers(struct bnx2x *bp)
{
	int idx, i, rc = -ENODEV;
	u32 wr_val = 0;
	int port = BP_PORT(bp);
	static const struct {
		u32 offset0;
		u32 offset1;
		u32 mask;
	} reg_tbl[] = {
/* 0 */		{ BRB1_REG_PAUSE_LOW_THRESHOLD_0,      4, 0x000003ff },
		{ DORQ_REG_DB_ADDR0,                   4, 0xffffffff },
		{ HC_REG_AGG_INT_0,                    4, 0x000003ff },
		{ PBF_REG_MAC_IF0_ENABLE,              4, 0x00000001 },
		{ PBF_REG_P0_INIT_CRD,                 4, 0x000007ff },
		{ PRS_REG_CID_PORT_0,                  4, 0x00ffffff },
		{ PXP2_REG_PSWRQ_CDU0_L2P,             4, 0x000fffff },
		{ PXP2_REG_RQ_CDU0_EFIRST_MEM_ADDR,    8, 0x0003ffff },
		{ PXP2_REG_PSWRQ_TM0_L2P,              4, 0x000fffff },
		{ PXP2_REG_RQ_USDM0_EFIRST_MEM_ADDR,   8, 0x0003ffff },
/* 10 */	{ PXP2_REG_PSWRQ_TSDM0_L2P,            4, 0x000fffff },
		{ QM_REG_CONNNUM_0,                    4, 0x000fffff },
		{ TM_REG_LIN0_MAX_ACTIVE_CID,          4, 0x0003ffff },
		{ SRC_REG_KEYRSS0_0,                  40, 0xffffffff },
		{ SRC_REG_KEYRSS0_7,                  40, 0xffffffff },
		{ XCM_REG_WU_DA_SET_TMR_CNT_FLG_CMD00, 4, 0x00000001 },
		{ XCM_REG_WU_DA_CNT_CMD00,             4, 0x00000003 },
		{ XCM_REG_GLB_DEL_ACK_MAX_CNT_0,       4, 0x000000ff },
		{ NIG_REG_LLH0_T_BIT,                  4, 0x00000001 },
		{ NIG_REG_EMAC0_IN_EN,                 4, 0x00000001 },
/* 20 */	{ NIG_REG_BMAC0_IN_EN,                 4, 0x00000001 },
		{ NIG_REG_XCM0_OUT_EN,                 4, 0x00000001 },
		{ NIG_REG_BRB0_OUT_EN,                 4, 0x00000001 },
		{ NIG_REG_LLH0_XCM_MASK,               4, 0x00000007 },
		{ NIG_REG_LLH0_ACPI_PAT_6_LEN,        68, 0x000000ff },
		{ NIG_REG_LLH0_ACPI_PAT_0_CRC,        68, 0xffffffff },
		{ NIG_REG_LLH0_DEST_MAC_0_0,         160, 0xffffffff },
		{ NIG_REG_LLH0_DEST_IP_0_1,          160, 0xffffffff },
		{ NIG_REG_LLH0_IPV4_IPV6_0,          160, 0x00000001 },
		{ NIG_REG_LLH0_DEST_UDP_0,           160, 0x0000ffff },
/* 30 */	{ NIG_REG_LLH0_DEST_TCP_0,           160, 0x0000ffff },
		{ NIG_REG_LLH0_VLAN_ID_0,            160, 0x00000fff },
		{ NIG_REG_XGXS_SERDES0_MODE_SEL,       4, 0x00000001 },
		{ NIG_REG_LED_CONTROL_OVERRIDE_TRAFFIC_P0, 4, 0x00000001 },
		{ NIG_REG_STATUS_INTERRUPT_PORT0,      4, 0x07ffffff },
		{ NIG_REG_XGXS0_CTRL_EXTREMOTEMDIOST, 24, 0x00000001 },
		{ NIG_REG_SERDES0_CTRL_PHY_ADDR,      16, 0x0000001f },

		{ 0xffffffff, 0, 0x00000000 }
	};

	if (!netif_running(bp->dev))
		return rc;

	/* Repeat the test twice:
	   First by writing 0x00000000, second by writing 0xffffffff */
	for (idx = 0; idx < 2; idx++) {

		switch (idx) {
		case 0:
			wr_val = 0;
			break;
		case 1:
			wr_val = 0xffffffff;
			break;
		}

		for (i = 0; reg_tbl[i].offset0 != 0xffffffff; i++) {
			u32 offset, mask, save_val, val;
			if (CHIP_IS_E2(bp) &&
			    reg_tbl[i].offset0 == HC_REG_AGG_INT_0)
				continue;

			offset = reg_tbl[i].offset0 + port*reg_tbl[i].offset1;
			mask = reg_tbl[i].mask;

			save_val = REG_RD(bp, offset);

			REG_WR(bp, offset, wr_val & mask);

			val = REG_RD(bp, offset);

			/* Restore the original register's value */
			REG_WR(bp, offset, save_val);

			/* verify value is as expected */
			if ((val & mask) != (wr_val & mask)) {
				DP(NETIF_MSG_PROBE,
				   "offset 0x%x: val 0x%x != 0x%x mask 0x%x\n",
				   offset, val, wr_val, mask);
				goto test_reg_exit;
			}
		}
	}

	rc = 0;

test_reg_exit:
	return rc;
}

static int bnx2x_test_memory(struct bnx2x *bp)
{
	int i, j, rc = -ENODEV;
	u32 val;
	static const struct {
		u32 offset;
		int size;
	} mem_tbl[] = {
		{ CCM_REG_XX_DESCR_TABLE,   CCM_REG_XX_DESCR_TABLE_SIZE },
		{ CFC_REG_ACTIVITY_COUNTER, CFC_REG_ACTIVITY_COUNTER_SIZE },
		{ CFC_REG_LINK_LIST,        CFC_REG_LINK_LIST_SIZE },
		{ DMAE_REG_CMD_MEM,         DMAE_REG_CMD_MEM_SIZE },
		{ TCM_REG_XX_DESCR_TABLE,   TCM_REG_XX_DESCR_TABLE_SIZE },
		{ UCM_REG_XX_DESCR_TABLE,   UCM_REG_XX_DESCR_TABLE_SIZE },
		{ XCM_REG_XX_DESCR_TABLE,   XCM_REG_XX_DESCR_TABLE_SIZE },

		{ 0xffffffff, 0 }
	};
	static const struct {
		char *name;
		u32 offset;
		u32 e1_mask;
		u32 e1h_mask;
		u32 e2_mask;
	} prty_tbl[] = {
		{ "CCM_PRTY_STS",  CCM_REG_CCM_PRTY_STS,   0x3ffc0, 0,   0 },
		{ "CFC_PRTY_STS",  CFC_REG_CFC_PRTY_STS,   0x2,     0x2, 0 },
		{ "DMAE_PRTY_STS", DMAE_REG_DMAE_PRTY_STS, 0,       0,   0 },
		{ "TCM_PRTY_STS",  TCM_REG_TCM_PRTY_STS,   0x3ffc0, 0,   0 },
		{ "UCM_PRTY_STS",  UCM_REG_UCM_PRTY_STS,   0x3ffc0, 0,   0 },
		{ "XCM_PRTY_STS",  XCM_REG_XCM_PRTY_STS,   0x3ffc1, 0,   0 },

		{ NULL, 0xffffffff, 0, 0, 0 }
	};

	if (!netif_running(bp->dev))
		return rc;

	/* pre-Check the parity status */
	for (i = 0; prty_tbl[i].offset != 0xffffffff; i++) {
		val = REG_RD(bp, prty_tbl[i].offset);
		if ((CHIP_IS_E1(bp) && (val & ~(prty_tbl[i].e1_mask))) ||
		    (CHIP_IS_E1H(bp) && (val & ~(prty_tbl[i].e1h_mask))) ||
		    (CHIP_IS_E2(bp) && (val & ~(prty_tbl[i].e2_mask)))) {
			DP(NETIF_MSG_HW,
			   "%s is 0x%x\n", prty_tbl[i].name, val);
			goto test_mem_exit;
		}
	}

	/* Go through all the memories */
	for (i = 0; mem_tbl[i].offset != 0xffffffff; i++)
		for (j = 0; j < mem_tbl[i].size; j++)
			REG_RD(bp, mem_tbl[i].offset + j*4);

	/* Check the parity status */
	for (i = 0; prty_tbl[i].offset != 0xffffffff; i++) {
		val = REG_RD(bp, prty_tbl[i].offset);
		if ((CHIP_IS_E1(bp) && (val & ~(prty_tbl[i].e1_mask))) ||
		    (CHIP_IS_E1H(bp) && (val & ~(prty_tbl[i].e1h_mask))) ||
		    (CHIP_IS_E2(bp) && (val & ~(prty_tbl[i].e2_mask)))) {
			DP(NETIF_MSG_HW,
			   "%s is 0x%x\n", prty_tbl[i].name, val);
			goto test_mem_exit;
		}
	}

	rc = 0;

test_mem_exit:
	return rc;
}

static void bnx2x_wait_for_link(struct bnx2x *bp, u8 link_up, u8 is_serdes)
{
	int cnt = 1400;

	if (link_up)
		while (bnx2x_link_test(bp, is_serdes) && cnt--)
			msleep(10);
}

static int bnx2x_run_loopback(struct bnx2x *bp, int loopback_mode, u8 link_up)
{
	unsigned int pkt_size, num_pkts, i;
	struct sk_buff *skb;
	unsigned char *packet;
	struct bnx2x_fastpath *fp_rx = &bp->fp[0];
	struct bnx2x_fastpath *fp_tx = &bp->fp[0];
	u16 tx_start_idx, tx_idx;
	u16 rx_start_idx, rx_idx;
	u16 pkt_prod, bd_prod;
	struct sw_tx_bd *tx_buf;
	struct eth_tx_start_bd *tx_start_bd;
	struct eth_tx_parse_bd_e1x  *pbd_e1x = NULL;
	struct eth_tx_parse_bd_e2  *pbd_e2 = NULL;
	dma_addr_t mapping;
	union eth_rx_cqe *cqe;
	u8 cqe_fp_flags;
	struct sw_rx_bd *rx_buf;
	u16 len;
	int rc = -ENODEV;

	/* check the loopback mode */
	switch (loopback_mode) {
	case BNX2X_PHY_LOOPBACK:
		if (bp->link_params.loopback_mode != LOOPBACK_XGXS)
			return -EINVAL;
		break;
	case BNX2X_MAC_LOOPBACK:
		bp->link_params.loopback_mode = LOOPBACK_BMAC;
		bnx2x_phy_init(&bp->link_params, &bp->link_vars);
		break;
	default:
		return -EINVAL;
	}

	/* prepare the loopback packet */
	pkt_size = (((bp->dev->mtu < ETH_MAX_PACKET_SIZE) ?
		     bp->dev->mtu : ETH_MAX_PACKET_SIZE) + ETH_HLEN);
	skb = netdev_alloc_skb(bp->dev, fp_rx->rx_buf_size);
	if (!skb) {
		rc = -ENOMEM;
		goto test_loopback_exit;
	}
	packet = skb_put(skb, pkt_size);
	memcpy(packet, bp->dev->dev_addr, ETH_ALEN);
	memset(packet + ETH_ALEN, 0, ETH_ALEN);
	memset(packet + 2*ETH_ALEN, 0x77, (ETH_HLEN - 2*ETH_ALEN));
	for (i = ETH_HLEN; i < pkt_size; i++)
		packet[i] = (unsigned char) (i & 0xff);

	/* send the loopback packet */
	num_pkts = 0;
	tx_start_idx = le16_to_cpu(*fp_tx->tx_cons_sb);
	rx_start_idx = le16_to_cpu(*fp_rx->rx_cons_sb);

	pkt_prod = fp_tx->tx_pkt_prod++;
	tx_buf = &fp_tx->tx_buf_ring[TX_BD(pkt_prod)];
	tx_buf->first_bd = fp_tx->tx_bd_prod;
	tx_buf->skb = skb;
	tx_buf->flags = 0;

	bd_prod = TX_BD(fp_tx->tx_bd_prod);
	tx_start_bd = &fp_tx->tx_desc_ring[bd_prod].start_bd;
	mapping = dma_map_single(&bp->pdev->dev, skb->data,
				 skb_headlen(skb), DMA_TO_DEVICE);
	tx_start_bd->addr_hi = cpu_to_le32(U64_HI(mapping));
	tx_start_bd->addr_lo = cpu_to_le32(U64_LO(mapping));
	tx_start_bd->nbd = cpu_to_le16(2); /* start + pbd */
	tx_start_bd->nbytes = cpu_to_le16(skb_headlen(skb));
	tx_start_bd->vlan_or_ethertype = cpu_to_le16(pkt_prod);
	tx_start_bd->bd_flags.as_bitfield = ETH_TX_BD_FLAGS_START_BD;
	SET_FLAG(tx_start_bd->general_data,
		 ETH_TX_START_BD_ETH_ADDR_TYPE,
		 UNICAST_ADDRESS);
	SET_FLAG(tx_start_bd->general_data,
		 ETH_TX_START_BD_HDR_NBDS,
		 1);

	/* turn on parsing and get a BD */
	bd_prod = TX_BD(NEXT_TX_IDX(bd_prod));

	pbd_e1x = &fp_tx->tx_desc_ring[bd_prod].parse_bd_e1x;
	pbd_e2 = &fp_tx->tx_desc_ring[bd_prod].parse_bd_e2;

	memset(pbd_e2, 0, sizeof(struct eth_tx_parse_bd_e2));
	memset(pbd_e1x, 0, sizeof(struct eth_tx_parse_bd_e1x));

	wmb();

	fp_tx->tx_db.data.prod += 2;
	barrier();
	DOORBELL(bp, fp_tx->index, fp_tx->tx_db.raw);

	mmiowb();

	num_pkts++;
	fp_tx->tx_bd_prod += 2; /* start + pbd */

	udelay(100);

	tx_idx = le16_to_cpu(*fp_tx->tx_cons_sb);
	if (tx_idx != tx_start_idx + num_pkts)
		goto test_loopback_exit;

	/* Unlike HC IGU won't generate an interrupt for status block
	 * updates that have been performed while interrupts were
	 * disabled.
	 */
	if (bp->common.int_block == INT_BLOCK_IGU) {
		/* Disable local BHes to prevent a dead-lock situation between
		 * sch_direct_xmit() and bnx2x_run_loopback() (calling
		 * bnx2x_tx_int()), as both are taking netif_tx_lock().
		 */
		local_bh_disable();
		bnx2x_tx_int(fp_tx);
		local_bh_enable();
	}

	rx_idx = le16_to_cpu(*fp_rx->rx_cons_sb);
	if (rx_idx != rx_start_idx + num_pkts)
		goto test_loopback_exit;

	cqe = &fp_rx->rx_comp_ring[RCQ_BD(fp_rx->rx_comp_cons)];
	cqe_fp_flags = cqe->fast_path_cqe.type_error_flags;
	if (CQE_TYPE(cqe_fp_flags) || (cqe_fp_flags & ETH_RX_ERROR_FALGS))
		goto test_loopback_rx_exit;

	len = le16_to_cpu(cqe->fast_path_cqe.pkt_len);
	if (len != pkt_size)
		goto test_loopback_rx_exit;

	rx_buf = &fp_rx->rx_buf_ring[RX_BD(fp_rx->rx_bd_cons)];
	skb = rx_buf->skb;
	skb_reserve(skb, cqe->fast_path_cqe.placement_offset);
	for (i = ETH_HLEN; i < pkt_size; i++)
		if (*(skb->data + i) != (unsigned char) (i & 0xff))
			goto test_loopback_rx_exit;

	rc = 0;

test_loopback_rx_exit:

	fp_rx->rx_bd_cons = NEXT_RX_IDX(fp_rx->rx_bd_cons);
	fp_rx->rx_bd_prod = NEXT_RX_IDX(fp_rx->rx_bd_prod);
	fp_rx->rx_comp_cons = NEXT_RCQ_IDX(fp_rx->rx_comp_cons);
	fp_rx->rx_comp_prod = NEXT_RCQ_IDX(fp_rx->rx_comp_prod);

	/* Update producers */
	bnx2x_update_rx_prod(bp, fp_rx, fp_rx->rx_bd_prod, fp_rx->rx_comp_prod,
			     fp_rx->rx_sge_prod);

test_loopback_exit:
	bp->link_params.loopback_mode = LOOPBACK_NONE;

	return rc;
}

static int bnx2x_test_loopback(struct bnx2x *bp, u8 link_up)
{
	int rc = 0, res;

	if (BP_NOMCP(bp))
		return rc;

	if (!netif_running(bp->dev))
		return BNX2X_LOOPBACK_FAILED;

	bnx2x_netif_stop(bp, 1);
	bnx2x_acquire_phy_lock(bp);

	res = bnx2x_run_loopback(bp, BNX2X_PHY_LOOPBACK, link_up);
	if (res) {
		DP(NETIF_MSG_PROBE, "  PHY loopback failed  (res %d)\n", res);
		rc |= BNX2X_PHY_LOOPBACK_FAILED;
	}

	res = bnx2x_run_loopback(bp, BNX2X_MAC_LOOPBACK, link_up);
	if (res) {
		DP(NETIF_MSG_PROBE, "  MAC loopback failed  (res %d)\n", res);
		rc |= BNX2X_MAC_LOOPBACK_FAILED;
	}

	bnx2x_release_phy_lock(bp);
	bnx2x_netif_start(bp);

	return rc;
}

#define CRC32_RESIDUAL			0xdebb20e3

static int bnx2x_test_nvram(struct bnx2x *bp)
{
	static const struct {
		int offset;
		int size;
	} nvram_tbl[] = {
		{     0,  0x14 }, /* bootstrap */
		{  0x14,  0xec }, /* dir */
		{ 0x100, 0x350 }, /* manuf_info */
		{ 0x450,  0xf0 }, /* feature_info */
		{ 0x640,  0x64 }, /* upgrade_key_info */
		{ 0x708,  0x70 }, /* manuf_key_info */
		{     0,     0 }
	};
	__be32 buf[0x350 / 4];
	u8 *data = (u8 *)buf;
	int i, rc;
	u32 magic, crc;

	if (BP_NOMCP(bp))
		return 0;

	rc = bnx2x_nvram_read(bp, 0, data, 4);
	if (rc) {
		DP(NETIF_MSG_PROBE, "magic value read (rc %d)\n", rc);
		goto test_nvram_exit;
	}

	magic = be32_to_cpu(buf[0]);
	if (magic != 0x669955aa) {
		DP(NETIF_MSG_PROBE, "magic value (0x%08x)\n", magic);
		rc = -ENODEV;
		goto test_nvram_exit;
	}

	for (i = 0; nvram_tbl[i].size; i++) {

		rc = bnx2x_nvram_read(bp, nvram_tbl[i].offset, data,
				      nvram_tbl[i].size);
		if (rc) {
			DP(NETIF_MSG_PROBE,
			   "nvram_tbl[%d] read data (rc %d)\n", i, rc);
			goto test_nvram_exit;
		}

		crc = ether_crc_le(nvram_tbl[i].size, data);
		if (crc != CRC32_RESIDUAL) {
			DP(NETIF_MSG_PROBE,
			   "nvram_tbl[%d] crc value (0x%08x)\n", i, crc);
			rc = -ENODEV;
			goto test_nvram_exit;
		}
	}

test_nvram_exit:
	return rc;
}

static int bnx2x_test_intr(struct bnx2x *bp)
{
	struct mac_configuration_cmd *config = bnx2x_sp(bp, mac_config);
	int i, rc;

	if (!netif_running(bp->dev))
		return -ENODEV;

	config->hdr.length = 0;
	if (CHIP_IS_E1(bp))
		config->hdr.offset = (BP_PORT(bp) ? 32 : 0);
	else
		config->hdr.offset = BP_FUNC(bp);
	config->hdr.client_id = bp->fp->cl_id;
	config->hdr.reserved1 = 0;

	bp->set_mac_pending = 1;
	smp_wmb();
	rc = bnx2x_sp_post(bp, RAMROD_CMD_ID_COMMON_SET_MAC, 0,
			   U64_HI(bnx2x_sp_mapping(bp, mac_config)),
			   U64_LO(bnx2x_sp_mapping(bp, mac_config)), 1);
	if (rc == 0) {
		for (i = 0; i < 10; i++) {
			if (!bp->set_mac_pending)
				break;
			smp_rmb();
			msleep_interruptible(10);
		}
		if (i == 10)
			rc = -ENODEV;
	}

	return rc;
}

static void bnx2x_self_test(struct net_device *dev,
			    struct ethtool_test *etest, u64 *buf)
{
	struct bnx2x *bp = netdev_priv(dev);
	u8 is_serdes;
	if (bp->recovery_state != BNX2X_RECOVERY_DONE) {
		printk(KERN_ERR "Handling parity error recovery. Try again later\n");
		etest->flags |= ETH_TEST_FL_FAILED;
		return;
	}

	memset(buf, 0, sizeof(u64) * BNX2X_NUM_TESTS);

	if (!netif_running(dev))
		return;

	/* offline tests are not supported in MF mode */
	if (IS_MF(bp))
		etest->flags &= ~ETH_TEST_FL_OFFLINE;
	is_serdes = (bp->link_vars.link_status & LINK_STATUS_SERDES_LINK) > 0;

	if (etest->flags & ETH_TEST_FL_OFFLINE) {
		int port = BP_PORT(bp);
		u32 val;
		u8 link_up;

		/* save current value of input enable for TX port IF */
		val = REG_RD(bp, NIG_REG_EGRESS_UMP0_IN_EN + port*4);
		/* disable input for TX port IF */
		REG_WR(bp, NIG_REG_EGRESS_UMP0_IN_EN + port*4, 0);

		link_up = bp->link_vars.link_up;

		bnx2x_nic_unload(bp, UNLOAD_NORMAL);
		bnx2x_nic_load(bp, LOAD_DIAG);
		/* wait until link state is restored */
		bnx2x_wait_for_link(bp, link_up, is_serdes);

		if (bnx2x_test_registers(bp) != 0) {
			buf[0] = 1;
			etest->flags |= ETH_TEST_FL_FAILED;
		}
		if (bnx2x_test_memory(bp) != 0) {
			buf[1] = 1;
			etest->flags |= ETH_TEST_FL_FAILED;
		}

		buf[2] = bnx2x_test_loopback(bp, link_up);
		if (buf[2] != 0)
			etest->flags |= ETH_TEST_FL_FAILED;

		bnx2x_nic_unload(bp, UNLOAD_NORMAL);

		/* restore input for TX port IF */
		REG_WR(bp, NIG_REG_EGRESS_UMP0_IN_EN + port*4, val);

		bnx2x_nic_load(bp, LOAD_NORMAL);
		/* wait until link state is restored */
		bnx2x_wait_for_link(bp, link_up, is_serdes);
	}
	if (bnx2x_test_nvram(bp) != 0) {
		buf[3] = 1;
		etest->flags |= ETH_TEST_FL_FAILED;
	}
	if (bnx2x_test_intr(bp) != 0) {
		buf[4] = 1;
		etest->flags |= ETH_TEST_FL_FAILED;
	}

	if (bnx2x_link_test(bp, is_serdes) != 0) {
		buf[5] = 1;
		etest->flags |= ETH_TEST_FL_FAILED;
	}

#ifdef BNX2X_EXTRA_DEBUG
	bnx2x_panic_dump(bp);
#endif
}

#define IS_PORT_STAT(i) \
	((bnx2x_stats_arr[i].flags & STATS_FLAGS_BOTH) == STATS_FLAGS_PORT)
#define IS_FUNC_STAT(i)		(bnx2x_stats_arr[i].flags & STATS_FLAGS_FUNC)
#define IS_MF_MODE_STAT(bp) \
			(IS_MF(bp) && !(bp->msg_enable & BNX2X_MSG_STATS))

static int bnx2x_get_sset_count(struct net_device *dev, int stringset)
{
	struct bnx2x *bp = netdev_priv(dev);
	int i, num_stats;

	switch (stringset) {
	case ETH_SS_STATS:
		if (is_multi(bp)) {
			num_stats = BNX2X_NUM_STAT_QUEUES(bp) *
				BNX2X_NUM_Q_STATS;
			if (!IS_MF_MODE_STAT(bp))
				num_stats += BNX2X_NUM_STATS;
		} else {
			if (IS_MF_MODE_STAT(bp)) {
				num_stats = 0;
				for (i = 0; i < BNX2X_NUM_STATS; i++)
					if (IS_FUNC_STAT(i))
						num_stats++;
			} else
				num_stats = BNX2X_NUM_STATS;
		}
		return num_stats;

	case ETH_SS_TEST:
		return BNX2X_NUM_TESTS;

	default:
		return -EINVAL;
	}
}

static void bnx2x_get_strings(struct net_device *dev, u32 stringset, u8 *buf)
{
	struct bnx2x *bp = netdev_priv(dev);
	int i, j, k;
	char queue_name[MAX_QUEUE_NAME_LEN+1];

	switch (stringset) {
	case ETH_SS_STATS:
		if (is_multi(bp)) {
			k = 0;
			for_each_napi_queue(bp, i) {
				memset(queue_name, 0, sizeof(queue_name));

				if (IS_FCOE_IDX(i))
					sprintf(queue_name, "fcoe");
				else
					sprintf(queue_name, "%d", i);

				for (j = 0; j < BNX2X_NUM_Q_STATS; j++)
					snprintf(buf + (k + j)*ETH_GSTRING_LEN,
						ETH_GSTRING_LEN,
						bnx2x_q_stats_arr[j].string,
						queue_name);
				k += BNX2X_NUM_Q_STATS;
			}
			if (IS_MF_MODE_STAT(bp))
				break;
			for (j = 0; j < BNX2X_NUM_STATS; j++)
				strcpy(buf + (k + j)*ETH_GSTRING_LEN,
				       bnx2x_stats_arr[j].string);
		} else {
			for (i = 0, j = 0; i < BNX2X_NUM_STATS; i++) {
				if (IS_MF_MODE_STAT(bp) && IS_PORT_STAT(i))
					continue;
				strcpy(buf + j*ETH_GSTRING_LEN,
				       bnx2x_stats_arr[i].string);
				j++;
			}
		}
		break;

	case ETH_SS_TEST:
		memcpy(buf, bnx2x_tests_str_arr, sizeof(bnx2x_tests_str_arr));
		break;
	}
}

static void bnx2x_get_ethtool_stats(struct net_device *dev,
				    struct ethtool_stats *stats, u64 *buf)
{
	struct bnx2x *bp = netdev_priv(dev);
	u32 *hw_stats, *offset;
	int i, j, k;

	if (is_multi(bp)) {
		k = 0;
		for_each_napi_queue(bp, i) {
			hw_stats = (u32 *)&bp->fp[i].eth_q_stats;
			for (j = 0; j < BNX2X_NUM_Q_STATS; j++) {
				if (bnx2x_q_stats_arr[j].size == 0) {
					/* skip this counter */
					buf[k + j] = 0;
					continue;
				}
				offset = (hw_stats +
					  bnx2x_q_stats_arr[j].offset);
				if (bnx2x_q_stats_arr[j].size == 4) {
					/* 4-byte counter */
					buf[k + j] = (u64) *offset;
					continue;
				}
				/* 8-byte counter */
				buf[k + j] = HILO_U64(*offset, *(offset + 1));
			}
			k += BNX2X_NUM_Q_STATS;
		}
		if (IS_MF_MODE_STAT(bp))
			return;
		hw_stats = (u32 *)&bp->eth_stats;
		for (j = 0; j < BNX2X_NUM_STATS; j++) {
			if (bnx2x_stats_arr[j].size == 0) {
				/* skip this counter */
				buf[k + j] = 0;
				continue;
			}
			offset = (hw_stats + bnx2x_stats_arr[j].offset);
			if (bnx2x_stats_arr[j].size == 4) {
				/* 4-byte counter */
				buf[k + j] = (u64) *offset;
				continue;
			}
			/* 8-byte counter */
			buf[k + j] = HILO_U64(*offset, *(offset + 1));
		}
	} else {
		hw_stats = (u32 *)&bp->eth_stats;
		for (i = 0, j = 0; i < BNX2X_NUM_STATS; i++) {
			if (IS_MF_MODE_STAT(bp) && IS_PORT_STAT(i))
				continue;
			if (bnx2x_stats_arr[i].size == 0) {
				/* skip this counter */
				buf[j] = 0;
				j++;
				continue;
			}
			offset = (hw_stats + bnx2x_stats_arr[i].offset);
			if (bnx2x_stats_arr[i].size == 4) {
				/* 4-byte counter */
				buf[j] = (u64) *offset;
				j++;
				continue;
			}
			/* 8-byte counter */
			buf[j] = HILO_U64(*offset, *(offset + 1));
			j++;
		}
	}
}

static int bnx2x_set_phys_id(struct net_device *dev,
			     enum ethtool_phys_id_state state)
{
	struct bnx2x *bp = netdev_priv(dev);

	if (!netif_running(dev))
		return -EAGAIN;

	if (!bp->port.pmf)
		return -EOPNOTSUPP;

	switch (state) {
	case ETHTOOL_ID_ACTIVE:
		return 1;	/* cycle on/off once per second */

<<<<<<< HEAD
	case ETHTOOL_ID_ON:
		bnx2x_set_led(&bp->link_params, &bp->link_vars,
			      LED_MODE_OPER, SPEED_1000);
		break;
=======
	for (i = 0; i < (data * 2); i++) {
		if ((i % 2) == 0)
			bnx2x_set_led(&bp->link_params, &bp->link_vars,
				      LED_MODE_ON, SPEED_1000);
		else
			bnx2x_set_led(&bp->link_params, &bp->link_vars,
				      LED_MODE_FRONT_PANEL_OFF, 0);
>>>>>>> 0553c891

	case ETHTOOL_ID_OFF:
		bnx2x_set_led(&bp->link_params, &bp->link_vars,
			      LED_MODE_OFF, 0);

<<<<<<< HEAD
		break;

	case ETHTOOL_ID_INACTIVE:
		if (bp->link_vars.link_up)
			bnx2x_set_led(&bp->link_params, &bp->link_vars,
				      LED_MODE_OPER,
				      bp->link_vars.line_speed);
	}
=======
	bnx2x_set_led(&bp->link_params, &bp->link_vars,
		      LED_MODE_OPER, bp->link_vars.line_speed);
>>>>>>> 0553c891

	return 0;
}

static int bnx2x_get_rxnfc(struct net_device *dev, struct ethtool_rxnfc *info,
			   void *rules __always_unused)
{
	struct bnx2x *bp = netdev_priv(dev);

	switch (info->cmd) {
	case ETHTOOL_GRXRINGS:
		info->data = BNX2X_NUM_ETH_QUEUES(bp);
		return 0;

	default:
		return -EOPNOTSUPP;
	}
}

static int bnx2x_get_rxfh_indir(struct net_device *dev,
				struct ethtool_rxfh_indir *indir)
{
	struct bnx2x *bp = netdev_priv(dev);
	size_t copy_size =
		min_t(size_t, indir->size, TSTORM_INDIRECTION_TABLE_SIZE);

	if (bp->multi_mode == ETH_RSS_MODE_DISABLED)
		return -EOPNOTSUPP;

	indir->size = TSTORM_INDIRECTION_TABLE_SIZE;
	memcpy(indir->ring_index, bp->rx_indir_table,
	       copy_size * sizeof(bp->rx_indir_table[0]));
	return 0;
}

static int bnx2x_set_rxfh_indir(struct net_device *dev,
				const struct ethtool_rxfh_indir *indir)
{
	struct bnx2x *bp = netdev_priv(dev);
	size_t i;

	if (bp->multi_mode == ETH_RSS_MODE_DISABLED)
		return -EOPNOTSUPP;

	/* Validate size and indices */
	if (indir->size != TSTORM_INDIRECTION_TABLE_SIZE)
		return -EINVAL;
	for (i = 0; i < TSTORM_INDIRECTION_TABLE_SIZE; i++)
		if (indir->ring_index[i] >= BNX2X_NUM_ETH_QUEUES(bp))
			return -EINVAL;

	memcpy(bp->rx_indir_table, indir->ring_index,
	       indir->size * sizeof(bp->rx_indir_table[0]));
	bnx2x_push_indir_table(bp);
	return 0;
}

static const struct ethtool_ops bnx2x_ethtool_ops = {
	.get_settings		= bnx2x_get_settings,
	.set_settings		= bnx2x_set_settings,
	.get_drvinfo		= bnx2x_get_drvinfo,
	.get_regs_len		= bnx2x_get_regs_len,
	.get_regs		= bnx2x_get_regs,
	.get_wol		= bnx2x_get_wol,
	.set_wol		= bnx2x_set_wol,
	.get_msglevel		= bnx2x_get_msglevel,
	.set_msglevel		= bnx2x_set_msglevel,
	.nway_reset		= bnx2x_nway_reset,
	.get_link		= bnx2x_get_link,
	.get_eeprom_len		= bnx2x_get_eeprom_len,
	.get_eeprom		= bnx2x_get_eeprom,
	.set_eeprom		= bnx2x_set_eeprom,
	.get_coalesce		= bnx2x_get_coalesce,
	.set_coalesce		= bnx2x_set_coalesce,
	.get_ringparam		= bnx2x_get_ringparam,
	.set_ringparam		= bnx2x_set_ringparam,
	.get_pauseparam		= bnx2x_get_pauseparam,
	.set_pauseparam		= bnx2x_set_pauseparam,
	.self_test		= bnx2x_self_test,
	.get_sset_count		= bnx2x_get_sset_count,
	.get_strings		= bnx2x_get_strings,
	.set_phys_id		= bnx2x_set_phys_id,
	.get_ethtool_stats	= bnx2x_get_ethtool_stats,
	.get_rxnfc		= bnx2x_get_rxnfc,
	.get_rxfh_indir		= bnx2x_get_rxfh_indir,
	.set_rxfh_indir		= bnx2x_set_rxfh_indir,
};

void bnx2x_set_ethtool_ops(struct net_device *netdev)
{
	SET_ETHTOOL_OPS(netdev, &bnx2x_ethtool_ops);
}<|MERGE_RESOLUTION|>--- conflicted
+++ resolved
@@ -2028,38 +2028,22 @@
 	case ETHTOOL_ID_ACTIVE:
 		return 1;	/* cycle on/off once per second */
 
-<<<<<<< HEAD
 	case ETHTOOL_ID_ON:
 		bnx2x_set_led(&bp->link_params, &bp->link_vars,
-			      LED_MODE_OPER, SPEED_1000);
+			      LED_MODE_ON, SPEED_1000);
 		break;
-=======
-	for (i = 0; i < (data * 2); i++) {
-		if ((i % 2) == 0)
-			bnx2x_set_led(&bp->link_params, &bp->link_vars,
-				      LED_MODE_ON, SPEED_1000);
-		else
-			bnx2x_set_led(&bp->link_params, &bp->link_vars,
-				      LED_MODE_FRONT_PANEL_OFF, 0);
->>>>>>> 0553c891
 
 	case ETHTOOL_ID_OFF:
 		bnx2x_set_led(&bp->link_params, &bp->link_vars,
-			      LED_MODE_OFF, 0);
-
-<<<<<<< HEAD
+			      LED_MODE_FRONT_PANEL_OFF, 0);
+
 		break;
 
 	case ETHTOOL_ID_INACTIVE:
-		if (bp->link_vars.link_up)
-			bnx2x_set_led(&bp->link_params, &bp->link_vars,
-				      LED_MODE_OPER,
-				      bp->link_vars.line_speed);
-	}
-=======
-	bnx2x_set_led(&bp->link_params, &bp->link_vars,
-		      LED_MODE_OPER, bp->link_vars.line_speed);
->>>>>>> 0553c891
+		bnx2x_set_led(&bp->link_params, &bp->link_vars,
+			      LED_MODE_OPER,
+			      bp->link_vars.line_speed);
+	}
 
 	return 0;
 }
