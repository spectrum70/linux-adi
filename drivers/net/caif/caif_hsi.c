/*
 * Copyright (C) ST-Ericsson AB 2010
 * Contact: Sjur Brendeland / sjur.brandeland@stericsson.com
 * Author:  Daniel Martensson / daniel.martensson@stericsson.com
 *	    Dmitry.Tarnyagin  / dmitry.tarnyagin@stericsson.com
 * License terms: GNU General Public License (GPL) version 2.
 */

#define pr_fmt(fmt) KBUILD_MODNAME fmt

#include <linux/init.h>
#include <linux/module.h>
#include <linux/device.h>
#include <linux/netdevice.h>
#include <linux/string.h>
#include <linux/list.h>
#include <linux/interrupt.h>
#include <linux/delay.h>
#include <linux/sched.h>
#include <linux/if_arp.h>
#include <linux/timer.h>
#include <net/rtnetlink.h>
#include <linux/pkt_sched.h>
#include <net/caif/caif_layer.h>
#include <net/caif/caif_hsi.h>

MODULE_LICENSE("GPL");
MODULE_AUTHOR("Daniel Martensson<daniel.martensson@stericsson.com>");
MODULE_DESCRIPTION("CAIF HSI driver");

/* Returns the number of padding bytes for alignment. */
#define PAD_POW2(x, pow) ((((x)&((pow)-1)) == 0) ? 0 :\
				(((pow)-((x)&((pow)-1)))))

static const struct cfhsi_config  hsi_default_config = {

	/* Inactivity timeout on HSI, ms */
	.inactivity_timeout = HZ,

	/* Aggregation timeout (ms) of zero means no aggregation is done*/
	.aggregation_timeout = 1,

	/*
	 * HSI link layer flow-control thresholds.
	 * Threshold values for the HSI packet queue. Flow-control will be
	 * asserted when the number of packets exceeds q_high_mark. It will
	 * not be de-asserted before the number of packets drops below
	 * q_low_mark.
	 * Warning: A high threshold value might increase throughput but it
	 * will at the same time prevent channel prioritization and increase
	 * the risk of flooding the modem. The high threshold should be above
	 * the low.
	 */
	.q_high_mark = 100,
	.q_low_mark = 50,

	/*
	 * HSI padding options.
	 * Warning: must be a base of 2 (& operation used) and can not be zero !
	 */
	.head_align = 4,
	.tail_align = 4,
};

#define ON 1
#define OFF 0

static LIST_HEAD(cfhsi_list);

static void cfhsi_inactivity_tout(unsigned long arg)
{
	struct cfhsi *cfhsi = (struct cfhsi *)arg;

	netdev_dbg(cfhsi->ndev, "%s.\n",
		__func__);

	/* Schedule power down work queue. */
	if (!test_bit(CFHSI_SHUTDOWN, &cfhsi->bits))
		queue_work(cfhsi->wq, &cfhsi->wake_down_work);
}

static void cfhsi_update_aggregation_stats(struct cfhsi *cfhsi,
					   const struct sk_buff *skb,
					   int direction)
{
	struct caif_payload_info *info;
	int hpad, tpad, len;

	info = (struct caif_payload_info *)&skb->cb;
	hpad = 1 + PAD_POW2((info->hdr_len + 1), cfhsi->cfg.head_align);
	tpad = PAD_POW2((skb->len + hpad), cfhsi->cfg.tail_align);
	len = skb->len + hpad + tpad;

	if (direction > 0)
		cfhsi->aggregation_len += len;
	else if (direction < 0)
		cfhsi->aggregation_len -= len;
}

static bool cfhsi_can_send_aggregate(struct cfhsi *cfhsi)
{
	int i;

	if (cfhsi->cfg.aggregation_timeout == 0)
		return true;

	for (i = 0; i < CFHSI_PRIO_BEBK; ++i) {
		if (cfhsi->qhead[i].qlen)
			return true;
	}

	/* TODO: Use aggregation_len instead */
	if (cfhsi->qhead[CFHSI_PRIO_BEBK].qlen >= CFHSI_MAX_PKTS)
		return true;

	return false;
}

static struct sk_buff *cfhsi_dequeue(struct cfhsi *cfhsi)
{
	struct sk_buff *skb;
	int i;

	for (i = 0; i < CFHSI_PRIO_LAST; ++i) {
		skb = skb_dequeue(&cfhsi->qhead[i]);
		if (skb)
			break;
	}

	return skb;
}

static int cfhsi_tx_queue_len(struct cfhsi *cfhsi)
{
	int i, len = 0;
	for (i = 0; i < CFHSI_PRIO_LAST; ++i)
		len += skb_queue_len(&cfhsi->qhead[i]);
	return len;
}

static void cfhsi_abort_tx(struct cfhsi *cfhsi)
{
	struct sk_buff *skb;

	for (;;) {
		spin_lock_bh(&cfhsi->lock);
		skb = cfhsi_dequeue(cfhsi);
		if (!skb)
			break;

		cfhsi->ndev->stats.tx_errors++;
		cfhsi->ndev->stats.tx_dropped++;
		cfhsi_update_aggregation_stats(cfhsi, skb, -1);
		spin_unlock_bh(&cfhsi->lock);
		kfree_skb(skb);
	}
	cfhsi->tx_state = CFHSI_TX_STATE_IDLE;
	if (!test_bit(CFHSI_SHUTDOWN, &cfhsi->bits))
		mod_timer(&cfhsi->inactivity_timer,
			jiffies + cfhsi->cfg.inactivity_timeout);
	spin_unlock_bh(&cfhsi->lock);
}

static int cfhsi_flush_fifo(struct cfhsi *cfhsi)
{
	char buffer[32]; /* Any reasonable value */
	size_t fifo_occupancy;
	int ret;

	netdev_dbg(cfhsi->ndev, "%s.\n",
		__func__);

	do {
		ret = cfhsi->ops->cfhsi_fifo_occupancy(cfhsi->ops,
				&fifo_occupancy);
		if (ret) {
			netdev_warn(cfhsi->ndev,
				"%s: can't get FIFO occupancy: %d.\n",
				__func__, ret);
			break;
		} else if (!fifo_occupancy)
			/* No more data, exitting normally */
			break;

		fifo_occupancy = min(sizeof(buffer), fifo_occupancy);
		set_bit(CFHSI_FLUSH_FIFO, &cfhsi->bits);
		ret = cfhsi->ops->cfhsi_rx(buffer, fifo_occupancy,
				cfhsi->ops);
		if (ret) {
			clear_bit(CFHSI_FLUSH_FIFO, &cfhsi->bits);
			netdev_warn(cfhsi->ndev,
				"%s: can't read data: %d.\n",
				__func__, ret);
			break;
		}

		ret = 5 * HZ;
		ret = wait_event_interruptible_timeout(cfhsi->flush_fifo_wait,
			 !test_bit(CFHSI_FLUSH_FIFO, &cfhsi->bits), ret);

		if (ret < 0) {
			netdev_warn(cfhsi->ndev,
				"%s: can't wait for flush complete: %d.\n",
				__func__, ret);
			break;
		} else if (!ret) {
			ret = -ETIMEDOUT;
			netdev_warn(cfhsi->ndev,
				"%s: timeout waiting for flush complete.\n",
				__func__);
			break;
		}
	} while (1);

	return ret;
}

static int cfhsi_tx_frm(struct cfhsi_desc *desc, struct cfhsi *cfhsi)
{
	int nfrms = 0;
	int pld_len = 0;
	struct sk_buff *skb;
	u8 *pfrm = desc->emb_frm + CFHSI_MAX_EMB_FRM_SZ;

	skb = cfhsi_dequeue(cfhsi);
	if (!skb)
		return 0;

	/* Clear offset. */
	desc->offset = 0;

	/* Check if we can embed a CAIF frame. */
	if (skb->len < CFHSI_MAX_EMB_FRM_SZ) {
		struct caif_payload_info *info;
		int hpad;
		int tpad;

		/* Calculate needed head alignment and tail alignment. */
		info = (struct caif_payload_info *)&skb->cb;

		hpad = 1 + PAD_POW2((info->hdr_len + 1), cfhsi->cfg.head_align);
		tpad = PAD_POW2((skb->len + hpad), cfhsi->cfg.tail_align);

		/* Check if frame still fits with added alignment. */
		if ((skb->len + hpad + tpad) <= CFHSI_MAX_EMB_FRM_SZ) {
			u8 *pemb = desc->emb_frm;
			desc->offset = CFHSI_DESC_SHORT_SZ;
			*pemb = (u8)(hpad - 1);
			pemb += hpad;

			/* Update network statistics. */
			spin_lock_bh(&cfhsi->lock);
			cfhsi->ndev->stats.tx_packets++;
			cfhsi->ndev->stats.tx_bytes += skb->len;
			cfhsi_update_aggregation_stats(cfhsi, skb, -1);
			spin_unlock_bh(&cfhsi->lock);

			/* Copy in embedded CAIF frame. */
			skb_copy_bits(skb, 0, pemb, skb->len);

			/* Consume the SKB */
			consume_skb(skb);
			skb = NULL;
		}
	}

	/* Create payload CAIF frames. */
	pfrm = desc->emb_frm + CFHSI_MAX_EMB_FRM_SZ;
	while (nfrms < CFHSI_MAX_PKTS) {
		struct caif_payload_info *info;
		int hpad;
		int tpad;

		if (!skb)
			skb = cfhsi_dequeue(cfhsi);

		if (!skb)
			break;

		/* Calculate needed head alignment and tail alignment. */
		info = (struct caif_payload_info *)&skb->cb;

		hpad = 1 + PAD_POW2((info->hdr_len + 1), cfhsi->cfg.head_align);
		tpad = PAD_POW2((skb->len + hpad), cfhsi->cfg.tail_align);

		/* Fill in CAIF frame length in descriptor. */
		desc->cffrm_len[nfrms] = hpad + skb->len + tpad;

		/* Fill head padding information. */
		*pfrm = (u8)(hpad - 1);
		pfrm += hpad;

		/* Update network statistics. */
		spin_lock_bh(&cfhsi->lock);
		cfhsi->ndev->stats.tx_packets++;
		cfhsi->ndev->stats.tx_bytes += skb->len;
		cfhsi_update_aggregation_stats(cfhsi, skb, -1);
		spin_unlock_bh(&cfhsi->lock);

		/* Copy in CAIF frame. */
		skb_copy_bits(skb, 0, pfrm, skb->len);

		/* Update payload length. */
		pld_len += desc->cffrm_len[nfrms];

		/* Update frame pointer. */
		pfrm += skb->len + tpad;

		/* Consume the SKB */
		consume_skb(skb);
		skb = NULL;

		/* Update number of frames. */
		nfrms++;
	}

	/* Unused length fields should be zero-filled (according to SPEC). */
	while (nfrms < CFHSI_MAX_PKTS) {
		desc->cffrm_len[nfrms] = 0x0000;
		nfrms++;
	}

	/* Check if we can piggy-back another descriptor. */
	if (cfhsi_can_send_aggregate(cfhsi))
		desc->header |= CFHSI_PIGGY_DESC;
	else
		desc->header &= ~CFHSI_PIGGY_DESC;

	return CFHSI_DESC_SZ + pld_len;
}

static void cfhsi_start_tx(struct cfhsi *cfhsi)
{
	struct cfhsi_desc *desc = (struct cfhsi_desc *)cfhsi->tx_buf;
	int len, res;

	netdev_dbg(cfhsi->ndev, "%s.\n", __func__);

	if (test_bit(CFHSI_SHUTDOWN, &cfhsi->bits))
		return;

	do {
		/* Create HSI frame. */
		len = cfhsi_tx_frm(desc, cfhsi);
		if (!len) {
			spin_lock_bh(&cfhsi->lock);
			if (unlikely(cfhsi_tx_queue_len(cfhsi))) {
				spin_unlock_bh(&cfhsi->lock);
				res = -EAGAIN;
				continue;
			}
			cfhsi->tx_state = CFHSI_TX_STATE_IDLE;
			/* Start inactivity timer. */
			mod_timer(&cfhsi->inactivity_timer,
				jiffies + cfhsi->cfg.inactivity_timeout);
			spin_unlock_bh(&cfhsi->lock);
			break;
		}

		/* Set up new transfer. */
		res = cfhsi->ops->cfhsi_tx(cfhsi->tx_buf, len, cfhsi->ops);
		if (WARN_ON(res < 0))
			netdev_err(cfhsi->ndev, "%s: TX error %d.\n",
				__func__, res);
	} while (res < 0);
}

static void cfhsi_tx_done(struct cfhsi *cfhsi)
{
	netdev_dbg(cfhsi->ndev, "%s.\n", __func__);

	if (test_bit(CFHSI_SHUTDOWN, &cfhsi->bits))
		return;

	/*
	 * Send flow on if flow off has been previously signalled
	 * and number of packets is below low water mark.
	 */
	spin_lock_bh(&cfhsi->lock);
	if (cfhsi->flow_off_sent &&
			cfhsi_tx_queue_len(cfhsi) <= cfhsi->cfg.q_low_mark &&
			cfhsi->cfdev.flowctrl) {

		cfhsi->flow_off_sent = 0;
		cfhsi->cfdev.flowctrl(cfhsi->ndev, ON);
	}

	if (cfhsi_can_send_aggregate(cfhsi)) {
		spin_unlock_bh(&cfhsi->lock);
		cfhsi_start_tx(cfhsi);
	} else {
		mod_timer(&cfhsi->aggregation_timer,
			jiffies + cfhsi->cfg.aggregation_timeout);
		spin_unlock_bh(&cfhsi->lock);
	}

	return;
}

static void cfhsi_tx_done_cb(struct cfhsi_cb_ops *cb_ops)
{
	struct cfhsi *cfhsi;

	cfhsi = container_of(cb_ops, struct cfhsi, cb_ops);
	netdev_dbg(cfhsi->ndev, "%s.\n",
		__func__);

	if (test_bit(CFHSI_SHUTDOWN, &cfhsi->bits))
		return;
	cfhsi_tx_done(cfhsi);
}

static int cfhsi_rx_desc(struct cfhsi_desc *desc, struct cfhsi *cfhsi)
{
	int xfer_sz = 0;
	int nfrms = 0;
	u16 *plen = NULL;
	u8 *pfrm = NULL;

	if ((desc->header & ~CFHSI_PIGGY_DESC) ||
			(desc->offset > CFHSI_MAX_EMB_FRM_SZ)) {
		netdev_err(cfhsi->ndev, "%s: Invalid descriptor.\n",
			__func__);
		return -EPROTO;
	}

	/* Check for embedded CAIF frame. */
	if (desc->offset) {
		struct sk_buff *skb;
		u8 *dst = NULL;
		int len = 0;
		pfrm = ((u8 *)desc) + desc->offset;

		/* Remove offset padding. */
		pfrm += *pfrm + 1;

		/* Read length of CAIF frame (little endian). */
		len = *pfrm;
		len |= ((*(pfrm+1)) << 8) & 0xFF00;
		len += 2;	/* Add FCS fields. */

		/* Sanity check length of CAIF frame. */
		if (unlikely(len > CFHSI_MAX_CAIF_FRAME_SZ)) {
			netdev_err(cfhsi->ndev, "%s: Invalid length.\n",
				__func__);
			return -EPROTO;
		}

		/* Allocate SKB (OK even in IRQ context). */
		skb = alloc_skb(len + 1, GFP_ATOMIC);
		if (!skb) {
			netdev_err(cfhsi->ndev, "%s: Out of memory !\n",
				__func__);
			return -ENOMEM;
		}
		caif_assert(skb != NULL);

		dst = skb_put(skb, len);
		memcpy(dst, pfrm, len);

		skb->protocol = htons(ETH_P_CAIF);
		skb_reset_mac_header(skb);
		skb->dev = cfhsi->ndev;

		/*
		 * We are in a callback handler and
		 * unfortunately we don't know what context we're
		 * running in.
		 */
		if (in_interrupt())
			netif_rx(skb);
		else
			netif_rx_ni(skb);

		/* Update network statistics. */
		cfhsi->ndev->stats.rx_packets++;
		cfhsi->ndev->stats.rx_bytes += len;
	}

	/* Calculate transfer length. */
	plen = desc->cffrm_len;
	while (nfrms < CFHSI_MAX_PKTS && *plen) {
		xfer_sz += *plen;
		plen++;
		nfrms++;
	}

	/* Check for piggy-backed descriptor. */
	if (desc->header & CFHSI_PIGGY_DESC)
		xfer_sz += CFHSI_DESC_SZ;

	if ((xfer_sz % 4) || (xfer_sz > (CFHSI_BUF_SZ_RX - CFHSI_DESC_SZ))) {
		netdev_err(cfhsi->ndev,
				"%s: Invalid payload len: %d, ignored.\n",
			__func__, xfer_sz);
		return -EPROTO;
	}
	return xfer_sz;
}

static int cfhsi_rx_desc_len(struct cfhsi_desc *desc)
{
	int xfer_sz = 0;
	int nfrms = 0;
	u16 *plen;

	if ((desc->header & ~CFHSI_PIGGY_DESC) ||
			(desc->offset > CFHSI_MAX_EMB_FRM_SZ)) {

		pr_err("Invalid descriptor. %x %x\n", desc->header,
				desc->offset);
		return -EPROTO;
	}

	/* Calculate transfer length. */
	plen = desc->cffrm_len;
	while (nfrms < CFHSI_MAX_PKTS && *plen) {
		xfer_sz += *plen;
		plen++;
		nfrms++;
	}

	if (xfer_sz % 4) {
		pr_err("Invalid payload len: %d, ignored.\n", xfer_sz);
		return -EPROTO;
	}
	return xfer_sz;
}

static int cfhsi_rx_pld(struct cfhsi_desc *desc, struct cfhsi *cfhsi)
{
	int rx_sz = 0;
	int nfrms = 0;
	u16 *plen = NULL;
	u8 *pfrm = NULL;

	/* Sanity check header and offset. */
	if (WARN_ON((desc->header & ~CFHSI_PIGGY_DESC) ||
			(desc->offset > CFHSI_MAX_EMB_FRM_SZ))) {
		netdev_err(cfhsi->ndev, "%s: Invalid descriptor.\n",
			__func__);
		return -EPROTO;
	}

	/* Set frame pointer to start of payload. */
	pfrm = desc->emb_frm + CFHSI_MAX_EMB_FRM_SZ;
	plen = desc->cffrm_len;

	/* Skip already processed frames. */
	while (nfrms < cfhsi->rx_state.nfrms) {
		pfrm += *plen;
		rx_sz += *plen;
		plen++;
		nfrms++;
	}

	/* Parse payload. */
	while (nfrms < CFHSI_MAX_PKTS && *plen) {
		struct sk_buff *skb;
		u8 *dst = NULL;
		u8 *pcffrm = NULL;
		int len;

		/* CAIF frame starts after head padding. */
		pcffrm = pfrm + *pfrm + 1;

		/* Read length of CAIF frame (little endian). */
		len = *pcffrm;
		len |= ((*(pcffrm + 1)) << 8) & 0xFF00;
		len += 2;	/* Add FCS fields. */

		/* Sanity check length of CAIF frames. */
		if (unlikely(len > CFHSI_MAX_CAIF_FRAME_SZ)) {
			netdev_err(cfhsi->ndev, "%s: Invalid length.\n",
				__func__);
			return -EPROTO;
		}

		/* Allocate SKB (OK even in IRQ context). */
		skb = alloc_skb(len + 1, GFP_ATOMIC);
		if (!skb) {
			netdev_err(cfhsi->ndev, "%s: Out of memory !\n",
				__func__);
			cfhsi->rx_state.nfrms = nfrms;
			return -ENOMEM;
		}
		caif_assert(skb != NULL);

		dst = skb_put(skb, len);
		memcpy(dst, pcffrm, len);

		skb->protocol = htons(ETH_P_CAIF);
		skb_reset_mac_header(skb);
		skb->dev = cfhsi->ndev;

		/*
		 * We're called in callback from HSI
		 * and don't know the context we're running in.
		 */
		if (in_interrupt())
			netif_rx(skb);
		else
			netif_rx_ni(skb);

		/* Update network statistics. */
		cfhsi->ndev->stats.rx_packets++;
		cfhsi->ndev->stats.rx_bytes += len;

		pfrm += *plen;
		rx_sz += *plen;
		plen++;
		nfrms++;
	}

	return rx_sz;
}

static void cfhsi_rx_done(struct cfhsi *cfhsi)
{
	int res;
	int desc_pld_len = 0, rx_len, rx_state;
	struct cfhsi_desc *desc = NULL;
	u8 *rx_ptr, *rx_buf;
	struct cfhsi_desc *piggy_desc = NULL;

	desc = (struct cfhsi_desc *)cfhsi->rx_buf;

	netdev_dbg(cfhsi->ndev, "%s\n", __func__);

	if (test_bit(CFHSI_SHUTDOWN, &cfhsi->bits))
		return;

	/* Update inactivity timer if pending. */
	spin_lock_bh(&cfhsi->lock);
	mod_timer_pending(&cfhsi->inactivity_timer,
			jiffies + cfhsi->cfg.inactivity_timeout);
	spin_unlock_bh(&cfhsi->lock);

	if (cfhsi->rx_state.state == CFHSI_RX_STATE_DESC) {
		desc_pld_len = cfhsi_rx_desc_len(desc);

		if (desc_pld_len < 0)
			goto out_of_sync;

		rx_buf = cfhsi->rx_buf;
		rx_len = desc_pld_len;
		if (desc_pld_len > 0 && (desc->header & CFHSI_PIGGY_DESC))
			rx_len += CFHSI_DESC_SZ;
		if (desc_pld_len == 0)
			rx_buf = cfhsi->rx_flip_buf;
	} else {
		rx_buf = cfhsi->rx_flip_buf;

		rx_len = CFHSI_DESC_SZ;
		if (cfhsi->rx_state.pld_len > 0 &&
				(desc->header & CFHSI_PIGGY_DESC)) {

			piggy_desc = (struct cfhsi_desc *)
				(desc->emb_frm + CFHSI_MAX_EMB_FRM_SZ +
						cfhsi->rx_state.pld_len);

			cfhsi->rx_state.piggy_desc = true;

			/* Extract payload len from piggy-backed descriptor. */
			desc_pld_len = cfhsi_rx_desc_len(piggy_desc);
			if (desc_pld_len < 0)
				goto out_of_sync;

			if (desc_pld_len > 0) {
				rx_len = desc_pld_len;
				if (piggy_desc->header & CFHSI_PIGGY_DESC)
					rx_len += CFHSI_DESC_SZ;
			}

			/*
			 * Copy needed information from the piggy-backed
			 * descriptor to the descriptor in the start.
			 */
			memcpy(rx_buf, (u8 *)piggy_desc,
					CFHSI_DESC_SHORT_SZ);
<<<<<<< HEAD
			if (desc_pld_len == -EPROTO)
				goto out_of_sync;
=======
>>>>>>> 28c42c28
		}
	}

	if (desc_pld_len) {
		rx_state = CFHSI_RX_STATE_PAYLOAD;
		rx_ptr = rx_buf + CFHSI_DESC_SZ;
	} else {
		rx_state = CFHSI_RX_STATE_DESC;
		rx_ptr = rx_buf;
		rx_len = CFHSI_DESC_SZ;
	}

	/* Initiate next read */
	if (test_bit(CFHSI_AWAKE, &cfhsi->bits)) {
		/* Set up new transfer. */
		netdev_dbg(cfhsi->ndev, "%s: Start RX.\n",
				__func__);

		res = cfhsi->ops->cfhsi_rx(rx_ptr, rx_len,
				cfhsi->ops);
		if (WARN_ON(res < 0)) {
			netdev_err(cfhsi->ndev, "%s: RX error %d.\n",
				__func__, res);
			cfhsi->ndev->stats.rx_errors++;
			cfhsi->ndev->stats.rx_dropped++;
		}
	}

	if (cfhsi->rx_state.state == CFHSI_RX_STATE_DESC) {
		/* Extract payload from descriptor */
		if (cfhsi_rx_desc(desc, cfhsi) < 0)
			goto out_of_sync;
	} else {
		/* Extract payload */
		if (cfhsi_rx_pld(desc, cfhsi) < 0)
			goto out_of_sync;
		if (piggy_desc) {
			/* Extract any payload in piggyback descriptor. */
			if (cfhsi_rx_desc(piggy_desc, cfhsi) < 0)
				goto out_of_sync;
			/* Mark no embedded frame after extracting it */
			piggy_desc->offset = 0;
		}
	}

	/* Update state info */
	memset(&cfhsi->rx_state, 0, sizeof(cfhsi->rx_state));
	cfhsi->rx_state.state = rx_state;
	cfhsi->rx_ptr = rx_ptr;
	cfhsi->rx_len = rx_len;
	cfhsi->rx_state.pld_len = desc_pld_len;
	cfhsi->rx_state.piggy_desc = desc->header & CFHSI_PIGGY_DESC;

	if (rx_buf != cfhsi->rx_buf)
		swap(cfhsi->rx_buf, cfhsi->rx_flip_buf);
	return;

out_of_sync:
	netdev_err(cfhsi->ndev, "%s: Out of sync.\n", __func__);
	print_hex_dump_bytes("--> ", DUMP_PREFIX_NONE,
			cfhsi->rx_buf, CFHSI_DESC_SZ);
	schedule_work(&cfhsi->out_of_sync_work);
}

static void cfhsi_rx_slowpath(unsigned long arg)
{
	struct cfhsi *cfhsi = (struct cfhsi *)arg;

	netdev_dbg(cfhsi->ndev, "%s.\n",
		__func__);

	cfhsi_rx_done(cfhsi);
}

static void cfhsi_rx_done_cb(struct cfhsi_cb_ops *cb_ops)
{
	struct cfhsi *cfhsi;

	cfhsi = container_of(cb_ops, struct cfhsi, cb_ops);
	netdev_dbg(cfhsi->ndev, "%s.\n",
		__func__);

	if (test_bit(CFHSI_SHUTDOWN, &cfhsi->bits))
		return;

	if (test_and_clear_bit(CFHSI_FLUSH_FIFO, &cfhsi->bits))
		wake_up_interruptible(&cfhsi->flush_fifo_wait);
	else
		cfhsi_rx_done(cfhsi);
}

static void cfhsi_wake_up(struct work_struct *work)
{
	struct cfhsi *cfhsi = NULL;
	int res;
	int len;
	long ret;

	cfhsi = container_of(work, struct cfhsi, wake_up_work);

	if (test_bit(CFHSI_SHUTDOWN, &cfhsi->bits))
		return;

	if (unlikely(test_bit(CFHSI_AWAKE, &cfhsi->bits))) {
		/* It happenes when wakeup is requested by
		 * both ends at the same time. */
		clear_bit(CFHSI_WAKE_UP, &cfhsi->bits);
		clear_bit(CFHSI_WAKE_UP_ACK, &cfhsi->bits);
		return;
	}

	/* Activate wake line. */
	cfhsi->ops->cfhsi_wake_up(cfhsi->ops);

	netdev_dbg(cfhsi->ndev, "%s: Start waiting.\n",
		__func__);

	/* Wait for acknowledge. */
	ret = CFHSI_WAKE_TOUT;
	ret = wait_event_interruptible_timeout(cfhsi->wake_up_wait,
					test_and_clear_bit(CFHSI_WAKE_UP_ACK,
							&cfhsi->bits), ret);
	if (unlikely(ret < 0)) {
		/* Interrupted by signal. */
		netdev_err(cfhsi->ndev, "%s: Signalled: %ld.\n",
			__func__, ret);

		clear_bit(CFHSI_WAKE_UP, &cfhsi->bits);
		cfhsi->ops->cfhsi_wake_down(cfhsi->ops);
		return;
	} else if (!ret) {
		bool ca_wake = false;
		size_t fifo_occupancy = 0;

		/* Wakeup timeout */
		netdev_dbg(cfhsi->ndev, "%s: Timeout.\n",
			__func__);

		/* Check FIFO to check if modem has sent something. */
		WARN_ON(cfhsi->ops->cfhsi_fifo_occupancy(cfhsi->ops,
					&fifo_occupancy));

		netdev_dbg(cfhsi->ndev, "%s: Bytes in FIFO: %u.\n",
				__func__, (unsigned) fifo_occupancy);

		/* Check if we misssed the interrupt. */
		WARN_ON(cfhsi->ops->cfhsi_get_peer_wake(cfhsi->ops,
							&ca_wake));

		if (ca_wake) {
			netdev_err(cfhsi->ndev, "%s: CA Wake missed !.\n",
				__func__);

			/* Clear the CFHSI_WAKE_UP_ACK bit to prevent race. */
			clear_bit(CFHSI_WAKE_UP_ACK, &cfhsi->bits);

			/* Continue execution. */
			goto wake_ack;
		}

		clear_bit(CFHSI_WAKE_UP, &cfhsi->bits);
		cfhsi->ops->cfhsi_wake_down(cfhsi->ops);
		return;
	}
wake_ack:
	netdev_dbg(cfhsi->ndev, "%s: Woken.\n",
		__func__);

	/* Clear power up bit. */
	set_bit(CFHSI_AWAKE, &cfhsi->bits);
	clear_bit(CFHSI_WAKE_UP, &cfhsi->bits);

	/* Resume read operation. */
	netdev_dbg(cfhsi->ndev, "%s: Start RX.\n", __func__);
	res = cfhsi->ops->cfhsi_rx(cfhsi->rx_ptr, cfhsi->rx_len, cfhsi->ops);

	if (WARN_ON(res < 0))
		netdev_err(cfhsi->ndev, "%s: RX err %d.\n", __func__, res);

	/* Clear power up acknowledment. */
	clear_bit(CFHSI_WAKE_UP_ACK, &cfhsi->bits);

	spin_lock_bh(&cfhsi->lock);

	/* Resume transmit if queues are not empty. */
	if (!cfhsi_tx_queue_len(cfhsi)) {
		netdev_dbg(cfhsi->ndev, "%s: Peer wake, start timer.\n",
			__func__);
		/* Start inactivity timer. */
		mod_timer(&cfhsi->inactivity_timer,
				jiffies + cfhsi->cfg.inactivity_timeout);
		spin_unlock_bh(&cfhsi->lock);
		return;
	}

	netdev_dbg(cfhsi->ndev, "%s: Host wake.\n",
		__func__);

	spin_unlock_bh(&cfhsi->lock);

	/* Create HSI frame. */
	len = cfhsi_tx_frm((struct cfhsi_desc *)cfhsi->tx_buf, cfhsi);

	if (likely(len > 0)) {
		/* Set up new transfer. */
		res = cfhsi->ops->cfhsi_tx(cfhsi->tx_buf, len, cfhsi->ops);
		if (WARN_ON(res < 0)) {
			netdev_err(cfhsi->ndev, "%s: TX error %d.\n",
				__func__, res);
			cfhsi_abort_tx(cfhsi);
		}
	} else {
		netdev_err(cfhsi->ndev,
				"%s: Failed to create HSI frame: %d.\n",
				__func__, len);
	}
}

static void cfhsi_wake_down(struct work_struct *work)
{
	long ret;
	struct cfhsi *cfhsi = NULL;
	size_t fifo_occupancy = 0;
	int retry = CFHSI_WAKE_TOUT;

	cfhsi = container_of(work, struct cfhsi, wake_down_work);
	netdev_dbg(cfhsi->ndev, "%s.\n", __func__);

	if (test_bit(CFHSI_SHUTDOWN, &cfhsi->bits))
		return;

	/* Deactivate wake line. */
	cfhsi->ops->cfhsi_wake_down(cfhsi->ops);

	/* Wait for acknowledge. */
	ret = CFHSI_WAKE_TOUT;
	ret = wait_event_interruptible_timeout(cfhsi->wake_down_wait,
					test_and_clear_bit(CFHSI_WAKE_DOWN_ACK,
							&cfhsi->bits), ret);
	if (ret < 0) {
		/* Interrupted by signal. */
		netdev_err(cfhsi->ndev, "%s: Signalled: %ld.\n",
			__func__, ret);
		return;
	} else if (!ret) {
		bool ca_wake = true;

		/* Timeout */
		netdev_err(cfhsi->ndev, "%s: Timeout.\n", __func__);

		/* Check if we misssed the interrupt. */
		WARN_ON(cfhsi->ops->cfhsi_get_peer_wake(cfhsi->ops,
							&ca_wake));
		if (!ca_wake)
			netdev_err(cfhsi->ndev, "%s: CA Wake missed !.\n",
				__func__);
	}

	/* Check FIFO occupancy. */
	while (retry) {
		WARN_ON(cfhsi->ops->cfhsi_fifo_occupancy(cfhsi->ops,
							&fifo_occupancy));

		if (!fifo_occupancy)
			break;

		set_current_state(TASK_INTERRUPTIBLE);
		schedule_timeout(1);
		retry--;
	}

	if (!retry)
		netdev_err(cfhsi->ndev, "%s: FIFO Timeout.\n", __func__);

	/* Clear AWAKE condition. */
	clear_bit(CFHSI_AWAKE, &cfhsi->bits);

	/* Cancel pending RX requests. */
	cfhsi->ops->cfhsi_rx_cancel(cfhsi->ops);
}

static void cfhsi_out_of_sync(struct work_struct *work)
{
	struct cfhsi *cfhsi = NULL;

	cfhsi = container_of(work, struct cfhsi, out_of_sync_work);

	rtnl_lock();
	dev_close(cfhsi->ndev);
	rtnl_unlock();
}

static void cfhsi_wake_up_cb(struct cfhsi_cb_ops *cb_ops)
{
	struct cfhsi *cfhsi = NULL;

	cfhsi = container_of(cb_ops, struct cfhsi, cb_ops);
	netdev_dbg(cfhsi->ndev, "%s.\n",
		__func__);

	set_bit(CFHSI_WAKE_UP_ACK, &cfhsi->bits);
	wake_up_interruptible(&cfhsi->wake_up_wait);

	if (test_bit(CFHSI_SHUTDOWN, &cfhsi->bits))
		return;

	/* Schedule wake up work queue if the peer initiates. */
	if (!test_and_set_bit(CFHSI_WAKE_UP, &cfhsi->bits))
		queue_work(cfhsi->wq, &cfhsi->wake_up_work);
}

static void cfhsi_wake_down_cb(struct cfhsi_cb_ops *cb_ops)
{
	struct cfhsi *cfhsi = NULL;

	cfhsi = container_of(cb_ops, struct cfhsi, cb_ops);
	netdev_dbg(cfhsi->ndev, "%s.\n",
		__func__);

	/* Initiating low power is only permitted by the host (us). */
	set_bit(CFHSI_WAKE_DOWN_ACK, &cfhsi->bits);
	wake_up_interruptible(&cfhsi->wake_down_wait);
}

static void cfhsi_aggregation_tout(unsigned long arg)
{
	struct cfhsi *cfhsi = (struct cfhsi *)arg;

	netdev_dbg(cfhsi->ndev, "%s.\n",
		__func__);

	cfhsi_start_tx(cfhsi);
}

static int cfhsi_xmit(struct sk_buff *skb, struct net_device *dev)
{
	struct cfhsi *cfhsi = NULL;
	int start_xfer = 0;
	int timer_active;
	int prio;

	if (!dev)
		return -EINVAL;

	cfhsi = netdev_priv(dev);

	switch (skb->priority) {
	case TC_PRIO_BESTEFFORT:
	case TC_PRIO_FILLER:
	case TC_PRIO_BULK:
		prio = CFHSI_PRIO_BEBK;
		break;
	case TC_PRIO_INTERACTIVE_BULK:
		prio = CFHSI_PRIO_VI;
		break;
	case TC_PRIO_INTERACTIVE:
		prio = CFHSI_PRIO_VO;
		break;
	case TC_PRIO_CONTROL:
	default:
		prio = CFHSI_PRIO_CTL;
		break;
	}

	spin_lock_bh(&cfhsi->lock);

	/* Update aggregation statistics  */
	cfhsi_update_aggregation_stats(cfhsi, skb, 1);

	/* Queue the SKB */
	skb_queue_tail(&cfhsi->qhead[prio], skb);

	/* Sanity check; xmit should not be called after unregister_netdev */
	if (WARN_ON(test_bit(CFHSI_SHUTDOWN, &cfhsi->bits))) {
		spin_unlock_bh(&cfhsi->lock);
		cfhsi_abort_tx(cfhsi);
		return -EINVAL;
	}

	/* Send flow off if number of packets is above high water mark. */
	if (!cfhsi->flow_off_sent &&
		cfhsi_tx_queue_len(cfhsi) > cfhsi->cfg.q_high_mark &&
		cfhsi->cfdev.flowctrl) {
		cfhsi->flow_off_sent = 1;
		cfhsi->cfdev.flowctrl(cfhsi->ndev, OFF);
	}

	if (cfhsi->tx_state == CFHSI_TX_STATE_IDLE) {
		cfhsi->tx_state = CFHSI_TX_STATE_XFER;
		start_xfer = 1;
	}

	if (!start_xfer) {
		/* Send aggregate if it is possible */
		bool aggregate_ready =
			cfhsi_can_send_aggregate(cfhsi) &&
			del_timer(&cfhsi->aggregation_timer) > 0;
		spin_unlock_bh(&cfhsi->lock);
		if (aggregate_ready)
			cfhsi_start_tx(cfhsi);
		return 0;
	}

	/* Delete inactivity timer if started. */
	timer_active = del_timer_sync(&cfhsi->inactivity_timer);

	spin_unlock_bh(&cfhsi->lock);

	if (timer_active) {
		struct cfhsi_desc *desc = (struct cfhsi_desc *)cfhsi->tx_buf;
		int len;
		int res;

		/* Create HSI frame. */
		len = cfhsi_tx_frm(desc, cfhsi);
		WARN_ON(!len);

		/* Set up new transfer. */
		res = cfhsi->ops->cfhsi_tx(cfhsi->tx_buf, len, cfhsi->ops);
		if (WARN_ON(res < 0)) {
			netdev_err(cfhsi->ndev, "%s: TX error %d.\n",
				__func__, res);
			cfhsi_abort_tx(cfhsi);
		}
	} else {
		/* Schedule wake up work queue if the we initiate. */
		if (!test_and_set_bit(CFHSI_WAKE_UP, &cfhsi->bits))
			queue_work(cfhsi->wq, &cfhsi->wake_up_work);
	}

	return 0;
}

static const struct net_device_ops cfhsi_netdevops;

static void cfhsi_setup(struct net_device *dev)
{
	int i;
	struct cfhsi *cfhsi = netdev_priv(dev);
	dev->features = 0;
	dev->type = ARPHRD_CAIF;
	dev->flags = IFF_POINTOPOINT | IFF_NOARP;
	dev->mtu = CFHSI_MAX_CAIF_FRAME_SZ;
	dev->tx_queue_len = 0;
	dev->destructor = free_netdev;
	dev->netdev_ops = &cfhsi_netdevops;
	for (i = 0; i < CFHSI_PRIO_LAST; ++i)
		skb_queue_head_init(&cfhsi->qhead[i]);
	cfhsi->cfdev.link_select = CAIF_LINK_HIGH_BANDW;
	cfhsi->cfdev.use_frag = false;
	cfhsi->cfdev.use_stx = false;
	cfhsi->cfdev.use_fcs = false;
	cfhsi->ndev = dev;
<<<<<<< HEAD
}

int cfhsi_probe(struct platform_device *pdev)
{
	struct cfhsi *cfhsi = NULL;
	struct net_device *ndev;

	int res;

	ndev = alloc_netdev(sizeof(struct cfhsi), "cfhsi%d", cfhsi_setup);
	if (!ndev)
		return -ENODEV;

	cfhsi = netdev_priv(ndev);
	cfhsi->ndev = ndev;
	cfhsi->pdev = pdev;

	/* Assign the HSI device. */
	cfhsi->dev = pdev->dev.platform_data;

	/* Assign the driver to this HSI device. */
	cfhsi->dev->drv = &cfhsi->drv;

	/* Register network device. */
	res = register_netdev(ndev);
	if (res) {
		dev_err(&ndev->dev, "%s: Registration error: %d.\n",
			__func__, res);
		free_netdev(ndev);
		return -ENODEV;
	}
	/* Add CAIF HSI device to list. */
	spin_lock(&cfhsi_list_lock);
	list_add_tail(&cfhsi->list, &cfhsi_list);
	spin_unlock(&cfhsi_list_lock);

	return res;
=======
	cfhsi->cfg = hsi_default_config;
>>>>>>> 28c42c28
}

static int cfhsi_open(struct net_device *ndev)
{
	struct cfhsi *cfhsi = netdev_priv(ndev);
	int res;

	clear_bit(CFHSI_SHUTDOWN, &cfhsi->bits);

	/* Initialize state vaiables. */
	cfhsi->tx_state = CFHSI_TX_STATE_IDLE;
	cfhsi->rx_state.state = CFHSI_RX_STATE_DESC;

	/* Set flow info */
	cfhsi->flow_off_sent = 0;

	/*
	 * Allocate a TX buffer with the size of a HSI packet descriptors
	 * and the necessary room for CAIF payload frames.
	 */
	cfhsi->tx_buf = kzalloc(CFHSI_BUF_SZ_TX, GFP_KERNEL);
	if (!cfhsi->tx_buf) {
		res = -ENODEV;
		goto err_alloc_tx;
	}

	/*
	 * Allocate a RX buffer with the size of two HSI packet descriptors and
	 * the necessary room for CAIF payload frames.
	 */
	cfhsi->rx_buf = kzalloc(CFHSI_BUF_SZ_RX, GFP_KERNEL);
	if (!cfhsi->rx_buf) {
		res = -ENODEV;
		goto err_alloc_rx;
	}

	cfhsi->rx_flip_buf = kzalloc(CFHSI_BUF_SZ_RX, GFP_KERNEL);
	if (!cfhsi->rx_flip_buf) {
		res = -ENODEV;
		goto err_alloc_rx_flip;
	}

	/* Initialize aggregation timeout */
	cfhsi->cfg.aggregation_timeout = hsi_default_config.aggregation_timeout;

	/* Initialize recieve vaiables. */
	cfhsi->rx_ptr = cfhsi->rx_buf;
	cfhsi->rx_len = CFHSI_DESC_SZ;

	/* Initialize spin locks. */
	spin_lock_init(&cfhsi->lock);

	/* Set up the driver. */
	cfhsi->cb_ops.tx_done_cb = cfhsi_tx_done_cb;
	cfhsi->cb_ops.rx_done_cb = cfhsi_rx_done_cb;
	cfhsi->cb_ops.wake_up_cb = cfhsi_wake_up_cb;
	cfhsi->cb_ops.wake_down_cb = cfhsi_wake_down_cb;

	/* Initialize the work queues. */
	INIT_WORK(&cfhsi->wake_up_work, cfhsi_wake_up);
	INIT_WORK(&cfhsi->wake_down_work, cfhsi_wake_down);
	INIT_WORK(&cfhsi->out_of_sync_work, cfhsi_out_of_sync);

	/* Clear all bit fields. */
	clear_bit(CFHSI_WAKE_UP_ACK, &cfhsi->bits);
	clear_bit(CFHSI_WAKE_DOWN_ACK, &cfhsi->bits);
	clear_bit(CFHSI_WAKE_UP, &cfhsi->bits);
	clear_bit(CFHSI_AWAKE, &cfhsi->bits);

	/* Create work thread. */
	cfhsi->wq = create_singlethread_workqueue(cfhsi->ndev->name);
	if (!cfhsi->wq) {
		netdev_err(cfhsi->ndev, "%s: Failed to create work queue.\n",
			__func__);
		res = -ENODEV;
		goto err_create_wq;
	}

	/* Initialize wait queues. */
	init_waitqueue_head(&cfhsi->wake_up_wait);
	init_waitqueue_head(&cfhsi->wake_down_wait);
	init_waitqueue_head(&cfhsi->flush_fifo_wait);

	/* Setup the inactivity timer. */
	init_timer(&cfhsi->inactivity_timer);
	cfhsi->inactivity_timer.data = (unsigned long)cfhsi;
	cfhsi->inactivity_timer.function = cfhsi_inactivity_tout;
	/* Setup the slowpath RX timer. */
	init_timer(&cfhsi->rx_slowpath_timer);
	cfhsi->rx_slowpath_timer.data = (unsigned long)cfhsi;
	cfhsi->rx_slowpath_timer.function = cfhsi_rx_slowpath;
	/* Setup the aggregation timer. */
	init_timer(&cfhsi->aggregation_timer);
	cfhsi->aggregation_timer.data = (unsigned long)cfhsi;
	cfhsi->aggregation_timer.function = cfhsi_aggregation_tout;

	/* Activate HSI interface. */
	res = cfhsi->ops->cfhsi_up(cfhsi->ops);
	if (res) {
		netdev_err(cfhsi->ndev,
			"%s: can't activate HSI interface: %d.\n",
			__func__, res);
		goto err_activate;
	}

	/* Flush FIFO */
	res = cfhsi_flush_fifo(cfhsi);
	if (res) {
		netdev_err(cfhsi->ndev, "%s: Can't flush FIFO: %d.\n",
			__func__, res);
		goto err_net_reg;
	}
	return res;

 err_net_reg:
	cfhsi->ops->cfhsi_down(cfhsi->ops);
 err_activate:
	destroy_workqueue(cfhsi->wq);
 err_create_wq:
	kfree(cfhsi->rx_flip_buf);
 err_alloc_rx_flip:
	kfree(cfhsi->rx_buf);
 err_alloc_rx:
	kfree(cfhsi->tx_buf);
 err_alloc_tx:
	return res;
}

static int cfhsi_close(struct net_device *ndev)
{
	struct cfhsi *cfhsi = netdev_priv(ndev);
	u8 *tx_buf, *rx_buf, *flip_buf;

	/* going to shutdown driver */
	set_bit(CFHSI_SHUTDOWN, &cfhsi->bits);

	/* Flush workqueue */
	flush_workqueue(cfhsi->wq);

	/* Delete timers if pending */
	del_timer_sync(&cfhsi->inactivity_timer);
	del_timer_sync(&cfhsi->rx_slowpath_timer);
	del_timer_sync(&cfhsi->aggregation_timer);

	/* Cancel pending RX request (if any) */
	cfhsi->ops->cfhsi_rx_cancel(cfhsi->ops);

	/* Destroy workqueue */
	destroy_workqueue(cfhsi->wq);

	/* Store bufferes: will be freed later. */
	tx_buf = cfhsi->tx_buf;
	rx_buf = cfhsi->rx_buf;
	flip_buf = cfhsi->rx_flip_buf;
	/* Flush transmit queues. */
	cfhsi_abort_tx(cfhsi);

	/* Deactivate interface */
	cfhsi->ops->cfhsi_down(cfhsi->ops);

	/* Free buffers. */
	kfree(tx_buf);
	kfree(rx_buf);
	kfree(flip_buf);
	return 0;
}

static void cfhsi_uninit(struct net_device *dev)
{
	struct cfhsi *cfhsi = netdev_priv(dev);
	ASSERT_RTNL();
	symbol_put(cfhsi_get_device);
	list_del(&cfhsi->list);
}

static const struct net_device_ops cfhsi_netdevops = {
	.ndo_uninit = cfhsi_uninit,
	.ndo_open = cfhsi_open,
	.ndo_stop = cfhsi_close,
	.ndo_start_xmit = cfhsi_xmit
};

static void cfhsi_netlink_parms(struct nlattr *data[], struct cfhsi *cfhsi)
{
	int i;

	if (!data) {
		pr_debug("no params data found\n");
		return;
	}

	i = __IFLA_CAIF_HSI_INACTIVITY_TOUT;
	/*
	 * Inactivity timeout in millisecs. Lowest possible value is 1,
	 * and highest possible is NEXT_TIMER_MAX_DELTA.
	 */
	if (data[i]) {
		u32 inactivity_timeout = nla_get_u32(data[i]);
		/* Pre-calculate inactivity timeout. */
		cfhsi->cfg.inactivity_timeout =	inactivity_timeout * HZ / 1000;
		if (cfhsi->cfg.inactivity_timeout == 0)
			cfhsi->cfg.inactivity_timeout = 1;
		else if (cfhsi->cfg.inactivity_timeout > NEXT_TIMER_MAX_DELTA)
			cfhsi->cfg.inactivity_timeout = NEXT_TIMER_MAX_DELTA;
	}

	i = __IFLA_CAIF_HSI_AGGREGATION_TOUT;
	if (data[i])
		cfhsi->cfg.aggregation_timeout = nla_get_u32(data[i]);

	i = __IFLA_CAIF_HSI_HEAD_ALIGN;
	if (data[i])
		cfhsi->cfg.head_align = nla_get_u32(data[i]);

	i = __IFLA_CAIF_HSI_TAIL_ALIGN;
	if (data[i])
		cfhsi->cfg.tail_align = nla_get_u32(data[i]);

	i = __IFLA_CAIF_HSI_QHIGH_WATERMARK;
	if (data[i])
		cfhsi->cfg.q_high_mark = nla_get_u32(data[i]);

	i = __IFLA_CAIF_HSI_QLOW_WATERMARK;
	if (data[i])
		cfhsi->cfg.q_low_mark = nla_get_u32(data[i]);
}

static int caif_hsi_changelink(struct net_device *dev, struct nlattr *tb[],
				struct nlattr *data[])
{
	cfhsi_netlink_parms(data, netdev_priv(dev));
	netdev_state_change(dev);
	return 0;
}

static const struct nla_policy caif_hsi_policy[__IFLA_CAIF_HSI_MAX + 1] = {
	[__IFLA_CAIF_HSI_INACTIVITY_TOUT] = { .type = NLA_U32, .len = 4 },
	[__IFLA_CAIF_HSI_AGGREGATION_TOUT] = { .type = NLA_U32, .len = 4 },
	[__IFLA_CAIF_HSI_HEAD_ALIGN] = { .type = NLA_U32, .len = 4 },
	[__IFLA_CAIF_HSI_TAIL_ALIGN] = { .type = NLA_U32, .len = 4 },
	[__IFLA_CAIF_HSI_QHIGH_WATERMARK] = { .type = NLA_U32, .len = 4 },
	[__IFLA_CAIF_HSI_QLOW_WATERMARK] = { .type = NLA_U32, .len = 4 },
};

static size_t caif_hsi_get_size(const struct net_device *dev)
{
	int i;
	size_t s = 0;
	for (i = __IFLA_CAIF_HSI_UNSPEC + 1; i < __IFLA_CAIF_HSI_MAX; i++)
		s += nla_total_size(caif_hsi_policy[i].len);
	return s;
}

static int caif_hsi_fill_info(struct sk_buff *skb, const struct net_device *dev)
{
	struct cfhsi *cfhsi = netdev_priv(dev);

	if (nla_put_u32(skb, __IFLA_CAIF_HSI_INACTIVITY_TOUT,
			cfhsi->cfg.inactivity_timeout) ||
	    nla_put_u32(skb, __IFLA_CAIF_HSI_AGGREGATION_TOUT,
			cfhsi->cfg.aggregation_timeout) ||
	    nla_put_u32(skb, __IFLA_CAIF_HSI_HEAD_ALIGN,
			cfhsi->cfg.head_align) ||
	    nla_put_u32(skb, __IFLA_CAIF_HSI_TAIL_ALIGN,
			cfhsi->cfg.tail_align) ||
	    nla_put_u32(skb, __IFLA_CAIF_HSI_QHIGH_WATERMARK,
			cfhsi->cfg.q_high_mark) ||
	    nla_put_u32(skb, __IFLA_CAIF_HSI_QLOW_WATERMARK,
			cfhsi->cfg.q_low_mark))
		return -EMSGSIZE;

	return 0;
}

static int caif_hsi_newlink(struct net *src_net, struct net_device *dev,
			  struct nlattr *tb[], struct nlattr *data[])
{
	struct cfhsi *cfhsi = NULL;
	struct cfhsi_ops *(*get_ops)(void);

	ASSERT_RTNL();

	cfhsi = netdev_priv(dev);
	cfhsi_netlink_parms(data, cfhsi);
	dev_net_set(cfhsi->ndev, src_net);

	get_ops = symbol_get(cfhsi_get_ops);
	if (!get_ops) {
		pr_err("%s: failed to get the cfhsi_ops\n", __func__);
		return -ENODEV;
	}

	/* Assign the HSI device. */
	cfhsi->ops = (*get_ops)();
	if (!cfhsi->ops) {
		pr_err("%s: failed to get the cfhsi_ops\n", __func__);
		goto err;
	}

	/* Assign the driver to this HSI device. */
	cfhsi->ops->cb_ops = &cfhsi->cb_ops;
	if (register_netdevice(dev)) {
		pr_warn("%s: caif_hsi device registration failed\n", __func__);
		goto err;
	}
	/* Add CAIF HSI device to list. */
	list_add_tail(&cfhsi->list, &cfhsi_list);

	return 0;
err:
	symbol_put(cfhsi_get_ops);
	return -ENODEV;
}

static struct rtnl_link_ops caif_hsi_link_ops __read_mostly = {
	.kind		= "cfhsi",
	.priv_size	= sizeof(struct cfhsi),
	.setup		= cfhsi_setup,
	.maxtype	= __IFLA_CAIF_HSI_MAX,
	.policy	= caif_hsi_policy,
	.newlink	= caif_hsi_newlink,
	.changelink	= caif_hsi_changelink,
	.get_size	= caif_hsi_get_size,
	.fill_info	= caif_hsi_fill_info,
};

static void __exit cfhsi_exit_module(void)
{
	struct list_head *list_node;
	struct list_head *n;
	struct cfhsi *cfhsi;

	rtnl_link_unregister(&caif_hsi_link_ops);

	rtnl_lock();
	list_for_each_safe(list_node, n, &cfhsi_list) {
		cfhsi = list_entry(list_node, struct cfhsi, list);
		unregister_netdev(cfhsi->ndev);
	}
	rtnl_unlock();
}

static int __init cfhsi_init_module(void)
{
	return rtnl_link_register(&caif_hsi_link_ops);
}

module_init(cfhsi_init_module);
module_exit(cfhsi_exit_module);<|MERGE_RESOLUTION|>--- conflicted
+++ resolved
@@ -678,11 +678,6 @@
 			 */
 			memcpy(rx_buf, (u8 *)piggy_desc,
 					CFHSI_DESC_SHORT_SZ);
-<<<<<<< HEAD
-			if (desc_pld_len == -EPROTO)
-				goto out_of_sync;
-=======
->>>>>>> 28c42c28
 		}
 	}
 
@@ -1136,47 +1131,7 @@
 	cfhsi->cfdev.use_stx = false;
 	cfhsi->cfdev.use_fcs = false;
 	cfhsi->ndev = dev;
-<<<<<<< HEAD
-}
-
-int cfhsi_probe(struct platform_device *pdev)
-{
-	struct cfhsi *cfhsi = NULL;
-	struct net_device *ndev;
-
-	int res;
-
-	ndev = alloc_netdev(sizeof(struct cfhsi), "cfhsi%d", cfhsi_setup);
-	if (!ndev)
-		return -ENODEV;
-
-	cfhsi = netdev_priv(ndev);
-	cfhsi->ndev = ndev;
-	cfhsi->pdev = pdev;
-
-	/* Assign the HSI device. */
-	cfhsi->dev = pdev->dev.platform_data;
-
-	/* Assign the driver to this HSI device. */
-	cfhsi->dev->drv = &cfhsi->drv;
-
-	/* Register network device. */
-	res = register_netdev(ndev);
-	if (res) {
-		dev_err(&ndev->dev, "%s: Registration error: %d.\n",
-			__func__, res);
-		free_netdev(ndev);
-		return -ENODEV;
-	}
-	/* Add CAIF HSI device to list. */
-	spin_lock(&cfhsi_list_lock);
-	list_add_tail(&cfhsi->list, &cfhsi_list);
-	spin_unlock(&cfhsi_list_lock);
-
-	return res;
-=======
 	cfhsi->cfg = hsi_default_config;
->>>>>>> 28c42c28
 }
 
 static int cfhsi_open(struct net_device *ndev)
