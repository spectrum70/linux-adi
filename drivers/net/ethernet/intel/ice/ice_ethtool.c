// SPDX-License-Identifier: GPL-2.0
/* Copyright (c) 2018, Intel Corporation. */

/* ethtool support for ice */

#include "ice.h"
#include "ice_flow.h"
#include "ice_lib.h"
#include "ice_dcb_lib.h"

struct ice_stats {
	char stat_string[ETH_GSTRING_LEN];
	int sizeof_stat;
	int stat_offset;
};

#define ICE_STAT(_type, _name, _stat) { \
	.stat_string = _name, \
	.sizeof_stat = sizeof_field(_type, _stat), \
	.stat_offset = offsetof(_type, _stat) \
}

#define ICE_VSI_STAT(_name, _stat) \
		ICE_STAT(struct ice_vsi, _name, _stat)
#define ICE_PF_STAT(_name, _stat) \
		ICE_STAT(struct ice_pf, _name, _stat)

static int ice_q_stats_len(struct net_device *netdev)
{
	struct ice_netdev_priv *np = netdev_priv(netdev);

	return ((np->vsi->alloc_txq + np->vsi->alloc_rxq) *
		(sizeof(struct ice_q_stats) / sizeof(u64)));
}

#define ICE_PF_STATS_LEN	ARRAY_SIZE(ice_gstrings_pf_stats)
#define ICE_VSI_STATS_LEN	ARRAY_SIZE(ice_gstrings_vsi_stats)

#define ICE_PFC_STATS_LEN ( \
		(sizeof_field(struct ice_pf, stats.priority_xoff_rx) + \
		 sizeof_field(struct ice_pf, stats.priority_xon_rx) + \
		 sizeof_field(struct ice_pf, stats.priority_xoff_tx) + \
		 sizeof_field(struct ice_pf, stats.priority_xon_tx)) \
		 / sizeof(u64))
#define ICE_ALL_STATS_LEN(n)	(ICE_PF_STATS_LEN + ICE_PFC_STATS_LEN + \
				 ICE_VSI_STATS_LEN + ice_q_stats_len(n))

static const struct ice_stats ice_gstrings_vsi_stats[] = {
	ICE_VSI_STAT("rx_unicast", eth_stats.rx_unicast),
	ICE_VSI_STAT("tx_unicast", eth_stats.tx_unicast),
	ICE_VSI_STAT("rx_multicast", eth_stats.rx_multicast),
	ICE_VSI_STAT("tx_multicast", eth_stats.tx_multicast),
	ICE_VSI_STAT("rx_broadcast", eth_stats.rx_broadcast),
	ICE_VSI_STAT("tx_broadcast", eth_stats.tx_broadcast),
	ICE_VSI_STAT("rx_bytes", eth_stats.rx_bytes),
	ICE_VSI_STAT("tx_bytes", eth_stats.tx_bytes),
	ICE_VSI_STAT("rx_dropped", eth_stats.rx_discards),
	ICE_VSI_STAT("rx_unknown_protocol", eth_stats.rx_unknown_protocol),
	ICE_VSI_STAT("rx_alloc_fail", rx_buf_failed),
	ICE_VSI_STAT("rx_pg_alloc_fail", rx_page_failed),
	ICE_VSI_STAT("tx_errors", eth_stats.tx_errors),
	ICE_VSI_STAT("tx_linearize", tx_linearize),
};

enum ice_ethtool_test_id {
	ICE_ETH_TEST_REG = 0,
	ICE_ETH_TEST_EEPROM,
	ICE_ETH_TEST_INTR,
	ICE_ETH_TEST_LOOP,
	ICE_ETH_TEST_LINK,
};

static const char ice_gstrings_test[][ETH_GSTRING_LEN] = {
	"Register test  (offline)",
	"EEPROM test    (offline)",
	"Interrupt test (offline)",
	"Loopback test  (offline)",
	"Link test   (on/offline)",
};

#define ICE_TEST_LEN (sizeof(ice_gstrings_test) / ETH_GSTRING_LEN)

/* These PF_STATs might look like duplicates of some NETDEV_STATs,
 * but they aren't. This device is capable of supporting multiple
 * VSIs/netdevs on a single PF. The NETDEV_STATs are for individual
 * netdevs whereas the PF_STATs are for the physical function that's
 * hosting these netdevs.
 *
 * The PF_STATs are appended to the netdev stats only when ethtool -S
 * is queried on the base PF netdev.
 */
static const struct ice_stats ice_gstrings_pf_stats[] = {
	ICE_PF_STAT("rx_bytes.nic", stats.eth.rx_bytes),
	ICE_PF_STAT("tx_bytes.nic", stats.eth.tx_bytes),
	ICE_PF_STAT("rx_unicast.nic", stats.eth.rx_unicast),
	ICE_PF_STAT("tx_unicast.nic", stats.eth.tx_unicast),
	ICE_PF_STAT("rx_multicast.nic", stats.eth.rx_multicast),
	ICE_PF_STAT("tx_multicast.nic", stats.eth.tx_multicast),
	ICE_PF_STAT("rx_broadcast.nic", stats.eth.rx_broadcast),
	ICE_PF_STAT("tx_broadcast.nic", stats.eth.tx_broadcast),
	ICE_PF_STAT("tx_errors.nic", stats.eth.tx_errors),
	ICE_PF_STAT("rx_size_64.nic", stats.rx_size_64),
	ICE_PF_STAT("tx_size_64.nic", stats.tx_size_64),
	ICE_PF_STAT("rx_size_127.nic", stats.rx_size_127),
	ICE_PF_STAT("tx_size_127.nic", stats.tx_size_127),
	ICE_PF_STAT("rx_size_255.nic", stats.rx_size_255),
	ICE_PF_STAT("tx_size_255.nic", stats.tx_size_255),
	ICE_PF_STAT("rx_size_511.nic", stats.rx_size_511),
	ICE_PF_STAT("tx_size_511.nic", stats.tx_size_511),
	ICE_PF_STAT("rx_size_1023.nic", stats.rx_size_1023),
	ICE_PF_STAT("tx_size_1023.nic", stats.tx_size_1023),
	ICE_PF_STAT("rx_size_1522.nic", stats.rx_size_1522),
	ICE_PF_STAT("tx_size_1522.nic", stats.tx_size_1522),
	ICE_PF_STAT("rx_size_big.nic", stats.rx_size_big),
	ICE_PF_STAT("tx_size_big.nic", stats.tx_size_big),
	ICE_PF_STAT("link_xon_rx.nic", stats.link_xon_rx),
	ICE_PF_STAT("link_xon_tx.nic", stats.link_xon_tx),
	ICE_PF_STAT("link_xoff_rx.nic", stats.link_xoff_rx),
	ICE_PF_STAT("link_xoff_tx.nic", stats.link_xoff_tx),
	ICE_PF_STAT("tx_dropped_link_down.nic", stats.tx_dropped_link_down),
	ICE_PF_STAT("rx_undersize.nic", stats.rx_undersize),
	ICE_PF_STAT("rx_fragments.nic", stats.rx_fragments),
	ICE_PF_STAT("rx_oversize.nic", stats.rx_oversize),
	ICE_PF_STAT("rx_jabber.nic", stats.rx_jabber),
	ICE_PF_STAT("rx_csum_bad.nic", hw_csum_rx_error),
	ICE_PF_STAT("rx_length_errors.nic", stats.rx_len_errors),
	ICE_PF_STAT("rx_dropped.nic", stats.eth.rx_discards),
	ICE_PF_STAT("rx_crc_errors.nic", stats.crc_errors),
	ICE_PF_STAT("illegal_bytes.nic", stats.illegal_bytes),
	ICE_PF_STAT("mac_local_faults.nic", stats.mac_local_faults),
	ICE_PF_STAT("mac_remote_faults.nic", stats.mac_remote_faults),
};

static const u32 ice_regs_dump_list[] = {
	PFGEN_STATE,
	PRTGEN_STATUS,
	QRX_CTRL(0),
	QINT_TQCTL(0),
	QINT_RQCTL(0),
	PFINT_OICR_ENA,
	QRX_ITR(0),
	PF0INT_ITR_0(0),
	PF0INT_ITR_1(0),
	PF0INT_ITR_2(0),
};

struct ice_priv_flag {
	char name[ETH_GSTRING_LEN];
	u32 bitno;			/* bit position in pf->flags */
};

#define ICE_PRIV_FLAG(_name, _bitno) { \
	.name = _name, \
	.bitno = _bitno, \
}

static const struct ice_priv_flag ice_gstrings_priv_flags[] = {
	ICE_PRIV_FLAG("link-down-on-close", ICE_FLAG_LINK_DOWN_ON_CLOSE_ENA),
	ICE_PRIV_FLAG("fw-lldp-agent", ICE_FLAG_FW_LLDP_AGENT),
	ICE_PRIV_FLAG("legacy-rx", ICE_FLAG_LEGACY_RX),
};

#define ICE_PRIV_FLAG_ARRAY_SIZE	ARRAY_SIZE(ice_gstrings_priv_flags)

static void
ice_get_drvinfo(struct net_device *netdev, struct ethtool_drvinfo *drvinfo)
{
	struct ice_netdev_priv *np = netdev_priv(netdev);
	u8 oem_ver, oem_patch, nvm_ver_hi, nvm_ver_lo;
	struct ice_vsi *vsi = np->vsi;
	struct ice_pf *pf = vsi->back;
	struct ice_hw *hw = &pf->hw;
	u16 oem_build;

	strlcpy(drvinfo->driver, KBUILD_MODNAME, sizeof(drvinfo->driver));
	strlcpy(drvinfo->version, ice_drv_ver, sizeof(drvinfo->version));

	/* Display NVM version (from which the firmware version can be
	 * determined) which contains more pertinent information.
	 */
	ice_get_nvm_version(hw, &oem_ver, &oem_build, &oem_patch,
			    &nvm_ver_hi, &nvm_ver_lo);
	snprintf(drvinfo->fw_version, sizeof(drvinfo->fw_version),
		 "%x.%02x 0x%x %d.%d.%d", nvm_ver_hi, nvm_ver_lo,
		 hw->nvm.eetrack, oem_ver, oem_build, oem_patch);

	strlcpy(drvinfo->bus_info, pci_name(pf->pdev),
		sizeof(drvinfo->bus_info));
	drvinfo->n_priv_flags = ICE_PRIV_FLAG_ARRAY_SIZE;
}

static int ice_get_regs_len(struct net_device __always_unused *netdev)
{
	return sizeof(ice_regs_dump_list);
}

static void
ice_get_regs(struct net_device *netdev, struct ethtool_regs *regs, void *p)
{
	struct ice_netdev_priv *np = netdev_priv(netdev);
	struct ice_pf *pf = np->vsi->back;
	struct ice_hw *hw = &pf->hw;
	u32 *regs_buf = (u32 *)p;
	int i;

	regs->version = 1;

	for (i = 0; i < ARRAY_SIZE(ice_regs_dump_list); ++i)
		regs_buf[i] = rd32(hw, ice_regs_dump_list[i]);
}

static u32 ice_get_msglevel(struct net_device *netdev)
{
	struct ice_netdev_priv *np = netdev_priv(netdev);
	struct ice_pf *pf = np->vsi->back;

#ifndef CONFIG_DYNAMIC_DEBUG
	if (pf->hw.debug_mask)
		netdev_info(netdev, "hw debug_mask: 0x%llX\n",
			    pf->hw.debug_mask);
#endif /* !CONFIG_DYNAMIC_DEBUG */

	return pf->msg_enable;
}

static void ice_set_msglevel(struct net_device *netdev, u32 data)
{
	struct ice_netdev_priv *np = netdev_priv(netdev);
	struct ice_pf *pf = np->vsi->back;

#ifndef CONFIG_DYNAMIC_DEBUG
	if (ICE_DBG_USER & data)
		pf->hw.debug_mask = data;
	else
		pf->msg_enable = data;
#else
	pf->msg_enable = data;
#endif /* !CONFIG_DYNAMIC_DEBUG */
}

static int ice_get_eeprom_len(struct net_device *netdev)
{
	struct ice_netdev_priv *np = netdev_priv(netdev);
	struct ice_pf *pf = np->vsi->back;

	return (int)(pf->hw.nvm.sr_words * sizeof(u16));
}

static int
ice_get_eeprom(struct net_device *netdev, struct ethtool_eeprom *eeprom,
	       u8 *bytes)
{
	struct ice_netdev_priv *np = netdev_priv(netdev);
	u16 first_word, last_word, nwords;
	struct ice_vsi *vsi = np->vsi;
	struct ice_pf *pf = vsi->back;
	struct ice_hw *hw = &pf->hw;
	enum ice_status status;
	struct device *dev;
	int ret = 0;
	u16 *buf;

	dev = ice_pf_to_dev(pf);

	eeprom->magic = hw->vendor_id | (hw->device_id << 16);

	first_word = eeprom->offset >> 1;
	last_word = (eeprom->offset + eeprom->len - 1) >> 1;
	nwords = last_word - first_word + 1;

	buf = devm_kcalloc(dev, nwords, sizeof(u16), GFP_KERNEL);
	if (!buf)
		return -ENOMEM;

	status = ice_read_sr_buf(hw, first_word, &nwords, buf);
	if (status) {
		dev_err(dev, "ice_read_sr_buf failed, err %d aq_err %d\n",
			status, hw->adminq.sq_last_status);
		eeprom->len = sizeof(u16) * nwords;
		ret = -EIO;
		goto out;
	}

	memcpy(bytes, (u8 *)buf + (eeprom->offset & 1), eeprom->len);
out:
	devm_kfree(dev, buf);
	return ret;
}

/**
 * ice_active_vfs - check if there are any active VFs
 * @pf: board private structure
 *
 * Returns true if an active VF is found, otherwise returns false
 */
static bool ice_active_vfs(struct ice_pf *pf)
{
	int i;

	ice_for_each_vf(pf, i) {
		struct ice_vf *vf = &pf->vf[i];

		if (test_bit(ICE_VF_STATE_ACTIVE, vf->vf_states))
			return true;
	}

	return false;
}

/**
 * ice_link_test - perform a link test on a given net_device
 * @netdev: network interface device structure
 *
 * This function performs one of the self-tests required by ethtool.
 * Returns 0 on success, non-zero on failure.
 */
static u64 ice_link_test(struct net_device *netdev)
{
	struct ice_netdev_priv *np = netdev_priv(netdev);
	enum ice_status status;
	bool link_up = false;

	netdev_info(netdev, "link test\n");
	status = ice_get_link_status(np->vsi->port_info, &link_up);
	if (status) {
		netdev_err(netdev, "link query error, status = %d\n", status);
		return 1;
	}

	if (!link_up)
		return 2;

	return 0;
}

/**
 * ice_eeprom_test - perform an EEPROM test on a given net_device
 * @netdev: network interface device structure
 *
 * This function performs one of the self-tests required by ethtool.
 * Returns 0 on success, non-zero on failure.
 */
static u64 ice_eeprom_test(struct net_device *netdev)
{
	struct ice_netdev_priv *np = netdev_priv(netdev);
	struct ice_pf *pf = np->vsi->back;

	netdev_info(netdev, "EEPROM test\n");
	return !!(ice_nvm_validate_checksum(&pf->hw));
}

/**
 * ice_reg_pattern_test
 * @hw: pointer to the HW struct
 * @reg: reg to be tested
 * @mask: bits to be touched
 */
static int ice_reg_pattern_test(struct ice_hw *hw, u32 reg, u32 mask)
{
	struct ice_pf *pf = (struct ice_pf *)hw->back;
	struct device *dev = ice_pf_to_dev(pf);
	static const u32 patterns[] = {
		0x5A5A5A5A, 0xA5A5A5A5,
		0x00000000, 0xFFFFFFFF
	};
	u32 val, orig_val;
	int i;

	orig_val = rd32(hw, reg);
	for (i = 0; i < ARRAY_SIZE(patterns); ++i) {
		u32 pattern = patterns[i] & mask;

		wr32(hw, reg, pattern);
		val = rd32(hw, reg);
		if (val == pattern)
			continue;
		dev_err(dev, "%s: reg pattern test failed - reg 0x%08x pat 0x%08x val 0x%08x\n"
			, __func__, reg, pattern, val);
		return 1;
	}

	wr32(hw, reg, orig_val);
	val = rd32(hw, reg);
	if (val != orig_val) {
		dev_err(dev, "%s: reg restore test failed - reg 0x%08x orig 0x%08x val 0x%08x\n"
			, __func__, reg, orig_val, val);
		return 1;
	}

	return 0;
}

/**
 * ice_reg_test - perform a register test on a given net_device
 * @netdev: network interface device structure
 *
 * This function performs one of the self-tests required by ethtool.
 * Returns 0 on success, non-zero on failure.
 */
static u64 ice_reg_test(struct net_device *netdev)
{
	struct ice_netdev_priv *np = netdev_priv(netdev);
	struct ice_hw *hw = np->vsi->port_info->hw;
	u32 int_elements = hw->func_caps.common_cap.num_msix_vectors ?
		hw->func_caps.common_cap.num_msix_vectors - 1 : 1;
	struct ice_diag_reg_test_info {
		u32 address;
		u32 mask;
		u32 elem_num;
		u32 elem_size;
	} ice_reg_list[] = {
		{GLINT_ITR(0, 0), 0x00000fff, int_elements,
			GLINT_ITR(0, 1) - GLINT_ITR(0, 0)},
		{GLINT_ITR(1, 0), 0x00000fff, int_elements,
			GLINT_ITR(1, 1) - GLINT_ITR(1, 0)},
		{GLINT_ITR(0, 0), 0x00000fff, int_elements,
			GLINT_ITR(2, 1) - GLINT_ITR(2, 0)},
		{GLINT_CTL, 0xffff0001, 1, 0}
	};
	int i;

	netdev_dbg(netdev, "Register test\n");
	for (i = 0; i < ARRAY_SIZE(ice_reg_list); ++i) {
		u32 j;

		for (j = 0; j < ice_reg_list[i].elem_num; ++j) {
			u32 mask = ice_reg_list[i].mask;
			u32 reg = ice_reg_list[i].address +
				(j * ice_reg_list[i].elem_size);

			/* bail on failure (non-zero return) */
			if (ice_reg_pattern_test(hw, reg, mask))
				return 1;
		}
	}

	return 0;
}

/**
 * ice_lbtest_prepare_rings - configure Tx/Rx test rings
 * @vsi: pointer to the VSI structure
 *
 * Function configures rings of a VSI for loopback test without
 * enabling interrupts or informing the kernel about new queues.
 *
 * Returns 0 on success, negative on failure.
 */
static int ice_lbtest_prepare_rings(struct ice_vsi *vsi)
{
	int status;

	status = ice_vsi_setup_tx_rings(vsi);
	if (status)
		goto err_setup_tx_ring;

	status = ice_vsi_setup_rx_rings(vsi);
	if (status)
		goto err_setup_rx_ring;

	status = ice_vsi_cfg(vsi);
	if (status)
		goto err_setup_rx_ring;

	status = ice_vsi_start_rx_rings(vsi);
	if (status)
		goto err_start_rx_ring;

	return status;

err_start_rx_ring:
	ice_vsi_free_rx_rings(vsi);
err_setup_rx_ring:
	ice_vsi_stop_lan_tx_rings(vsi, ICE_NO_RESET, 0);
err_setup_tx_ring:
	ice_vsi_free_tx_rings(vsi);

	return status;
}

/**
 * ice_lbtest_disable_rings - disable Tx/Rx test rings after loopback test
 * @vsi: pointer to the VSI structure
 *
 * Function stops and frees VSI rings after a loopback test.
 * Returns 0 on success, negative on failure.
 */
static int ice_lbtest_disable_rings(struct ice_vsi *vsi)
{
	int status;

	status = ice_vsi_stop_lan_tx_rings(vsi, ICE_NO_RESET, 0);
	if (status)
		netdev_err(vsi->netdev, "Failed to stop Tx rings, VSI %d error %d\n",
			   vsi->vsi_num, status);

	status = ice_vsi_stop_rx_rings(vsi);
	if (status)
		netdev_err(vsi->netdev, "Failed to stop Rx rings, VSI %d error %d\n",
			   vsi->vsi_num, status);

	ice_vsi_free_tx_rings(vsi);
	ice_vsi_free_rx_rings(vsi);

	return status;
}

/**
 * ice_lbtest_create_frame - create test packet
 * @pf: pointer to the PF structure
 * @ret_data: allocated frame buffer
 * @size: size of the packet data
 *
 * Function allocates a frame with a test pattern on specific offsets.
 * Returns 0 on success, non-zero on failure.
 */
static int ice_lbtest_create_frame(struct ice_pf *pf, u8 **ret_data, u16 size)
{
	u8 *data;

	if (!pf)
		return -EINVAL;

	data = devm_kzalloc(ice_pf_to_dev(pf), size, GFP_KERNEL);
	if (!data)
		return -ENOMEM;

	/* Since the ethernet test frame should always be at least
	 * 64 bytes long, fill some octets in the payload with test data.
	 */
	memset(data, 0xFF, size);
	data[32] = 0xDE;
	data[42] = 0xAD;
	data[44] = 0xBE;
	data[46] = 0xEF;

	*ret_data = data;

	return 0;
}

/**
 * ice_lbtest_check_frame - verify received loopback frame
 * @frame: pointer to the raw packet data
 *
 * Function verifies received test frame with a pattern.
 * Returns true if frame matches the pattern, false otherwise.
 */
static bool ice_lbtest_check_frame(u8 *frame)
{
	/* Validate bytes of a frame under offsets chosen earlier */
	if (frame[32] == 0xDE &&
	    frame[42] == 0xAD &&
	    frame[44] == 0xBE &&
	    frame[46] == 0xEF &&
	    frame[48] == 0xFF)
		return true;

	return false;
}

/**
 * ice_diag_send - send test frames to the test ring
 * @tx_ring: pointer to the transmit ring
 * @data: pointer to the raw packet data
 * @size: size of the packet to send
 *
 * Function sends loopback packets on a test Tx ring.
 */
static int ice_diag_send(struct ice_ring *tx_ring, u8 *data, u16 size)
{
	struct ice_tx_desc *tx_desc;
	struct ice_tx_buf *tx_buf;
	dma_addr_t dma;
	u64 td_cmd;

	tx_desc = ICE_TX_DESC(tx_ring, tx_ring->next_to_use);
	tx_buf = &tx_ring->tx_buf[tx_ring->next_to_use];

	dma = dma_map_single(tx_ring->dev, data, size, DMA_TO_DEVICE);
	if (dma_mapping_error(tx_ring->dev, dma))
		return -EINVAL;

	tx_desc->buf_addr = cpu_to_le64(dma);

	/* These flags are required for a descriptor to be pushed out */
	td_cmd = (u64)(ICE_TX_DESC_CMD_EOP | ICE_TX_DESC_CMD_RS);
	tx_desc->cmd_type_offset_bsz =
		cpu_to_le64(ICE_TX_DESC_DTYPE_DATA |
			    (td_cmd << ICE_TXD_QW1_CMD_S) |
			    ((u64)0 << ICE_TXD_QW1_OFFSET_S) |
			    ((u64)size << ICE_TXD_QW1_TX_BUF_SZ_S) |
			    ((u64)0 << ICE_TXD_QW1_L2TAG1_S));

	tx_buf->next_to_watch = tx_desc;

	/* Force memory write to complete before letting h/w know
	 * there are new descriptors to fetch.
	 */
	wmb();

	tx_ring->next_to_use++;
	if (tx_ring->next_to_use >= tx_ring->count)
		tx_ring->next_to_use = 0;

	writel_relaxed(tx_ring->next_to_use, tx_ring->tail);

	/* Wait until the packets get transmitted to the receive queue. */
	usleep_range(1000, 2000);
	dma_unmap_single(tx_ring->dev, dma, size, DMA_TO_DEVICE);

	return 0;
}

#define ICE_LB_FRAME_SIZE 64
/**
 * ice_lbtest_receive_frames - receive and verify test frames
 * @rx_ring: pointer to the receive ring
 *
 * Function receives loopback packets and verify their correctness.
 * Returns number of received valid frames.
 */
static int ice_lbtest_receive_frames(struct ice_ring *rx_ring)
{
	struct ice_rx_buf *rx_buf;
	int valid_frames, i;
	u8 *received_buf;

	valid_frames = 0;

	for (i = 0; i < rx_ring->count; i++) {
		union ice_32b_rx_flex_desc *rx_desc;

		rx_desc = ICE_RX_DESC(rx_ring, i);

		if (!(rx_desc->wb.status_error0 &
		    cpu_to_le16(ICE_TX_DESC_CMD_EOP | ICE_TX_DESC_CMD_RS)))
			continue;

		rx_buf = &rx_ring->rx_buf[i];
		received_buf = page_address(rx_buf->page) + rx_buf->page_offset;

		if (ice_lbtest_check_frame(received_buf))
			valid_frames++;
	}

	return valid_frames;
}

/**
 * ice_loopback_test - perform a loopback test on a given net_device
 * @netdev: network interface device structure
 *
 * This function performs one of the self-tests required by ethtool.
 * Returns 0 on success, non-zero on failure.
 */
static u64 ice_loopback_test(struct net_device *netdev)
{
	struct ice_netdev_priv *np = netdev_priv(netdev);
	struct ice_vsi *orig_vsi = np->vsi, *test_vsi;
	struct ice_pf *pf = orig_vsi->back;
	struct ice_ring *tx_ring, *rx_ring;
	u8 broadcast[ETH_ALEN], ret = 0;
	int num_frames, valid_frames;
	LIST_HEAD(tmp_list);
	struct device *dev;
	u8 *tx_frame;
	int i;

	dev = ice_pf_to_dev(pf);
	netdev_info(netdev, "loopback test\n");

	test_vsi = ice_lb_vsi_setup(pf, pf->hw.port_info);
	if (!test_vsi) {
		netdev_err(netdev, "Failed to create a VSI for the loopback test");
		return 1;
	}

	test_vsi->netdev = netdev;
	tx_ring = test_vsi->tx_rings[0];
	rx_ring = test_vsi->rx_rings[0];

	if (ice_lbtest_prepare_rings(test_vsi)) {
		ret = 2;
		goto lbtest_vsi_close;
	}

	if (ice_alloc_rx_bufs(rx_ring, rx_ring->count)) {
		ret = 3;
		goto lbtest_rings_dis;
	}

	/* Enable MAC loopback in firmware */
	if (ice_aq_set_mac_loopback(&pf->hw, true, NULL)) {
		ret = 4;
		goto lbtest_mac_dis;
	}

	/* Test VSI needs to receive broadcast packets */
	eth_broadcast_addr(broadcast);
	if (ice_add_mac_to_list(test_vsi, &tmp_list, broadcast)) {
		ret = 5;
		goto lbtest_mac_dis;
	}

	if (ice_add_mac(&pf->hw, &tmp_list)) {
		ret = 6;
		goto free_mac_list;
	}

	if (ice_lbtest_create_frame(pf, &tx_frame, ICE_LB_FRAME_SIZE)) {
		ret = 7;
		goto remove_mac_filters;
	}

	num_frames = min_t(int, tx_ring->count, 32);
	for (i = 0; i < num_frames; i++) {
		if (ice_diag_send(tx_ring, tx_frame, ICE_LB_FRAME_SIZE)) {
			ret = 8;
			goto lbtest_free_frame;
		}
	}

	valid_frames = ice_lbtest_receive_frames(rx_ring);
	if (!valid_frames)
		ret = 9;
	else if (valid_frames != num_frames)
		ret = 10;

lbtest_free_frame:
	devm_kfree(dev, tx_frame);
remove_mac_filters:
	if (ice_remove_mac(&pf->hw, &tmp_list))
		netdev_err(netdev, "Could not remove MAC filter for the test VSI");
free_mac_list:
	ice_free_fltr_list(dev, &tmp_list);
lbtest_mac_dis:
	/* Disable MAC loopback after the test is completed. */
	if (ice_aq_set_mac_loopback(&pf->hw, false, NULL))
		netdev_err(netdev, "Could not disable MAC loopback\n");
lbtest_rings_dis:
	if (ice_lbtest_disable_rings(test_vsi))
		netdev_err(netdev, "Could not disable test rings\n");
lbtest_vsi_close:
	test_vsi->netdev = NULL;
	if (ice_vsi_release(test_vsi))
		netdev_err(netdev, "Failed to remove the test VSI");

	return ret;
}

/**
 * ice_intr_test - perform an interrupt test on a given net_device
 * @netdev: network interface device structure
 *
 * This function performs one of the self-tests required by ethtool.
 * Returns 0 on success, non-zero on failure.
 */
static u64 ice_intr_test(struct net_device *netdev)
{
	struct ice_netdev_priv *np = netdev_priv(netdev);
	struct ice_pf *pf = np->vsi->back;
	u16 swic_old = pf->sw_int_count;

	netdev_info(netdev, "interrupt test\n");

	wr32(&pf->hw, GLINT_DYN_CTL(pf->oicr_idx),
	     GLINT_DYN_CTL_SW_ITR_INDX_M |
	     GLINT_DYN_CTL_INTENA_MSK_M |
	     GLINT_DYN_CTL_SWINT_TRIG_M);

	usleep_range(1000, 2000);
	return (swic_old == pf->sw_int_count);
}

/**
 * ice_self_test - handler function for performing a self-test by ethtool
 * @netdev: network interface device structure
 * @eth_test: ethtool_test structure
 * @data: required by ethtool.self_test
 *
 * This function is called after invoking 'ethtool -t devname' command where
 * devname is the name of the network device on which ethtool should operate.
 * It performs a set of self-tests to check if a device works properly.
 */
static void
ice_self_test(struct net_device *netdev, struct ethtool_test *eth_test,
	      u64 *data)
{
	struct ice_netdev_priv *np = netdev_priv(netdev);
	bool if_running = netif_running(netdev);
	struct ice_pf *pf = np->vsi->back;
	struct device *dev;

	dev = ice_pf_to_dev(pf);

	if (eth_test->flags == ETH_TEST_FL_OFFLINE) {
		netdev_info(netdev, "offline testing starting\n");

		set_bit(__ICE_TESTING, pf->state);

		if (ice_active_vfs(pf)) {
			dev_warn(dev, "Please take active VFs and Netqueues offline and restart the adapter before running NIC diagnostics\n");
			data[ICE_ETH_TEST_REG] = 1;
			data[ICE_ETH_TEST_EEPROM] = 1;
			data[ICE_ETH_TEST_INTR] = 1;
			data[ICE_ETH_TEST_LOOP] = 1;
			data[ICE_ETH_TEST_LINK] = 1;
			eth_test->flags |= ETH_TEST_FL_FAILED;
			clear_bit(__ICE_TESTING, pf->state);
			goto skip_ol_tests;
		}
		/* If the device is online then take it offline */
		if (if_running)
			/* indicate we're in test mode */
			ice_stop(netdev);

		data[ICE_ETH_TEST_LINK] = ice_link_test(netdev);
		data[ICE_ETH_TEST_EEPROM] = ice_eeprom_test(netdev);
		data[ICE_ETH_TEST_INTR] = ice_intr_test(netdev);
		data[ICE_ETH_TEST_LOOP] = ice_loopback_test(netdev);
		data[ICE_ETH_TEST_REG] = ice_reg_test(netdev);

		if (data[ICE_ETH_TEST_LINK] ||
		    data[ICE_ETH_TEST_EEPROM] ||
		    data[ICE_ETH_TEST_LOOP] ||
		    data[ICE_ETH_TEST_INTR] ||
		    data[ICE_ETH_TEST_REG])
			eth_test->flags |= ETH_TEST_FL_FAILED;

		clear_bit(__ICE_TESTING, pf->state);

		if (if_running) {
			int status = ice_open(netdev);

			if (status) {
				dev_err(dev, "Could not open device %s, err %d",
					pf->int_name, status);
			}
		}
	} else {
		/* Online tests */
		netdev_info(netdev, "online testing starting\n");

		data[ICE_ETH_TEST_LINK] = ice_link_test(netdev);
		if (data[ICE_ETH_TEST_LINK])
			eth_test->flags |= ETH_TEST_FL_FAILED;

		/* Offline only tests, not run in online; pass by default */
		data[ICE_ETH_TEST_REG] = 0;
		data[ICE_ETH_TEST_EEPROM] = 0;
		data[ICE_ETH_TEST_INTR] = 0;
		data[ICE_ETH_TEST_LOOP] = 0;
	}

skip_ol_tests:
	netdev_info(netdev, "testing finished\n");
}

static void ice_get_strings(struct net_device *netdev, u32 stringset, u8 *data)
{
	struct ice_netdev_priv *np = netdev_priv(netdev);
	struct ice_vsi *vsi = np->vsi;
	char *p = (char *)data;
	unsigned int i;

	switch (stringset) {
	case ETH_SS_STATS:
		for (i = 0; i < ICE_VSI_STATS_LEN; i++) {
			snprintf(p, ETH_GSTRING_LEN, "%s",
				 ice_gstrings_vsi_stats[i].stat_string);
			p += ETH_GSTRING_LEN;
		}

		ice_for_each_alloc_txq(vsi, i) {
			snprintf(p, ETH_GSTRING_LEN,
				 "tx_queue_%u_packets", i);
			p += ETH_GSTRING_LEN;
			snprintf(p, ETH_GSTRING_LEN, "tx_queue_%u_bytes", i);
			p += ETH_GSTRING_LEN;
		}

		ice_for_each_alloc_rxq(vsi, i) {
			snprintf(p, ETH_GSTRING_LEN,
				 "rx_queue_%u_packets", i);
			p += ETH_GSTRING_LEN;
			snprintf(p, ETH_GSTRING_LEN, "rx_queue_%u_bytes", i);
			p += ETH_GSTRING_LEN;
		}

		if (vsi->type != ICE_VSI_PF)
			return;

		for (i = 0; i < ICE_PF_STATS_LEN; i++) {
			snprintf(p, ETH_GSTRING_LEN, "%s",
				 ice_gstrings_pf_stats[i].stat_string);
			p += ETH_GSTRING_LEN;
		}

		for (i = 0; i < ICE_MAX_USER_PRIORITY; i++) {
			snprintf(p, ETH_GSTRING_LEN,
				 "tx_priority_%u_xon.nic", i);
			p += ETH_GSTRING_LEN;
			snprintf(p, ETH_GSTRING_LEN,
				 "tx_priority_%u_xoff.nic", i);
			p += ETH_GSTRING_LEN;
		}
		for (i = 0; i < ICE_MAX_USER_PRIORITY; i++) {
			snprintf(p, ETH_GSTRING_LEN,
				 "rx_priority_%u_xon.nic", i);
			p += ETH_GSTRING_LEN;
			snprintf(p, ETH_GSTRING_LEN,
				 "rx_priority_%u_xoff.nic", i);
			p += ETH_GSTRING_LEN;
		}
		break;
	case ETH_SS_TEST:
		memcpy(data, ice_gstrings_test, ICE_TEST_LEN * ETH_GSTRING_LEN);
		break;
	case ETH_SS_PRIV_FLAGS:
		for (i = 0; i < ICE_PRIV_FLAG_ARRAY_SIZE; i++) {
			snprintf(p, ETH_GSTRING_LEN, "%s",
				 ice_gstrings_priv_flags[i].name);
			p += ETH_GSTRING_LEN;
		}
		break;
	default:
		break;
	}
}

static int
ice_set_phys_id(struct net_device *netdev, enum ethtool_phys_id_state state)
{
	struct ice_netdev_priv *np = netdev_priv(netdev);
	bool led_active;

	switch (state) {
	case ETHTOOL_ID_ACTIVE:
		led_active = true;
		break;
	case ETHTOOL_ID_INACTIVE:
		led_active = false;
		break;
	default:
		return -EINVAL;
	}

	if (ice_aq_set_port_id_led(np->vsi->port_info, !led_active, NULL))
		return -EIO;

	return 0;
}

/**
 * ice_set_fec_cfg - Set link FEC options
 * @netdev: network interface device structure
 * @req_fec: FEC mode to configure
 */
static int ice_set_fec_cfg(struct net_device *netdev, enum ice_fec_mode req_fec)
{
	struct ice_netdev_priv *np = netdev_priv(netdev);
	struct ice_aqc_set_phy_cfg_data config = { 0 };
	struct ice_aqc_get_phy_caps_data *caps;
	struct ice_vsi *vsi = np->vsi;
	u8 sw_cfg_caps, sw_cfg_fec;
	struct ice_port_info *pi;
	enum ice_status status;
	int err = 0;

	pi = vsi->port_info;
	if (!pi)
		return -EOPNOTSUPP;

	/* Changing the FEC parameters is not supported if not the PF VSI */
	if (vsi->type != ICE_VSI_PF) {
		netdev_info(netdev, "Changing FEC parameters only supported for PF VSI\n");
		return -EOPNOTSUPP;
	}

	/* Get last SW configuration */
	caps = kzalloc(sizeof(*caps), GFP_KERNEL);
	if (!caps)
		return -ENOMEM;

	status = ice_aq_get_phy_caps(pi, false, ICE_AQC_REPORT_SW_CFG,
				     caps, NULL);
	if (status) {
		err = -EAGAIN;
		goto done;
	}

	/* Copy SW configuration returned from PHY caps to PHY config */
	ice_copy_phy_caps_to_cfg(caps, &config);
	sw_cfg_caps = caps->caps;
	sw_cfg_fec = caps->link_fec_options;

	/* Get toloplogy caps, then copy PHY FEC topoloy caps to PHY config */
	memset(caps, 0, sizeof(*caps));

	status = ice_aq_get_phy_caps(pi, false, ICE_AQC_REPORT_TOPO_CAP,
				     caps, NULL);
	if (status) {
		err = -EAGAIN;
		goto done;
	}

	config.caps |= (caps->caps & ICE_AQC_PHY_EN_AUTO_FEC);
	config.link_fec_opt = caps->link_fec_options;

	ice_cfg_phy_fec(&config, req_fec);

	/* If FEC mode has changed, then set PHY configuration and enable AN. */
	if ((config.caps & ICE_AQ_PHY_ENA_AUTO_FEC) !=
	    (sw_cfg_caps & ICE_AQC_PHY_EN_AUTO_FEC) ||
	    config.link_fec_opt != sw_cfg_fec) {
		if (caps->caps & ICE_AQC_PHY_AN_MODE)
			config.caps |= ICE_AQ_PHY_ENA_AUTO_LINK_UPDT;

		status = ice_aq_set_phy_cfg(pi->hw, pi->lport, &config, NULL);

		if (status)
			err = -EAGAIN;
	}

done:
	kfree(caps);
	return err;
}

/**
 * ice_set_fecparam - Set FEC link options
 * @netdev: network interface device structure
 * @fecparam: Ethtool structure to retrieve FEC parameters
 */
static int
ice_set_fecparam(struct net_device *netdev, struct ethtool_fecparam *fecparam)
{
	struct ice_netdev_priv *np = netdev_priv(netdev);
	struct ice_vsi *vsi = np->vsi;
	enum ice_fec_mode fec;

	switch (fecparam->fec) {
	case ETHTOOL_FEC_AUTO:
		fec = ICE_FEC_AUTO;
		break;
	case ETHTOOL_FEC_RS:
		fec = ICE_FEC_RS;
		break;
	case ETHTOOL_FEC_BASER:
		fec = ICE_FEC_BASER;
		break;
	case ETHTOOL_FEC_OFF:
	case ETHTOOL_FEC_NONE:
		fec = ICE_FEC_NONE;
		break;
	default:
		dev_warn(ice_pf_to_dev(vsi->back), "Unsupported FEC mode: %d\n",
			 fecparam->fec);
		return -EINVAL;
	}

	return ice_set_fec_cfg(netdev, fec);
}

/**
 * ice_get_fecparam - Get link FEC options
 * @netdev: network interface device structure
 * @fecparam: Ethtool structure to retrieve FEC parameters
 */
static int
ice_get_fecparam(struct net_device *netdev, struct ethtool_fecparam *fecparam)
{
	struct ice_netdev_priv *np = netdev_priv(netdev);
	struct ice_aqc_get_phy_caps_data *caps;
	struct ice_link_status *link_info;
	struct ice_vsi *vsi = np->vsi;
	struct ice_port_info *pi;
	enum ice_status status;
	int err = 0;

	pi = vsi->port_info;

	if (!pi)
		return -EOPNOTSUPP;
	link_info = &pi->phy.link_info;

	/* Set FEC mode based on negotiated link info */
	switch (link_info->fec_info) {
	case ICE_AQ_LINK_25G_KR_FEC_EN:
		fecparam->active_fec = ETHTOOL_FEC_BASER;
		break;
	case ICE_AQ_LINK_25G_RS_528_FEC_EN:
		/* fall through */
	case ICE_AQ_LINK_25G_RS_544_FEC_EN:
		fecparam->active_fec = ETHTOOL_FEC_RS;
		break;
	default:
		fecparam->active_fec = ETHTOOL_FEC_OFF;
		break;
	}

	caps = kzalloc(sizeof(*caps), GFP_KERNEL);
	if (!caps)
		return -ENOMEM;

	status = ice_aq_get_phy_caps(pi, false, ICE_AQC_REPORT_TOPO_CAP,
				     caps, NULL);
	if (status) {
		err = -EAGAIN;
		goto done;
	}

	/* Set supported/configured FEC modes based on PHY capability */
	if (caps->caps & ICE_AQC_PHY_EN_AUTO_FEC)
		fecparam->fec |= ETHTOOL_FEC_AUTO;
	if (caps->link_fec_options & ICE_AQC_PHY_FEC_10G_KR_40G_KR4_EN ||
	    caps->link_fec_options & ICE_AQC_PHY_FEC_10G_KR_40G_KR4_REQ ||
	    caps->link_fec_options & ICE_AQC_PHY_FEC_25G_KR_CLAUSE74_EN ||
	    caps->link_fec_options & ICE_AQC_PHY_FEC_25G_KR_REQ)
		fecparam->fec |= ETHTOOL_FEC_BASER;
	if (caps->link_fec_options & ICE_AQC_PHY_FEC_25G_RS_528_REQ ||
	    caps->link_fec_options & ICE_AQC_PHY_FEC_25G_RS_544_REQ ||
	    caps->link_fec_options & ICE_AQC_PHY_FEC_25G_RS_CLAUSE91_EN)
		fecparam->fec |= ETHTOOL_FEC_RS;
	if (caps->link_fec_options == 0)
		fecparam->fec |= ETHTOOL_FEC_OFF;

done:
	kfree(caps);
	return err;
}

/**
 * ice_get_priv_flags - report device private flags
 * @netdev: network interface device structure
 *
 * The get string set count and the string set should be matched for each
 * flag returned.  Add new strings for each flag to the ice_gstrings_priv_flags
 * array.
 *
 * Returns a u32 bitmap of flags.
 */
static u32 ice_get_priv_flags(struct net_device *netdev)
{
	struct ice_netdev_priv *np = netdev_priv(netdev);
	struct ice_vsi *vsi = np->vsi;
	struct ice_pf *pf = vsi->back;
	u32 i, ret_flags = 0;

	for (i = 0; i < ICE_PRIV_FLAG_ARRAY_SIZE; i++) {
		const struct ice_priv_flag *priv_flag;

		priv_flag = &ice_gstrings_priv_flags[i];

		if (test_bit(priv_flag->bitno, pf->flags))
			ret_flags |= BIT(i);
	}

	return ret_flags;
}

/**
 * ice_set_priv_flags - set private flags
 * @netdev: network interface device structure
 * @flags: bit flags to be set
 */
static int ice_set_priv_flags(struct net_device *netdev, u32 flags)
{
	struct ice_netdev_priv *np = netdev_priv(netdev);
	DECLARE_BITMAP(change_flags, ICE_PF_FLAGS_NBITS);
	DECLARE_BITMAP(orig_flags, ICE_PF_FLAGS_NBITS);
	struct ice_vsi *vsi = np->vsi;
	struct ice_pf *pf = vsi->back;
	struct device *dev;
	int ret = 0;
	u32 i;

	if (flags > BIT(ICE_PRIV_FLAG_ARRAY_SIZE))
		return -EINVAL;

	dev = ice_pf_to_dev(pf);
	set_bit(ICE_FLAG_ETHTOOL_CTXT, pf->flags);

	bitmap_copy(orig_flags, pf->flags, ICE_PF_FLAGS_NBITS);
	for (i = 0; i < ICE_PRIV_FLAG_ARRAY_SIZE; i++) {
		const struct ice_priv_flag *priv_flag;

		priv_flag = &ice_gstrings_priv_flags[i];

		if (flags & BIT(i))
			set_bit(priv_flag->bitno, pf->flags);
		else
			clear_bit(priv_flag->bitno, pf->flags);
	}

	bitmap_xor(change_flags, pf->flags, orig_flags, ICE_PF_FLAGS_NBITS);

	if (test_bit(ICE_FLAG_FW_LLDP_AGENT, change_flags)) {
		if (!test_bit(ICE_FLAG_FW_LLDP_AGENT, pf->flags)) {
			enum ice_status status;

			/* Disable FW LLDP engine */
			status = ice_cfg_lldp_mib_change(&pf->hw, false);

			/* If unregistering for LLDP events fails, this is
			 * not an error state, as there shouldn't be any
			 * events to respond to.
			 */
			if (status)
				dev_info(dev, "Failed to unreg for LLDP events\n");

			/* The AQ call to stop the FW LLDP agent will generate
			 * an error if the agent is already stopped.
			 */
			status = ice_aq_stop_lldp(&pf->hw, true, true, NULL);
			if (status)
				dev_warn(dev, "Fail to stop LLDP agent\n");
			/* Use case for having the FW LLDP agent stopped
			 * will likely not need DCB, so failure to init is
			 * not a concern of ethtool
			 */
			status = ice_init_pf_dcb(pf, true);
			if (status)
				dev_warn(dev, "Fail to init DCB\n");
		} else {
			enum ice_status status;
			bool dcbx_agent_status;

			/* AQ command to start FW LLDP agent will return an
			 * error if the agent is already started
			 */
			status = ice_aq_start_lldp(&pf->hw, true, NULL);
			if (status)
				dev_warn(dev, "Fail to start LLDP Agent\n");

			/* AQ command to start FW DCBX agent will fail if
			 * the agent is already started
			 */
			status = ice_aq_start_stop_dcbx(&pf->hw, true,
							&dcbx_agent_status,
							NULL);
			if (status)
				dev_dbg(dev, "Failed to start FW DCBX\n");

			dev_info(dev, "FW DCBX agent is %s\n",
				 dcbx_agent_status ? "ACTIVE" : "DISABLED");

			/* Failure to configure MIB change or init DCB is not
			 * relevant to ethtool.  Print notification that
			 * registration/init failed but do not return error
			 * state to ethtool
			 */
			status = ice_init_pf_dcb(pf, true);
			if (status)
				dev_dbg(dev, "Fail to init DCB\n");

			/* Remove rule to direct LLDP packets to default VSI.
			 * The FW LLDP engine will now be consuming them.
			 */
			ice_cfg_sw_lldp(vsi, false, false);

			/* Register for MIB change events */
			status = ice_cfg_lldp_mib_change(&pf->hw, true);
			if (status)
				dev_dbg(dev, "Fail to enable MIB change events\n");
		}
	}
	if (test_bit(ICE_FLAG_LEGACY_RX, change_flags)) {
		/* down and up VSI so that changes of Rx cfg are reflected. */
		ice_down(vsi);
		ice_up(vsi);
	}
	clear_bit(ICE_FLAG_ETHTOOL_CTXT, pf->flags);
	return ret;
}

static int ice_get_sset_count(struct net_device *netdev, int sset)
{
	switch (sset) {
	case ETH_SS_STATS:
		/* The number (and order) of strings reported *must* remain
		 * constant for a given netdevice. This function must not
		 * report a different number based on run time parameters
		 * (such as the number of queues in use, or the setting of
		 * a private ethtool flag). This is due to the nature of the
		 * ethtool stats API.
		 *
		 * Userspace programs such as ethtool must make 3 separate
		 * ioctl requests, one for size, one for the strings, and
		 * finally one for the stats. Since these cross into
		 * userspace, changes to the number or size could result in
		 * undefined memory access or incorrect string<->value
		 * correlations for statistics.
		 *
		 * Even if it appears to be safe, changes to the size or
		 * order of strings will suffer from race conditions and are
		 * not safe.
		 */
		return ICE_ALL_STATS_LEN(netdev);
	case ETH_SS_TEST:
		return ICE_TEST_LEN;
	case ETH_SS_PRIV_FLAGS:
		return ICE_PRIV_FLAG_ARRAY_SIZE;
	default:
		return -EOPNOTSUPP;
	}
}

static void
ice_get_ethtool_stats(struct net_device *netdev,
		      struct ethtool_stats __always_unused *stats, u64 *data)
{
	struct ice_netdev_priv *np = netdev_priv(netdev);
	struct ice_vsi *vsi = np->vsi;
	struct ice_pf *pf = vsi->back;
	struct ice_ring *ring;
	unsigned int j;
	int i = 0;
	char *p;

	ice_update_pf_stats(pf);
	ice_update_vsi_stats(vsi);

	for (j = 0; j < ICE_VSI_STATS_LEN; j++) {
		p = (char *)vsi + ice_gstrings_vsi_stats[j].stat_offset;
		data[i++] = (ice_gstrings_vsi_stats[j].sizeof_stat ==
			     sizeof(u64)) ? *(u64 *)p : *(u32 *)p;
	}

	/* populate per queue stats */
	rcu_read_lock();

	ice_for_each_alloc_txq(vsi, j) {
		ring = READ_ONCE(vsi->tx_rings[j]);
		if (ring) {
			data[i++] = ring->stats.pkts;
			data[i++] = ring->stats.bytes;
		} else {
			data[i++] = 0;
			data[i++] = 0;
		}
	}

	ice_for_each_alloc_rxq(vsi, j) {
		ring = READ_ONCE(vsi->rx_rings[j]);
		if (ring) {
			data[i++] = ring->stats.pkts;
			data[i++] = ring->stats.bytes;
		} else {
			data[i++] = 0;
			data[i++] = 0;
		}
	}

	rcu_read_unlock();

	if (vsi->type != ICE_VSI_PF)
		return;

	for (j = 0; j < ICE_PF_STATS_LEN; j++) {
		p = (char *)pf + ice_gstrings_pf_stats[j].stat_offset;
		data[i++] = (ice_gstrings_pf_stats[j].sizeof_stat ==
			     sizeof(u64)) ? *(u64 *)p : *(u32 *)p;
	}

	for (j = 0; j < ICE_MAX_USER_PRIORITY; j++) {
		data[i++] = pf->stats.priority_xon_tx[j];
		data[i++] = pf->stats.priority_xoff_tx[j];
	}

	for (j = 0; j < ICE_MAX_USER_PRIORITY; j++) {
		data[i++] = pf->stats.priority_xon_rx[j];
		data[i++] = pf->stats.priority_xoff_rx[j];
	}
}

/**
 * ice_phy_type_to_ethtool - convert the phy_types to ethtool link modes
 * @netdev: network interface device structure
 * @ks: ethtool link ksettings struct to fill out
 */
static void
ice_phy_type_to_ethtool(struct net_device *netdev,
			struct ethtool_link_ksettings *ks)
{
	struct ice_netdev_priv *np = netdev_priv(netdev);
	struct ice_link_status *hw_link_info;
	bool need_add_adv_mode = false;
	struct ice_vsi *vsi = np->vsi;
	u64 phy_types_high;
	u64 phy_types_low;

	hw_link_info = &vsi->port_info->phy.link_info;
	phy_types_low = vsi->port_info->phy.phy_type_low;
	phy_types_high = vsi->port_info->phy.phy_type_high;

	ethtool_link_ksettings_zero_link_mode(ks, supported);
	ethtool_link_ksettings_zero_link_mode(ks, advertising);

	if (phy_types_low & ICE_PHY_TYPE_LOW_100BASE_TX ||
	    phy_types_low & ICE_PHY_TYPE_LOW_100M_SGMII) {
		ethtool_link_ksettings_add_link_mode(ks, supported,
						     100baseT_Full);
		if (!hw_link_info->req_speeds ||
		    hw_link_info->req_speeds & ICE_AQ_LINK_SPEED_100MB)
			ethtool_link_ksettings_add_link_mode(ks, advertising,
							     100baseT_Full);
	}
	if (phy_types_low & ICE_PHY_TYPE_LOW_1000BASE_T ||
	    phy_types_low & ICE_PHY_TYPE_LOW_1G_SGMII) {
		ethtool_link_ksettings_add_link_mode(ks, supported,
						     1000baseT_Full);
		if (!hw_link_info->req_speeds ||
		    hw_link_info->req_speeds & ICE_AQ_LINK_SPEED_1000MB)
			ethtool_link_ksettings_add_link_mode(ks, advertising,
							     1000baseT_Full);
	}
	if (phy_types_low & ICE_PHY_TYPE_LOW_1000BASE_KX) {
		ethtool_link_ksettings_add_link_mode(ks, supported,
						     1000baseKX_Full);
		if (!hw_link_info->req_speeds ||
		    hw_link_info->req_speeds & ICE_AQ_LINK_SPEED_1000MB)
			ethtool_link_ksettings_add_link_mode(ks, advertising,
							     1000baseKX_Full);
	}
	if (phy_types_low & ICE_PHY_TYPE_LOW_1000BASE_SX ||
	    phy_types_low & ICE_PHY_TYPE_LOW_1000BASE_LX) {
		ethtool_link_ksettings_add_link_mode(ks, supported,
						     1000baseX_Full);
		if (!hw_link_info->req_speeds ||
		    hw_link_info->req_speeds & ICE_AQ_LINK_SPEED_1000MB)
			ethtool_link_ksettings_add_link_mode(ks, advertising,
							     1000baseX_Full);
	}
	if (phy_types_low & ICE_PHY_TYPE_LOW_2500BASE_T) {
		ethtool_link_ksettings_add_link_mode(ks, supported,
						     2500baseT_Full);
		if (!hw_link_info->req_speeds ||
		    hw_link_info->req_speeds & ICE_AQ_LINK_SPEED_2500MB)
			ethtool_link_ksettings_add_link_mode(ks, advertising,
							     2500baseT_Full);
	}
	if (phy_types_low & ICE_PHY_TYPE_LOW_2500BASE_X ||
	    phy_types_low & ICE_PHY_TYPE_LOW_2500BASE_KX) {
		ethtool_link_ksettings_add_link_mode(ks, supported,
						     2500baseX_Full);
		if (!hw_link_info->req_speeds ||
		    hw_link_info->req_speeds & ICE_AQ_LINK_SPEED_2500MB)
			ethtool_link_ksettings_add_link_mode(ks, advertising,
							     2500baseX_Full);
	}
	if (phy_types_low & ICE_PHY_TYPE_LOW_5GBASE_T ||
	    phy_types_low & ICE_PHY_TYPE_LOW_5GBASE_KR) {
		ethtool_link_ksettings_add_link_mode(ks, supported,
						     5000baseT_Full);
		if (!hw_link_info->req_speeds ||
		    hw_link_info->req_speeds & ICE_AQ_LINK_SPEED_5GB)
			ethtool_link_ksettings_add_link_mode(ks, advertising,
							     5000baseT_Full);
	}
	if (phy_types_low & ICE_PHY_TYPE_LOW_10GBASE_T ||
	    phy_types_low & ICE_PHY_TYPE_LOW_10G_SFI_DA ||
	    phy_types_low & ICE_PHY_TYPE_LOW_10G_SFI_AOC_ACC ||
	    phy_types_low & ICE_PHY_TYPE_LOW_10G_SFI_C2C) {
		ethtool_link_ksettings_add_link_mode(ks, supported,
						     10000baseT_Full);
		if (!hw_link_info->req_speeds ||
		    hw_link_info->req_speeds & ICE_AQ_LINK_SPEED_10GB)
			ethtool_link_ksettings_add_link_mode(ks, advertising,
							     10000baseT_Full);
	}
	if (phy_types_low & ICE_PHY_TYPE_LOW_10GBASE_KR_CR1) {
		ethtool_link_ksettings_add_link_mode(ks, supported,
						     10000baseKR_Full);
		if (!hw_link_info->req_speeds ||
		    hw_link_info->req_speeds & ICE_AQ_LINK_SPEED_10GB)
			ethtool_link_ksettings_add_link_mode(ks, advertising,
							     10000baseKR_Full);
	}
	if (phy_types_low & ICE_PHY_TYPE_LOW_10GBASE_SR) {
		ethtool_link_ksettings_add_link_mode(ks, supported,
						     10000baseSR_Full);
		if (!hw_link_info->req_speeds ||
		    hw_link_info->req_speeds & ICE_AQ_LINK_SPEED_10GB)
			ethtool_link_ksettings_add_link_mode(ks, advertising,
							     10000baseSR_Full);
	}
	if (phy_types_low & ICE_PHY_TYPE_LOW_10GBASE_LR) {
		ethtool_link_ksettings_add_link_mode(ks, supported,
						     10000baseLR_Full);
		if (!hw_link_info->req_speeds ||
		    hw_link_info->req_speeds & ICE_AQ_LINK_SPEED_10GB)
			ethtool_link_ksettings_add_link_mode(ks, advertising,
							     10000baseLR_Full);
	}
	if (phy_types_low & ICE_PHY_TYPE_LOW_25GBASE_T ||
	    phy_types_low & ICE_PHY_TYPE_LOW_25GBASE_CR ||
	    phy_types_low & ICE_PHY_TYPE_LOW_25GBASE_CR_S ||
	    phy_types_low & ICE_PHY_TYPE_LOW_25GBASE_CR1 ||
	    phy_types_low & ICE_PHY_TYPE_LOW_25G_AUI_AOC_ACC ||
	    phy_types_low & ICE_PHY_TYPE_LOW_25G_AUI_C2C) {
		ethtool_link_ksettings_add_link_mode(ks, supported,
						     25000baseCR_Full);
		if (!hw_link_info->req_speeds ||
		    hw_link_info->req_speeds & ICE_AQ_LINK_SPEED_25GB)
			ethtool_link_ksettings_add_link_mode(ks, advertising,
							     25000baseCR_Full);
	}
	if (phy_types_low & ICE_PHY_TYPE_LOW_25GBASE_SR ||
	    phy_types_low & ICE_PHY_TYPE_LOW_25GBASE_LR) {
		ethtool_link_ksettings_add_link_mode(ks, supported,
						     25000baseSR_Full);
		if (!hw_link_info->req_speeds ||
		    hw_link_info->req_speeds & ICE_AQ_LINK_SPEED_25GB)
			ethtool_link_ksettings_add_link_mode(ks, advertising,
							     25000baseSR_Full);
	}
	if (phy_types_low & ICE_PHY_TYPE_LOW_25GBASE_KR ||
	    phy_types_low & ICE_PHY_TYPE_LOW_25GBASE_KR_S ||
	    phy_types_low & ICE_PHY_TYPE_LOW_25GBASE_KR1) {
		ethtool_link_ksettings_add_link_mode(ks, supported,
						     25000baseKR_Full);
		if (!hw_link_info->req_speeds ||
		    hw_link_info->req_speeds & ICE_AQ_LINK_SPEED_25GB)
			ethtool_link_ksettings_add_link_mode(ks, advertising,
							     25000baseKR_Full);
	}
	if (phy_types_low & ICE_PHY_TYPE_LOW_40GBASE_KR4) {
		ethtool_link_ksettings_add_link_mode(ks, supported,
						     40000baseKR4_Full);
		if (!hw_link_info->req_speeds ||
		    hw_link_info->req_speeds & ICE_AQ_LINK_SPEED_40GB)
			ethtool_link_ksettings_add_link_mode(ks, advertising,
							     40000baseKR4_Full);
	}
	if (phy_types_low & ICE_PHY_TYPE_LOW_40GBASE_CR4 ||
	    phy_types_low & ICE_PHY_TYPE_LOW_40G_XLAUI_AOC_ACC ||
	    phy_types_low & ICE_PHY_TYPE_LOW_40G_XLAUI) {
		ethtool_link_ksettings_add_link_mode(ks, supported,
						     40000baseCR4_Full);
		if (!hw_link_info->req_speeds ||
		    hw_link_info->req_speeds & ICE_AQ_LINK_SPEED_40GB)
			ethtool_link_ksettings_add_link_mode(ks, advertising,
							     40000baseCR4_Full);
	}
	if (phy_types_low & ICE_PHY_TYPE_LOW_40GBASE_SR4) {
		ethtool_link_ksettings_add_link_mode(ks, supported,
						     40000baseSR4_Full);
		if (!hw_link_info->req_speeds ||
		    hw_link_info->req_speeds & ICE_AQ_LINK_SPEED_40GB)
			ethtool_link_ksettings_add_link_mode(ks, advertising,
							     40000baseSR4_Full);
	}
	if (phy_types_low & ICE_PHY_TYPE_LOW_40GBASE_LR4) {
		ethtool_link_ksettings_add_link_mode(ks, supported,
						     40000baseLR4_Full);
		if (!hw_link_info->req_speeds ||
		    hw_link_info->req_speeds & ICE_AQ_LINK_SPEED_40GB)
			ethtool_link_ksettings_add_link_mode(ks, advertising,
							     40000baseLR4_Full);
	}
	if (phy_types_low & ICE_PHY_TYPE_LOW_50GBASE_CR2 ||
	    phy_types_low & ICE_PHY_TYPE_LOW_50G_LAUI2_AOC_ACC ||
	    phy_types_low & ICE_PHY_TYPE_LOW_50G_LAUI2 ||
	    phy_types_low & ICE_PHY_TYPE_LOW_50G_AUI2_AOC_ACC ||
	    phy_types_low & ICE_PHY_TYPE_LOW_50G_AUI2 ||
	    phy_types_low & ICE_PHY_TYPE_LOW_50GBASE_CP ||
	    phy_types_low & ICE_PHY_TYPE_LOW_50GBASE_SR ||
	    phy_types_low & ICE_PHY_TYPE_LOW_50G_AUI1_AOC_ACC ||
	    phy_types_low & ICE_PHY_TYPE_LOW_50G_AUI1) {
		ethtool_link_ksettings_add_link_mode(ks, supported,
						     50000baseCR2_Full);
		if (!hw_link_info->req_speeds ||
		    hw_link_info->req_speeds & ICE_AQ_LINK_SPEED_50GB)
			ethtool_link_ksettings_add_link_mode(ks, advertising,
							     50000baseCR2_Full);
	}
	if (phy_types_low & ICE_PHY_TYPE_LOW_50GBASE_KR2 ||
	    phy_types_low & ICE_PHY_TYPE_LOW_50GBASE_KR_PAM4) {
		ethtool_link_ksettings_add_link_mode(ks, supported,
						     50000baseKR2_Full);
		if (!hw_link_info->req_speeds ||
		    hw_link_info->req_speeds & ICE_AQ_LINK_SPEED_50GB)
			ethtool_link_ksettings_add_link_mode(ks, advertising,
							     50000baseKR2_Full);
	}
	if (phy_types_low & ICE_PHY_TYPE_LOW_50GBASE_SR2 ||
	    phy_types_low & ICE_PHY_TYPE_LOW_50GBASE_LR2 ||
	    phy_types_low & ICE_PHY_TYPE_LOW_50GBASE_FR ||
	    phy_types_low & ICE_PHY_TYPE_LOW_50GBASE_LR) {
		ethtool_link_ksettings_add_link_mode(ks, supported,
						     50000baseSR2_Full);
		if (!hw_link_info->req_speeds ||
		    hw_link_info->req_speeds & ICE_AQ_LINK_SPEED_50GB)
			ethtool_link_ksettings_add_link_mode(ks, advertising,
							     50000baseSR2_Full);
	}
	if (phy_types_low & ICE_PHY_TYPE_LOW_100GBASE_CR4 ||
	    phy_types_low & ICE_PHY_TYPE_LOW_100G_CAUI4_AOC_ACC ||
	    phy_types_low & ICE_PHY_TYPE_LOW_100G_CAUI4 ||
	    phy_types_low & ICE_PHY_TYPE_LOW_100G_AUI4_AOC_ACC ||
	    phy_types_low & ICE_PHY_TYPE_LOW_100G_AUI4 ||
	    phy_types_low & ICE_PHY_TYPE_LOW_100GBASE_CR_PAM4 ||
	    phy_types_low & ICE_PHY_TYPE_LOW_100GBASE_CP2  ||
	    phy_types_high & ICE_PHY_TYPE_HIGH_100G_CAUI2_AOC_ACC ||
	    phy_types_high & ICE_PHY_TYPE_HIGH_100G_CAUI2 ||
	    phy_types_high & ICE_PHY_TYPE_HIGH_100G_AUI2_AOC_ACC ||
	    phy_types_high & ICE_PHY_TYPE_HIGH_100G_AUI2) {
		ethtool_link_ksettings_add_link_mode(ks, supported,
						     100000baseCR4_Full);
		if (!hw_link_info->req_speeds ||
		    hw_link_info->req_speeds & ICE_AQ_LINK_SPEED_100GB)
			need_add_adv_mode = true;
	}
	if (need_add_adv_mode) {
		need_add_adv_mode = false;
		ethtool_link_ksettings_add_link_mode(ks, advertising,
						     100000baseCR4_Full);
	}
	if (phy_types_low & ICE_PHY_TYPE_LOW_100GBASE_SR4 ||
	    phy_types_low & ICE_PHY_TYPE_LOW_100GBASE_SR2) {
		ethtool_link_ksettings_add_link_mode(ks, supported,
						     100000baseSR4_Full);
		if (!hw_link_info->req_speeds ||
		    hw_link_info->req_speeds & ICE_AQ_LINK_SPEED_100GB)
			need_add_adv_mode = true;
	}
	if (need_add_adv_mode) {
		need_add_adv_mode = false;
		ethtool_link_ksettings_add_link_mode(ks, advertising,
						     100000baseSR4_Full);
	}
	if (phy_types_low & ICE_PHY_TYPE_LOW_100GBASE_LR4 ||
	    phy_types_low & ICE_PHY_TYPE_LOW_100GBASE_DR) {
		ethtool_link_ksettings_add_link_mode(ks, supported,
						     100000baseLR4_ER4_Full);
		if (!hw_link_info->req_speeds ||
		    hw_link_info->req_speeds & ICE_AQ_LINK_SPEED_100GB)
			need_add_adv_mode = true;
	}
	if (need_add_adv_mode) {
		need_add_adv_mode = false;
		ethtool_link_ksettings_add_link_mode(ks, advertising,
						     100000baseLR4_ER4_Full);
	}
	if (phy_types_low & ICE_PHY_TYPE_LOW_100GBASE_KR4 ||
	    phy_types_low & ICE_PHY_TYPE_LOW_100GBASE_KR_PAM4 ||
	    phy_types_high & ICE_PHY_TYPE_HIGH_100GBASE_KR2_PAM4) {
		ethtool_link_ksettings_add_link_mode(ks, supported,
						     100000baseKR4_Full);
		if (!hw_link_info->req_speeds ||
		    hw_link_info->req_speeds & ICE_AQ_LINK_SPEED_100GB)
			need_add_adv_mode = true;
	}
	if (need_add_adv_mode)
		ethtool_link_ksettings_add_link_mode(ks, advertising,
						     100000baseKR4_Full);

	/* Autoneg PHY types */
	if (phy_types_low & ICE_PHY_TYPE_LOW_100BASE_TX ||
	    phy_types_low & ICE_PHY_TYPE_LOW_1000BASE_T ||
	    phy_types_low & ICE_PHY_TYPE_LOW_1000BASE_KX ||
	    phy_types_low & ICE_PHY_TYPE_LOW_2500BASE_T ||
	    phy_types_low & ICE_PHY_TYPE_LOW_2500BASE_KX ||
	    phy_types_low & ICE_PHY_TYPE_LOW_5GBASE_T ||
	    phy_types_low & ICE_PHY_TYPE_LOW_5GBASE_KR ||
	    phy_types_low & ICE_PHY_TYPE_LOW_10GBASE_T ||
	    phy_types_low & ICE_PHY_TYPE_LOW_10GBASE_KR_CR1 ||
	    phy_types_low & ICE_PHY_TYPE_LOW_25GBASE_T ||
	    phy_types_low & ICE_PHY_TYPE_LOW_25GBASE_CR ||
	    phy_types_low & ICE_PHY_TYPE_LOW_25GBASE_CR_S ||
	    phy_types_low & ICE_PHY_TYPE_LOW_25GBASE_CR1 ||
	    phy_types_low & ICE_PHY_TYPE_LOW_25GBASE_KR ||
	    phy_types_low & ICE_PHY_TYPE_LOW_25GBASE_KR_S ||
	    phy_types_low & ICE_PHY_TYPE_LOW_25GBASE_KR1 ||
	    phy_types_low & ICE_PHY_TYPE_LOW_40GBASE_CR4 ||
	    phy_types_low & ICE_PHY_TYPE_LOW_40GBASE_KR4) {
		ethtool_link_ksettings_add_link_mode(ks, supported,
						     Autoneg);
		ethtool_link_ksettings_add_link_mode(ks, advertising,
						     Autoneg);
	}
	if (phy_types_low & ICE_PHY_TYPE_LOW_50GBASE_CR2 ||
	    phy_types_low & ICE_PHY_TYPE_LOW_50GBASE_KR2 ||
	    phy_types_low & ICE_PHY_TYPE_LOW_50GBASE_CP ||
	    phy_types_low & ICE_PHY_TYPE_LOW_50GBASE_KR_PAM4) {
		ethtool_link_ksettings_add_link_mode(ks, supported,
						     Autoneg);
		ethtool_link_ksettings_add_link_mode(ks, advertising,
						     Autoneg);
	}
	if (phy_types_low & ICE_PHY_TYPE_LOW_100GBASE_CR4 ||
	    phy_types_low & ICE_PHY_TYPE_LOW_100GBASE_KR4 ||
	    phy_types_low & ICE_PHY_TYPE_LOW_100GBASE_KR_PAM4 ||
	    phy_types_low & ICE_PHY_TYPE_LOW_100GBASE_CP2) {
		ethtool_link_ksettings_add_link_mode(ks, supported,
						     Autoneg);
		ethtool_link_ksettings_add_link_mode(ks, advertising,
						     Autoneg);
	}
}

#define TEST_SET_BITS_TIMEOUT	50
#define TEST_SET_BITS_SLEEP_MAX	2000
#define TEST_SET_BITS_SLEEP_MIN	1000

/**
 * ice_get_settings_link_up - Get Link settings for when link is up
 * @ks: ethtool ksettings to fill in
 * @netdev: network interface device structure
 */
static void
ice_get_settings_link_up(struct ethtool_link_ksettings *ks,
			 struct net_device *netdev)
{
	struct ice_netdev_priv *np = netdev_priv(netdev);
	struct ice_port_info *pi = np->vsi->port_info;
	struct ice_link_status *link_info;
	struct ice_vsi *vsi = np->vsi;

	link_info = &vsi->port_info->phy.link_info;

	/* Get supported and advertised settings from PHY ability with media */
	ice_phy_type_to_ethtool(netdev, ks);

	switch (link_info->link_speed) {
	case ICE_AQ_LINK_SPEED_100GB:
		ks->base.speed = SPEED_100000;
		break;
	case ICE_AQ_LINK_SPEED_50GB:
		ks->base.speed = SPEED_50000;
		break;
	case ICE_AQ_LINK_SPEED_40GB:
		ks->base.speed = SPEED_40000;
		break;
	case ICE_AQ_LINK_SPEED_25GB:
		ks->base.speed = SPEED_25000;
		break;
	case ICE_AQ_LINK_SPEED_20GB:
		ks->base.speed = SPEED_20000;
		break;
	case ICE_AQ_LINK_SPEED_10GB:
		ks->base.speed = SPEED_10000;
		break;
	case ICE_AQ_LINK_SPEED_5GB:
		ks->base.speed = SPEED_5000;
		break;
	case ICE_AQ_LINK_SPEED_2500MB:
		ks->base.speed = SPEED_2500;
		break;
	case ICE_AQ_LINK_SPEED_1000MB:
		ks->base.speed = SPEED_1000;
		break;
	case ICE_AQ_LINK_SPEED_100MB:
		ks->base.speed = SPEED_100;
		break;
	default:
		netdev_info(netdev, "WARNING: Unrecognized link_speed (0x%x).\n",
			    link_info->link_speed);
		break;
	}
	ks->base.duplex = DUPLEX_FULL;

	if (link_info->an_info & ICE_AQ_AN_COMPLETED)
		ethtool_link_ksettings_add_link_mode(ks, lp_advertising,
						     Autoneg);

	/* Set flow control negotiated Rx/Tx pause */
	switch (pi->fc.current_mode) {
	case ICE_FC_FULL:
		ethtool_link_ksettings_add_link_mode(ks, lp_advertising, Pause);
		break;
	case ICE_FC_TX_PAUSE:
		ethtool_link_ksettings_add_link_mode(ks, lp_advertising, Pause);
		ethtool_link_ksettings_add_link_mode(ks, lp_advertising,
						     Asym_Pause);
		break;
	case ICE_FC_RX_PAUSE:
		ethtool_link_ksettings_add_link_mode(ks, lp_advertising,
						     Asym_Pause);
		break;
	case ICE_FC_PFC:
		/* fall through */
	default:
		ethtool_link_ksettings_del_link_mode(ks, lp_advertising, Pause);
		ethtool_link_ksettings_del_link_mode(ks, lp_advertising,
						     Asym_Pause);
		break;
	}
}

/**
 * ice_get_settings_link_down - Get the Link settings when link is down
 * @ks: ethtool ksettings to fill in
 * @netdev: network interface device structure
 *
 * Reports link settings that can be determined when link is down
 */
static void
ice_get_settings_link_down(struct ethtool_link_ksettings *ks,
			   struct net_device *netdev)
{
	/* link is down and the driver needs to fall back on
	 * supported PHY types to figure out what info to display
	 */
	ice_phy_type_to_ethtool(netdev, ks);

	/* With no link, speed and duplex are unknown */
	ks->base.speed = SPEED_UNKNOWN;
	ks->base.duplex = DUPLEX_UNKNOWN;
}

/**
 * ice_get_link_ksettings - Get Link Speed and Duplex settings
 * @netdev: network interface device structure
 * @ks: ethtool ksettings
 *
 * Reports speed/duplex settings based on media_type
 */
static int
ice_get_link_ksettings(struct net_device *netdev,
		       struct ethtool_link_ksettings *ks)
{
	struct ice_netdev_priv *np = netdev_priv(netdev);
	struct ice_aqc_get_phy_caps_data *caps;
	struct ice_link_status *hw_link_info;
	struct ice_vsi *vsi = np->vsi;
	enum ice_status status;
	int err = 0;

	ethtool_link_ksettings_zero_link_mode(ks, supported);
	ethtool_link_ksettings_zero_link_mode(ks, advertising);
	ethtool_link_ksettings_zero_link_mode(ks, lp_advertising);
	hw_link_info = &vsi->port_info->phy.link_info;

	/* set speed and duplex */
	if (hw_link_info->link_info & ICE_AQ_LINK_UP)
		ice_get_settings_link_up(ks, netdev);
	else
		ice_get_settings_link_down(ks, netdev);

	/* set autoneg settings */
	ks->base.autoneg = (hw_link_info->an_info & ICE_AQ_AN_COMPLETED) ?
		AUTONEG_ENABLE : AUTONEG_DISABLE;

	/* set media type settings */
	switch (vsi->port_info->phy.media_type) {
	case ICE_MEDIA_FIBER:
		ethtool_link_ksettings_add_link_mode(ks, supported, FIBRE);
		ks->base.port = PORT_FIBRE;
		break;
	case ICE_MEDIA_BASET:
		ethtool_link_ksettings_add_link_mode(ks, supported, TP);
		ethtool_link_ksettings_add_link_mode(ks, advertising, TP);
		ks->base.port = PORT_TP;
		break;
	case ICE_MEDIA_BACKPLANE:
		ethtool_link_ksettings_add_link_mode(ks, supported, Autoneg);
		ethtool_link_ksettings_add_link_mode(ks, supported, Backplane);
		ethtool_link_ksettings_add_link_mode(ks, advertising, Autoneg);
		ethtool_link_ksettings_add_link_mode(ks, advertising,
						     Backplane);
		ks->base.port = PORT_NONE;
		break;
	case ICE_MEDIA_DA:
		ethtool_link_ksettings_add_link_mode(ks, supported, FIBRE);
		ethtool_link_ksettings_add_link_mode(ks, advertising, FIBRE);
		ks->base.port = PORT_DA;
		break;
	default:
		ks->base.port = PORT_OTHER;
		break;
	}

	/* flow control is symmetric and always supported */
	ethtool_link_ksettings_add_link_mode(ks, supported, Pause);

	caps = kzalloc(sizeof(*caps), GFP_KERNEL);
	if (!caps)
		return -ENOMEM;

	status = ice_aq_get_phy_caps(vsi->port_info, false,
				     ICE_AQC_REPORT_SW_CFG, caps, NULL);
	if (status) {
		err = -EIO;
		goto done;
	}

	/* Set the advertised flow control based on the PHY capability */
	if ((caps->caps & ICE_AQC_PHY_EN_TX_LINK_PAUSE) &&
	    (caps->caps & ICE_AQC_PHY_EN_RX_LINK_PAUSE)) {
		ethtool_link_ksettings_add_link_mode(ks, advertising, Pause);
		ethtool_link_ksettings_add_link_mode(ks, advertising,
						     Asym_Pause);
	} else if (caps->caps & ICE_AQC_PHY_EN_TX_LINK_PAUSE) {
		ethtool_link_ksettings_add_link_mode(ks, advertising,
						     Asym_Pause);
	} else if (caps->caps & ICE_AQC_PHY_EN_RX_LINK_PAUSE) {
		ethtool_link_ksettings_add_link_mode(ks, advertising, Pause);
		ethtool_link_ksettings_add_link_mode(ks, advertising,
						     Asym_Pause);
	} else {
		ethtool_link_ksettings_del_link_mode(ks, advertising, Pause);
		ethtool_link_ksettings_del_link_mode(ks, advertising,
						     Asym_Pause);
	}

	/* Set advertised FEC modes based on PHY capability */
	ethtool_link_ksettings_add_link_mode(ks, advertising, FEC_NONE);

	if (caps->link_fec_options & ICE_AQC_PHY_FEC_10G_KR_40G_KR4_REQ ||
	    caps->link_fec_options & ICE_AQC_PHY_FEC_25G_KR_REQ)
		ethtool_link_ksettings_add_link_mode(ks, advertising,
						     FEC_BASER);
	if (caps->link_fec_options & ICE_AQC_PHY_FEC_25G_RS_528_REQ ||
	    caps->link_fec_options & ICE_AQC_PHY_FEC_25G_RS_544_REQ)
		ethtool_link_ksettings_add_link_mode(ks, advertising, FEC_RS);

	status = ice_aq_get_phy_caps(vsi->port_info, false,
				     ICE_AQC_REPORT_TOPO_CAP, caps, NULL);
	if (status) {
		err = -EIO;
		goto done;
	}

	/* Set supported FEC modes based on PHY capability */
	ethtool_link_ksettings_add_link_mode(ks, supported, FEC_NONE);

	if (caps->link_fec_options & ICE_AQC_PHY_FEC_10G_KR_40G_KR4_EN ||
	    caps->link_fec_options & ICE_AQC_PHY_FEC_25G_KR_CLAUSE74_EN)
		ethtool_link_ksettings_add_link_mode(ks, supported, FEC_BASER);
	if (caps->link_fec_options & ICE_AQC_PHY_FEC_25G_RS_CLAUSE91_EN)
		ethtool_link_ksettings_add_link_mode(ks, supported, FEC_RS);

done:
	kfree(caps);
	return err;
}

/**
 * ice_ksettings_find_adv_link_speed - Find advertising link speed
 * @ks: ethtool ksettings
 */
static u16
ice_ksettings_find_adv_link_speed(const struct ethtool_link_ksettings *ks)
{
	u16 adv_link_speed = 0;

	if (ethtool_link_ksettings_test_link_mode(ks, advertising,
						  100baseT_Full))
		adv_link_speed |= ICE_AQ_LINK_SPEED_100MB;
	if (ethtool_link_ksettings_test_link_mode(ks, advertising,
						  1000baseX_Full))
		adv_link_speed |= ICE_AQ_LINK_SPEED_1000MB;
	if (ethtool_link_ksettings_test_link_mode(ks, advertising,
						  1000baseT_Full) ||
	    ethtool_link_ksettings_test_link_mode(ks, advertising,
						  1000baseKX_Full))
		adv_link_speed |= ICE_AQ_LINK_SPEED_1000MB;
	if (ethtool_link_ksettings_test_link_mode(ks, advertising,
						  2500baseT_Full))
		adv_link_speed |= ICE_AQ_LINK_SPEED_2500MB;
	if (ethtool_link_ksettings_test_link_mode(ks, advertising,
						  2500baseX_Full))
		adv_link_speed |= ICE_AQ_LINK_SPEED_2500MB;
	if (ethtool_link_ksettings_test_link_mode(ks, advertising,
						  5000baseT_Full))
		adv_link_speed |= ICE_AQ_LINK_SPEED_5GB;
	if (ethtool_link_ksettings_test_link_mode(ks, advertising,
						  10000baseT_Full) ||
	    ethtool_link_ksettings_test_link_mode(ks, advertising,
						  10000baseKR_Full))
		adv_link_speed |= ICE_AQ_LINK_SPEED_10GB;
	if (ethtool_link_ksettings_test_link_mode(ks, advertising,
						  10000baseSR_Full) ||
	    ethtool_link_ksettings_test_link_mode(ks, advertising,
						  10000baseLR_Full))
		adv_link_speed |= ICE_AQ_LINK_SPEED_10GB;
	if (ethtool_link_ksettings_test_link_mode(ks, advertising,
						  25000baseCR_Full) ||
	    ethtool_link_ksettings_test_link_mode(ks, advertising,
						  25000baseSR_Full) ||
	    ethtool_link_ksettings_test_link_mode(ks, advertising,
						  25000baseKR_Full))
		adv_link_speed |= ICE_AQ_LINK_SPEED_25GB;
	if (ethtool_link_ksettings_test_link_mode(ks, advertising,
						  40000baseCR4_Full) ||
	    ethtool_link_ksettings_test_link_mode(ks, advertising,
						  40000baseSR4_Full) ||
	    ethtool_link_ksettings_test_link_mode(ks, advertising,
						  40000baseLR4_Full) ||
	    ethtool_link_ksettings_test_link_mode(ks, advertising,
						  40000baseKR4_Full))
		adv_link_speed |= ICE_AQ_LINK_SPEED_40GB;
	if (ethtool_link_ksettings_test_link_mode(ks, advertising,
						  50000baseCR2_Full) ||
	    ethtool_link_ksettings_test_link_mode(ks, advertising,
						  50000baseKR2_Full))
		adv_link_speed |= ICE_AQ_LINK_SPEED_50GB;
	if (ethtool_link_ksettings_test_link_mode(ks, advertising,
						  50000baseSR2_Full))
		adv_link_speed |= ICE_AQ_LINK_SPEED_50GB;
	if (ethtool_link_ksettings_test_link_mode(ks, advertising,
						  100000baseCR4_Full) ||
	    ethtool_link_ksettings_test_link_mode(ks, advertising,
						  100000baseSR4_Full) ||
	    ethtool_link_ksettings_test_link_mode(ks, advertising,
						  100000baseLR4_ER4_Full) ||
	    ethtool_link_ksettings_test_link_mode(ks, advertising,
						  100000baseKR4_Full))
		adv_link_speed |= ICE_AQ_LINK_SPEED_100GB;

	return adv_link_speed;
}

/**
 * ice_setup_autoneg
 * @p: port info
 * @ks: ethtool_link_ksettings
 * @config: configuration that will be sent down to FW
 * @autoneg_enabled: autonegotiation is enabled or not
 * @autoneg_changed: will there a change in autonegotiation
 * @netdev: network interface device structure
 *
 * Setup PHY autonegotiation feature
 */
static int
ice_setup_autoneg(struct ice_port_info *p, struct ethtool_link_ksettings *ks,
		  struct ice_aqc_set_phy_cfg_data *config,
		  u8 autoneg_enabled, u8 *autoneg_changed,
		  struct net_device *netdev)
{
	int err = 0;

	*autoneg_changed = 0;

	/* Check autoneg */
	if (autoneg_enabled == AUTONEG_ENABLE) {
		/* If autoneg was not already enabled */
		if (!(p->phy.link_info.an_info & ICE_AQ_AN_COMPLETED)) {
			/* If autoneg is not supported, return error */
			if (!ethtool_link_ksettings_test_link_mode(ks,
								   supported,
								   Autoneg)) {
				netdev_info(netdev, "Autoneg not supported on this phy.\n");
				err = -EINVAL;
			} else {
				/* Autoneg is allowed to change */
				config->caps |= ICE_AQ_PHY_ENA_AUTO_LINK_UPDT;
				*autoneg_changed = 1;
			}
		}
	} else {
		/* If autoneg is currently enabled */
		if (p->phy.link_info.an_info & ICE_AQ_AN_COMPLETED) {
			/* If autoneg is supported 10GBASE_T is the only PHY
			 * that can disable it, so otherwise return error
			 */
			if (ethtool_link_ksettings_test_link_mode(ks,
								  supported,
								  Autoneg)) {
				netdev_info(netdev, "Autoneg cannot be disabled on this phy\n");
				err = -EINVAL;
			} else {
				/* Autoneg is allowed to change */
				config->caps &= ~ICE_AQ_PHY_ENA_AUTO_LINK_UPDT;
				*autoneg_changed = 1;
			}
		}
	}

	return err;
}

/**
 * ice_set_link_ksettings - Set Speed and Duplex
 * @netdev: network interface device structure
 * @ks: ethtool ksettings
 *
 * Set speed/duplex per media_types advertised/forced
 */
static int
ice_set_link_ksettings(struct net_device *netdev,
		       const struct ethtool_link_ksettings *ks)
{
	u8 autoneg, timeout = TEST_SET_BITS_TIMEOUT, lport = 0;
	struct ice_netdev_priv *np = netdev_priv(netdev);
	struct ethtool_link_ksettings safe_ks, copy_ks;
	struct ice_aqc_get_phy_caps_data *abilities;
	u16 adv_link_speed, curr_link_speed, idx;
	struct ice_aqc_set_phy_cfg_data config;
	struct ice_pf *pf = np->vsi->back;
	struct ice_port_info *p;
	u8 autoneg_changed = 0;
	enum ice_status status;
	u64 phy_type_high;
	u64 phy_type_low;
	int err = 0;
	bool linkup;

	p = np->vsi->port_info;

	if (!p)
		return -EOPNOTSUPP;

	/* Check if this is LAN VSI */
	ice_for_each_vsi(pf, idx)
		if (pf->vsi[idx]->type == ICE_VSI_PF) {
			if (np->vsi != pf->vsi[idx])
				return -EOPNOTSUPP;
			break;
		}

	if (p->phy.media_type != ICE_MEDIA_BASET &&
	    p->phy.media_type != ICE_MEDIA_FIBER &&
	    p->phy.media_type != ICE_MEDIA_BACKPLANE &&
	    p->phy.media_type != ICE_MEDIA_DA &&
	    p->phy.link_info.link_info & ICE_AQ_LINK_UP)
		return -EOPNOTSUPP;

	/* copy the ksettings to copy_ks to avoid modifying the original */
	memcpy(&copy_ks, ks, sizeof(copy_ks));

	/* save autoneg out of ksettings */
	autoneg = copy_ks.base.autoneg;

	memset(&safe_ks, 0, sizeof(safe_ks));

	/* Get link modes supported by hardware.*/
	ice_phy_type_to_ethtool(netdev, &safe_ks);

	/* and check against modes requested by user.
	 * Return an error if unsupported mode was set.
	 */
	if (!bitmap_subset(copy_ks.link_modes.advertising,
			   safe_ks.link_modes.supported,
			   __ETHTOOL_LINK_MODE_MASK_NBITS))
		return -EINVAL;

	/* get our own copy of the bits to check against */
	memset(&safe_ks, 0, sizeof(safe_ks));
	safe_ks.base.cmd = copy_ks.base.cmd;
	safe_ks.base.link_mode_masks_nwords =
		copy_ks.base.link_mode_masks_nwords;
	ice_get_link_ksettings(netdev, &safe_ks);

	/* set autoneg back to what it currently is */
	copy_ks.base.autoneg = safe_ks.base.autoneg;
	/* we don't compare the speed */
	copy_ks.base.speed = safe_ks.base.speed;

	/* If copy_ks.base and safe_ks.base are not the same now, then they are
	 * trying to set something that we do not support.
	 */
	if (memcmp(&copy_ks.base, &safe_ks.base, sizeof(copy_ks.base)))
		return -EOPNOTSUPP;

	while (test_and_set_bit(__ICE_CFG_BUSY, pf->state)) {
		timeout--;
		if (!timeout)
			return -EBUSY;
		usleep_range(TEST_SET_BITS_SLEEP_MIN, TEST_SET_BITS_SLEEP_MAX);
	}

	abilities = kzalloc(sizeof(*abilities), GFP_KERNEL);
	if (!abilities)
		return -ENOMEM;

	/* Get the current PHY config */
	status = ice_aq_get_phy_caps(p, false, ICE_AQC_REPORT_SW_CFG, abilities,
				     NULL);
	if (status) {
		err = -EAGAIN;
		goto done;
	}

	/* Copy abilities to config in case autoneg is not set below */
	memset(&config, 0, sizeof(config));
	config.caps = abilities->caps & ~ICE_AQC_PHY_AN_MODE;
	if (abilities->caps & ICE_AQC_PHY_AN_MODE)
		config.caps |= ICE_AQ_PHY_ENA_AUTO_LINK_UPDT;

	/* Check autoneg */
	err = ice_setup_autoneg(p, &safe_ks, &config, autoneg, &autoneg_changed,
				netdev);

	if (err)
		goto done;

	/* Call to get the current link speed */
	p->phy.get_link_info = true;
	status = ice_get_link_status(p, &linkup);
	if (status) {
		err = -EAGAIN;
		goto done;
	}

	curr_link_speed = p->phy.link_info.link_speed;
	adv_link_speed = ice_ksettings_find_adv_link_speed(ks);

	/* If speed didn't get set, set it to what it currently is.
	 * This is needed because if advertise is 0 (as it is when autoneg
	 * is disabled) then speed won't get set.
	 */
	if (!adv_link_speed)
		adv_link_speed = curr_link_speed;

	/* Convert the advertise link speeds to their corresponded PHY_TYPE */
	ice_update_phy_type(&phy_type_low, &phy_type_high, adv_link_speed);

	if (!autoneg_changed && adv_link_speed == curr_link_speed) {
		netdev_info(netdev, "Nothing changed, exiting without setting anything.\n");
		goto done;
	}

	/* copy over the rest of the abilities */
	config.low_power_ctrl = abilities->low_power_ctrl;
	config.eee_cap = abilities->eee_cap;
	config.eeer_value = abilities->eeer_value;
	config.link_fec_opt = abilities->link_fec_options;

	/* save the requested speeds */
	p->phy.link_info.req_speeds = adv_link_speed;

	/* set link and auto negotiation so changes take effect */
	config.caps |= ICE_AQ_PHY_ENA_LINK;

	if (phy_type_low || phy_type_high) {
		config.phy_type_high = cpu_to_le64(phy_type_high) &
			abilities->phy_type_high;
		config.phy_type_low = cpu_to_le64(phy_type_low) &
			abilities->phy_type_low;
	} else {
		err = -EAGAIN;
		netdev_info(netdev, "Nothing changed. No PHY_TYPE is corresponded to advertised link speed.\n");
		goto done;
	}

	/* If link is up put link down */
	if (p->phy.link_info.link_info & ICE_AQ_LINK_UP) {
		/* Tell the OS link is going down, the link will go
		 * back up when fw says it is ready asynchronously
		 */
		ice_print_link_msg(np->vsi, false);
		netif_carrier_off(netdev);
		netif_tx_stop_all_queues(netdev);
	}

	/* make the aq call */
	status = ice_aq_set_phy_cfg(&pf->hw, lport, &config, NULL);
	if (status) {
		netdev_info(netdev, "Set phy config failed,\n");
		err = -EAGAIN;
	}

done:
	kfree(abilities);
	clear_bit(__ICE_CFG_BUSY, pf->state);

	return err;
}

/**
 * ice_parse_hdrs - parses headers from RSS hash input
 * @nfc: ethtool rxnfc command
 *
 * This function parses the rxnfc command and returns intended
 * header types for RSS configuration
 */
static u32 ice_parse_hdrs(struct ethtool_rxnfc *nfc)
{
	u32 hdrs = ICE_FLOW_SEG_HDR_NONE;

	switch (nfc->flow_type) {
	case TCP_V4_FLOW:
		hdrs |= ICE_FLOW_SEG_HDR_TCP | ICE_FLOW_SEG_HDR_IPV4;
		break;
	case UDP_V4_FLOW:
		hdrs |= ICE_FLOW_SEG_HDR_UDP | ICE_FLOW_SEG_HDR_IPV4;
		break;
	case SCTP_V4_FLOW:
		hdrs |= ICE_FLOW_SEG_HDR_SCTP | ICE_FLOW_SEG_HDR_IPV4;
		break;
	case TCP_V6_FLOW:
		hdrs |= ICE_FLOW_SEG_HDR_TCP | ICE_FLOW_SEG_HDR_IPV6;
		break;
	case UDP_V6_FLOW:
		hdrs |= ICE_FLOW_SEG_HDR_UDP | ICE_FLOW_SEG_HDR_IPV6;
		break;
	case SCTP_V6_FLOW:
		hdrs |= ICE_FLOW_SEG_HDR_SCTP | ICE_FLOW_SEG_HDR_IPV6;
		break;
	default:
		break;
	}
	return hdrs;
}

#define ICE_FLOW_HASH_FLD_IPV4_SA	BIT_ULL(ICE_FLOW_FIELD_IDX_IPV4_SA)
#define ICE_FLOW_HASH_FLD_IPV6_SA	BIT_ULL(ICE_FLOW_FIELD_IDX_IPV6_SA)
#define ICE_FLOW_HASH_FLD_IPV4_DA	BIT_ULL(ICE_FLOW_FIELD_IDX_IPV4_DA)
#define ICE_FLOW_HASH_FLD_IPV6_DA	BIT_ULL(ICE_FLOW_FIELD_IDX_IPV6_DA)
#define ICE_FLOW_HASH_FLD_TCP_SRC_PORT	BIT_ULL(ICE_FLOW_FIELD_IDX_TCP_SRC_PORT)
#define ICE_FLOW_HASH_FLD_TCP_DST_PORT	BIT_ULL(ICE_FLOW_FIELD_IDX_TCP_DST_PORT)
#define ICE_FLOW_HASH_FLD_UDP_SRC_PORT	BIT_ULL(ICE_FLOW_FIELD_IDX_UDP_SRC_PORT)
#define ICE_FLOW_HASH_FLD_UDP_DST_PORT	BIT_ULL(ICE_FLOW_FIELD_IDX_UDP_DST_PORT)
#define ICE_FLOW_HASH_FLD_SCTP_SRC_PORT	\
	BIT_ULL(ICE_FLOW_FIELD_IDX_SCTP_SRC_PORT)
#define ICE_FLOW_HASH_FLD_SCTP_DST_PORT	\
	BIT_ULL(ICE_FLOW_FIELD_IDX_SCTP_DST_PORT)

/**
 * ice_parse_hash_flds - parses hash fields from RSS hash input
 * @nfc: ethtool rxnfc command
 *
 * This function parses the rxnfc command and returns intended
 * hash fields for RSS configuration
 */
static u64 ice_parse_hash_flds(struct ethtool_rxnfc *nfc)
{
	u64 hfld = ICE_HASH_INVALID;

	if (nfc->data & RXH_IP_SRC || nfc->data & RXH_IP_DST) {
		switch (nfc->flow_type) {
		case TCP_V4_FLOW:
		case UDP_V4_FLOW:
		case SCTP_V4_FLOW:
			if (nfc->data & RXH_IP_SRC)
				hfld |= ICE_FLOW_HASH_FLD_IPV4_SA;
			if (nfc->data & RXH_IP_DST)
				hfld |= ICE_FLOW_HASH_FLD_IPV4_DA;
			break;
		case TCP_V6_FLOW:
		case UDP_V6_FLOW:
		case SCTP_V6_FLOW:
			if (nfc->data & RXH_IP_SRC)
				hfld |= ICE_FLOW_HASH_FLD_IPV6_SA;
			if (nfc->data & RXH_IP_DST)
				hfld |= ICE_FLOW_HASH_FLD_IPV6_DA;
			break;
		default:
			break;
		}
	}

	if (nfc->data & RXH_L4_B_0_1 || nfc->data & RXH_L4_B_2_3) {
		switch (nfc->flow_type) {
		case TCP_V4_FLOW:
		case TCP_V6_FLOW:
			if (nfc->data & RXH_L4_B_0_1)
				hfld |= ICE_FLOW_HASH_FLD_TCP_SRC_PORT;
			if (nfc->data & RXH_L4_B_2_3)
				hfld |= ICE_FLOW_HASH_FLD_TCP_DST_PORT;
			break;
		case UDP_V4_FLOW:
		case UDP_V6_FLOW:
			if (nfc->data & RXH_L4_B_0_1)
				hfld |= ICE_FLOW_HASH_FLD_UDP_SRC_PORT;
			if (nfc->data & RXH_L4_B_2_3)
				hfld |= ICE_FLOW_HASH_FLD_UDP_DST_PORT;
			break;
		case SCTP_V4_FLOW:
		case SCTP_V6_FLOW:
			if (nfc->data & RXH_L4_B_0_1)
				hfld |= ICE_FLOW_HASH_FLD_SCTP_SRC_PORT;
			if (nfc->data & RXH_L4_B_2_3)
				hfld |= ICE_FLOW_HASH_FLD_SCTP_DST_PORT;
			break;
		default:
			break;
		}
	}

	return hfld;
}

/**
 * ice_set_rss_hash_opt - Enable/Disable flow types for RSS hash
 * @vsi: the VSI being configured
 * @nfc: ethtool rxnfc command
 *
 * Returns Success if the flow input set is supported.
 */
static int
ice_set_rss_hash_opt(struct ice_vsi *vsi, struct ethtool_rxnfc *nfc)
{
	struct ice_pf *pf = vsi->back;
	enum ice_status status;
	struct device *dev;
	u64 hashed_flds;
	u32 hdrs;

	dev = ice_pf_to_dev(pf);
	if (ice_is_safe_mode(pf)) {
		dev_dbg(dev, "Advanced RSS disabled. Package download failed, vsi num = %d\n",
			vsi->vsi_num);
		return -EINVAL;
	}

	hashed_flds = ice_parse_hash_flds(nfc);
	if (hashed_flds == ICE_HASH_INVALID) {
		dev_dbg(dev, "Invalid hash fields, vsi num = %d\n",
			vsi->vsi_num);
		return -EINVAL;
	}

	hdrs = ice_parse_hdrs(nfc);
	if (hdrs == ICE_FLOW_SEG_HDR_NONE) {
		dev_dbg(dev, "Header type is not valid, vsi num = %d\n",
			vsi->vsi_num);
		return -EINVAL;
	}

	status = ice_add_rss_cfg(&pf->hw, vsi->idx, hashed_flds, hdrs);
	if (status) {
		dev_dbg(dev, "ice_add_rss_cfg failed, vsi num = %d, error = %d\n",
			vsi->vsi_num, status);
		return -EINVAL;
	}

	return 0;
}

/**
 * ice_get_rss_hash_opt - Retrieve hash fields for a given flow-type
 * @vsi: the VSI being configured
 * @nfc: ethtool rxnfc command
 */
static void
ice_get_rss_hash_opt(struct ice_vsi *vsi, struct ethtool_rxnfc *nfc)
{
	struct ice_pf *pf = vsi->back;
	struct device *dev;
	u64 hash_flds;
	u32 hdrs;

	dev = ice_pf_to_dev(pf);

	nfc->data = 0;
	if (ice_is_safe_mode(pf)) {
		dev_dbg(dev, "Advanced RSS disabled. Package download failed, vsi num = %d\n",
			vsi->vsi_num);
		return;
	}

	hdrs = ice_parse_hdrs(nfc);
	if (hdrs == ICE_FLOW_SEG_HDR_NONE) {
		dev_dbg(dev, "Header type is not valid, vsi num = %d\n",
			vsi->vsi_num);
		return;
	}

	hash_flds = ice_get_rss_cfg(&pf->hw, vsi->idx, hdrs);
	if (hash_flds == ICE_HASH_INVALID) {
		dev_dbg(dev, "No hash fields found for the given header type, vsi num = %d\n",
			vsi->vsi_num);
		return;
	}

	if (hash_flds & ICE_FLOW_HASH_FLD_IPV4_SA ||
	    hash_flds & ICE_FLOW_HASH_FLD_IPV6_SA)
		nfc->data |= (u64)RXH_IP_SRC;

	if (hash_flds & ICE_FLOW_HASH_FLD_IPV4_DA ||
	    hash_flds & ICE_FLOW_HASH_FLD_IPV6_DA)
		nfc->data |= (u64)RXH_IP_DST;

	if (hash_flds & ICE_FLOW_HASH_FLD_TCP_SRC_PORT ||
	    hash_flds & ICE_FLOW_HASH_FLD_UDP_SRC_PORT ||
	    hash_flds & ICE_FLOW_HASH_FLD_SCTP_SRC_PORT)
		nfc->data |= (u64)RXH_L4_B_0_1;

	if (hash_flds & ICE_FLOW_HASH_FLD_TCP_DST_PORT ||
	    hash_flds & ICE_FLOW_HASH_FLD_UDP_DST_PORT ||
	    hash_flds & ICE_FLOW_HASH_FLD_SCTP_DST_PORT)
		nfc->data |= (u64)RXH_L4_B_2_3;
}

/**
 * ice_set_rxnfc - command to set Rx flow rules.
 * @netdev: network interface device structure
 * @cmd: ethtool rxnfc command
 *
 * Returns 0 for success and negative values for errors
 */
static int ice_set_rxnfc(struct net_device *netdev, struct ethtool_rxnfc *cmd)
{
	struct ice_netdev_priv *np = netdev_priv(netdev);
	struct ice_vsi *vsi = np->vsi;

	switch (cmd->cmd) {
	case ETHTOOL_SRXFH:
		return ice_set_rss_hash_opt(vsi, cmd);
	default:
		break;
	}
	return -EOPNOTSUPP;
}

/**
 * ice_get_rxnfc - command to get Rx flow classification rules
 * @netdev: network interface device structure
 * @cmd: ethtool rxnfc command
 * @rule_locs: buffer to rturn Rx flow classification rules
 *
 * Returns Success if the command is supported.
 */
static int
ice_get_rxnfc(struct net_device *netdev, struct ethtool_rxnfc *cmd,
	      u32 __always_unused *rule_locs)
{
	struct ice_netdev_priv *np = netdev_priv(netdev);
	struct ice_vsi *vsi = np->vsi;
	int ret = -EOPNOTSUPP;

	switch (cmd->cmd) {
	case ETHTOOL_GRXRINGS:
		cmd->data = vsi->rss_size;
		ret = 0;
		break;
	case ETHTOOL_GRXFH:
		ice_get_rss_hash_opt(vsi, cmd);
		ret = 0;
		break;
	default:
		break;
	}

	return ret;
}

static void
ice_get_ringparam(struct net_device *netdev, struct ethtool_ringparam *ring)
{
	struct ice_netdev_priv *np = netdev_priv(netdev);
	struct ice_vsi *vsi = np->vsi;

	ring->rx_max_pending = ICE_MAX_NUM_DESC;
	ring->tx_max_pending = ICE_MAX_NUM_DESC;
	ring->rx_pending = vsi->rx_rings[0]->count;
	ring->tx_pending = vsi->tx_rings[0]->count;

	/* Rx mini and jumbo rings are not supported */
	ring->rx_mini_max_pending = 0;
	ring->rx_jumbo_max_pending = 0;
	ring->rx_mini_pending = 0;
	ring->rx_jumbo_pending = 0;
}

static int
ice_set_ringparam(struct net_device *netdev, struct ethtool_ringparam *ring)
{
	struct ice_ring *tx_rings = NULL, *rx_rings = NULL;
	struct ice_netdev_priv *np = netdev_priv(netdev);
	struct ice_ring *xdp_rings = NULL;
	struct ice_vsi *vsi = np->vsi;
	struct ice_pf *pf = vsi->back;
	int i, timeout = 50, err = 0;
	u32 new_rx_cnt, new_tx_cnt;

	if (ring->tx_pending > ICE_MAX_NUM_DESC ||
	    ring->tx_pending < ICE_MIN_NUM_DESC ||
	    ring->rx_pending > ICE_MAX_NUM_DESC ||
	    ring->rx_pending < ICE_MIN_NUM_DESC) {
		netdev_err(netdev, "Descriptors requested (Tx: %d / Rx: %d) out of range [%d-%d] (increment %d)\n",
			   ring->tx_pending, ring->rx_pending,
			   ICE_MIN_NUM_DESC, ICE_MAX_NUM_DESC,
			   ICE_REQ_DESC_MULTIPLE);
		return -EINVAL;
	}

	new_tx_cnt = ALIGN(ring->tx_pending, ICE_REQ_DESC_MULTIPLE);
	if (new_tx_cnt != ring->tx_pending)
		netdev_info(netdev, "Requested Tx descriptor count rounded up to %d\n",
			    new_tx_cnt);
	new_rx_cnt = ALIGN(ring->rx_pending, ICE_REQ_DESC_MULTIPLE);
	if (new_rx_cnt != ring->rx_pending)
		netdev_info(netdev, "Requested Rx descriptor count rounded up to %d\n",
			    new_rx_cnt);

	/* if nothing to do return success */
	if (new_tx_cnt == vsi->tx_rings[0]->count &&
	    new_rx_cnt == vsi->rx_rings[0]->count) {
		netdev_dbg(netdev, "Nothing to change, descriptor count is same as requested\n");
		return 0;
	}

	/* If there is a AF_XDP UMEM attached to any of Rx rings,
	 * disallow changing the number of descriptors -- regardless
	 * if the netdev is running or not.
	 */
	if (ice_xsk_any_rx_ring_ena(vsi))
		return -EBUSY;

	while (test_and_set_bit(__ICE_CFG_BUSY, pf->state)) {
		timeout--;
		if (!timeout)
			return -EBUSY;
		usleep_range(1000, 2000);
	}

	/* set for the next time the netdev is started */
	if (!netif_running(vsi->netdev)) {
		for (i = 0; i < vsi->alloc_txq; i++)
			vsi->tx_rings[i]->count = new_tx_cnt;
		for (i = 0; i < vsi->alloc_rxq; i++)
			vsi->rx_rings[i]->count = new_rx_cnt;
		if (ice_is_xdp_ena_vsi(vsi))
			for (i = 0; i < vsi->num_xdp_txq; i++)
				vsi->xdp_rings[i]->count = new_tx_cnt;
		vsi->num_tx_desc = new_tx_cnt;
		vsi->num_rx_desc = new_rx_cnt;
		netdev_dbg(netdev, "Link is down, descriptor count change happens when link is brought up\n");
		goto done;
	}

	if (new_tx_cnt == vsi->tx_rings[0]->count)
		goto process_rx;

	/* alloc updated Tx resources */
	netdev_info(netdev, "Changing Tx descriptor count from %d to %d\n",
		    vsi->tx_rings[0]->count, new_tx_cnt);

	tx_rings = kcalloc(vsi->num_txq, sizeof(*tx_rings), GFP_KERNEL);
	if (!tx_rings) {
		err = -ENOMEM;
		goto done;
	}

	ice_for_each_txq(vsi, i) {
		/* clone ring and setup updated count */
		tx_rings[i] = *vsi->tx_rings[i];
		tx_rings[i].count = new_tx_cnt;
		tx_rings[i].desc = NULL;
		tx_rings[i].tx_buf = NULL;
		err = ice_setup_tx_ring(&tx_rings[i]);
		if (err) {
			while (i--)
				ice_clean_tx_ring(&tx_rings[i]);
			kfree(tx_rings);
			goto done;
		}
	}

	if (!ice_is_xdp_ena_vsi(vsi))
		goto process_rx;

	/* alloc updated XDP resources */
	netdev_info(netdev, "Changing XDP descriptor count from %d to %d\n",
		    vsi->xdp_rings[0]->count, new_tx_cnt);

	xdp_rings = kcalloc(vsi->num_xdp_txq, sizeof(*xdp_rings), GFP_KERNEL);
	if (!xdp_rings) {
		err = -ENOMEM;
		goto free_tx;
	}

	for (i = 0; i < vsi->num_xdp_txq; i++) {
		/* clone ring and setup updated count */
		xdp_rings[i] = *vsi->xdp_rings[i];
		xdp_rings[i].count = new_tx_cnt;
		xdp_rings[i].desc = NULL;
		xdp_rings[i].tx_buf = NULL;
		err = ice_setup_tx_ring(&xdp_rings[i]);
		if (err) {
			while (i--)
				ice_clean_tx_ring(&xdp_rings[i]);
			kfree(xdp_rings);
			goto free_tx;
		}
		ice_set_ring_xdp(&xdp_rings[i]);
	}

process_rx:
	if (new_rx_cnt == vsi->rx_rings[0]->count)
		goto process_link;

	/* alloc updated Rx resources */
	netdev_info(netdev, "Changing Rx descriptor count from %d to %d\n",
		    vsi->rx_rings[0]->count, new_rx_cnt);

	rx_rings = kcalloc(vsi->num_rxq, sizeof(*rx_rings), GFP_KERNEL);
	if (!rx_rings) {
		err = -ENOMEM;
		goto done;
	}

	ice_for_each_rxq(vsi, i) {
		/* clone ring and setup updated count */
		rx_rings[i] = *vsi->rx_rings[i];
		rx_rings[i].count = new_rx_cnt;
		rx_rings[i].desc = NULL;
		rx_rings[i].rx_buf = NULL;
		/* this is to allow wr32 to have something to write to
		 * during early allocation of Rx buffers
		 */
		rx_rings[i].tail = vsi->back->hw.hw_addr + PRTGEN_STATUS;

		err = ice_setup_rx_ring(&rx_rings[i]);
		if (err)
			goto rx_unwind;

		/* allocate Rx buffers */
		err = ice_alloc_rx_bufs(&rx_rings[i],
					ICE_DESC_UNUSED(&rx_rings[i]));
rx_unwind:
		if (err) {
			while (i) {
				i--;
				ice_free_rx_ring(&rx_rings[i]);
			}
			kfree(rx_rings);
			err = -ENOMEM;
			goto free_tx;
		}
	}

process_link:
	/* Bring interface down, copy in the new ring info, then restore the
	 * interface. if VSI is up, bring it down and then back up
	 */
	if (!test_and_set_bit(__ICE_DOWN, vsi->state)) {
		ice_down(vsi);

		if (tx_rings) {
			ice_for_each_txq(vsi, i) {
				ice_free_tx_ring(vsi->tx_rings[i]);
				*vsi->tx_rings[i] = tx_rings[i];
			}
			kfree(tx_rings);
		}

		if (rx_rings) {
			ice_for_each_rxq(vsi, i) {
				ice_free_rx_ring(vsi->rx_rings[i]);
				/* copy the real tail offset */
				rx_rings[i].tail = vsi->rx_rings[i]->tail;
				/* this is to fake out the allocation routine
				 * into thinking it has to realloc everything
				 * but the recycling logic will let us re-use
				 * the buffers allocated above
				 */
				rx_rings[i].next_to_use = 0;
				rx_rings[i].next_to_clean = 0;
				rx_rings[i].next_to_alloc = 0;
				*vsi->rx_rings[i] = rx_rings[i];
			}
			kfree(rx_rings);
		}

		if (xdp_rings) {
			for (i = 0; i < vsi->num_xdp_txq; i++) {
				ice_free_tx_ring(vsi->xdp_rings[i]);
				*vsi->xdp_rings[i] = xdp_rings[i];
			}
			kfree(xdp_rings);
		}

		vsi->num_tx_desc = new_tx_cnt;
		vsi->num_rx_desc = new_rx_cnt;
		ice_up(vsi);
	}
	goto done;

free_tx:
	/* error cleanup if the Rx allocations failed after getting Tx */
	if (tx_rings) {
		ice_for_each_txq(vsi, i)
			ice_free_tx_ring(&tx_rings[i]);
		kfree(tx_rings);
	}

done:
	clear_bit(__ICE_CFG_BUSY, pf->state);
	return err;
}

static int ice_nway_reset(struct net_device *netdev)
{
	/* restart autonegotiation */
	struct ice_netdev_priv *np = netdev_priv(netdev);
	struct ice_vsi *vsi = np->vsi;
	struct ice_port_info *pi;
	enum ice_status status;

	pi = vsi->port_info;
	/* If VSI state is up, then restart autoneg with link up */
	if (!test_bit(__ICE_DOWN, vsi->back->state))
		status = ice_aq_set_link_restart_an(pi, true, NULL);
	else
		status = ice_aq_set_link_restart_an(pi, false, NULL);

	if (status) {
		netdev_info(netdev, "link restart failed, err %d aq_err %d\n",
			    status, pi->hw->adminq.sq_last_status);
		return -EIO;
	}

	return 0;
}

/**
 * ice_get_pauseparam - Get Flow Control status
 * @netdev: network interface device structure
 * @pause: ethernet pause (flow control) parameters
 *
 * Get requested flow control status from PHY capability.
 * If autoneg is true, then ethtool will send the ETHTOOL_GSET ioctl which
 * is handled by ice_get_link_ksettings. ice_get_link_ksettings will report
 * the negotiated Rx/Tx pause via lp_advertising.
 */
static void
ice_get_pauseparam(struct net_device *netdev, struct ethtool_pauseparam *pause)
{
	struct ice_netdev_priv *np = netdev_priv(netdev);
	struct ice_port_info *pi = np->vsi->port_info;
	struct ice_aqc_get_phy_caps_data *pcaps;
	struct ice_dcbx_cfg *dcbx_cfg;
	enum ice_status status;

	/* Initialize pause params */
	pause->rx_pause = 0;
	pause->tx_pause = 0;

	dcbx_cfg = &pi->local_dcbx_cfg;

	pcaps = kzalloc(sizeof(*pcaps), GFP_KERNEL);
	if (!pcaps)
		return;

	/* Get current PHY config */
	status = ice_aq_get_phy_caps(pi, false, ICE_AQC_REPORT_SW_CFG, pcaps,
				     NULL);
	if (status)
		goto out;

	pause->autoneg = ((pcaps->caps & ICE_AQC_PHY_AN_MODE) ?
			AUTONEG_ENABLE : AUTONEG_DISABLE);

	if (dcbx_cfg->pfc.pfcena)
		/* PFC enabled so report LFC as off */
		goto out;

	if (pcaps->caps & ICE_AQC_PHY_EN_TX_LINK_PAUSE)
		pause->tx_pause = 1;
	if (pcaps->caps & ICE_AQC_PHY_EN_RX_LINK_PAUSE)
		pause->rx_pause = 1;

out:
	kfree(pcaps);
}

/**
 * ice_set_pauseparam - Set Flow Control parameter
 * @netdev: network interface device structure
 * @pause: return Tx/Rx flow control status
 */
static int
ice_set_pauseparam(struct net_device *netdev, struct ethtool_pauseparam *pause)
{
	struct ice_netdev_priv *np = netdev_priv(netdev);
	struct ice_aqc_get_phy_caps_data *pcaps;
	struct ice_link_status *hw_link_info;
	struct ice_pf *pf = np->vsi->back;
	struct ice_dcbx_cfg *dcbx_cfg;
	struct ice_vsi *vsi = np->vsi;
	struct ice_hw *hw = &pf->hw;
	struct ice_port_info *pi;
	enum ice_status status;
	u8 aq_failures;
	bool link_up;
	int err = 0;
	u32 is_an;

	pi = vsi->port_info;
	hw_link_info = &pi->phy.link_info;
	dcbx_cfg = &pi->local_dcbx_cfg;
	link_up = hw_link_info->link_info & ICE_AQ_LINK_UP;

	/* Changing the port's flow control is not supported if this isn't the
	 * PF VSI
	 */
	if (vsi->type != ICE_VSI_PF) {
		netdev_info(netdev, "Changing flow control parameters only supported for PF VSI\n");
		return -EOPNOTSUPP;
	}

	/* Get pause param reports configured and negotiated flow control pause
	 * when ETHTOOL_GLINKSETTINGS is defined. Since ETHTOOL_GLINKSETTINGS is
	 * defined get pause param pause->autoneg reports SW configured setting,
	 * so compare pause->autoneg with SW configured to prevent the user from
	 * using set pause param to chance autoneg.
	 */
	pcaps = kzalloc(sizeof(*pcaps), GFP_KERNEL);
	if (!pcaps)
		return -ENOMEM;

	/* Get current PHY config */
	status = ice_aq_get_phy_caps(pi, false, ICE_AQC_REPORT_SW_CFG, pcaps,
				     NULL);
	if (status) {
		kfree(pcaps);
		return -EIO;
	}

	is_an = ((pcaps->caps & ICE_AQC_PHY_AN_MODE) ?
			AUTONEG_ENABLE : AUTONEG_DISABLE);

	kfree(pcaps);

	if (pause->autoneg != is_an) {
		netdev_info(netdev, "To change autoneg please use: ethtool -s <dev> autoneg <on|off>\n");
		return -EOPNOTSUPP;
	}

	/* If we have link and don't have autoneg */
	if (!test_bit(__ICE_DOWN, pf->state) &&
	    !(hw_link_info->an_info & ICE_AQ_AN_COMPLETED)) {
		/* Send message that it might not necessarily work*/
		netdev_info(netdev, "Autoneg did not complete so changing settings may not result in an actual change.\n");
	}

	if (dcbx_cfg->pfc.pfcena) {
		netdev_info(netdev, "Priority flow control enabled. Cannot set link flow control.\n");
		return -EOPNOTSUPP;
	}
	if (pause->rx_pause && pause->tx_pause)
		pi->fc.req_mode = ICE_FC_FULL;
	else if (pause->rx_pause && !pause->tx_pause)
		pi->fc.req_mode = ICE_FC_RX_PAUSE;
	else if (!pause->rx_pause && pause->tx_pause)
		pi->fc.req_mode = ICE_FC_TX_PAUSE;
	else if (!pause->rx_pause && !pause->tx_pause)
		pi->fc.req_mode = ICE_FC_NONE;
	else
		return -EINVAL;

	/* Set the FC mode and only restart AN if link is up */
	status = ice_set_fc(pi, &aq_failures, link_up);

	if (aq_failures & ICE_SET_FC_AQ_FAIL_GET) {
		netdev_info(netdev, "Set fc failed on the get_phy_capabilities call with err %d aq_err %d\n",
			    status, hw->adminq.sq_last_status);
		err = -EAGAIN;
	} else if (aq_failures & ICE_SET_FC_AQ_FAIL_SET) {
		netdev_info(netdev, "Set fc failed on the set_phy_config call with err %d aq_err %d\n",
			    status, hw->adminq.sq_last_status);
		err = -EAGAIN;
	} else if (aq_failures & ICE_SET_FC_AQ_FAIL_UPDATE) {
		netdev_info(netdev, "Set fc failed on the get_link_info call with err %d aq_err %d\n",
			    status, hw->adminq.sq_last_status);
		err = -EAGAIN;
	}

	if (!test_bit(__ICE_DOWN, pf->state)) {
		/* Give it a little more time to try to come back. If still
		 * down, restart autoneg link or reinitialize the interface.
		 */
		msleep(75);
		if (!test_bit(__ICE_DOWN, pf->state))
			return ice_nway_reset(netdev);

		ice_down(vsi);
		ice_up(vsi);
	}

	return err;
}

/**
 * ice_get_rxfh_key_size - get the RSS hash key size
 * @netdev: network interface device structure
 *
 * Returns the table size.
 */
static u32 ice_get_rxfh_key_size(struct net_device __always_unused *netdev)
{
	return ICE_VSIQF_HKEY_ARRAY_SIZE;
}

/**
 * ice_get_rxfh_indir_size - get the Rx flow hash indirection table size
 * @netdev: network interface device structure
 *
 * Returns the table size.
 */
static u32 ice_get_rxfh_indir_size(struct net_device *netdev)
{
	struct ice_netdev_priv *np = netdev_priv(netdev);

	return np->vsi->rss_table_size;
}

/**
 * ice_get_rxfh - get the Rx flow hash indirection table
 * @netdev: network interface device structure
 * @indir: indirection table
 * @key: hash key
 * @hfunc: hash function
 *
 * Reads the indirection table directly from the hardware.
 */
static int
ice_get_rxfh(struct net_device *netdev, u32 *indir, u8 *key, u8 *hfunc)
{
	struct ice_netdev_priv *np = netdev_priv(netdev);
	struct ice_vsi *vsi = np->vsi;
	struct ice_pf *pf = vsi->back;
	int ret = 0, i;
	u8 *lut;

	if (hfunc)
		*hfunc = ETH_RSS_HASH_TOP;

	if (!indir)
		return 0;

	if (!test_bit(ICE_FLAG_RSS_ENA, pf->flags)) {
		/* RSS not supported return error here */
		netdev_warn(netdev, "RSS is not configured on this VSI!\n");
		return -EIO;
	}

	lut = kzalloc(vsi->rss_table_size, GFP_KERNEL);
	if (!lut)
		return -ENOMEM;

	if (ice_get_rss(vsi, key, lut, vsi->rss_table_size)) {
		ret = -EIO;
		goto out;
	}

	for (i = 0; i < vsi->rss_table_size; i++)
		indir[i] = (u32)(lut[i]);

out:
	kfree(lut);
	return ret;
}

/**
 * ice_set_rxfh - set the Rx flow hash indirection table
 * @netdev: network interface device structure
 * @indir: indirection table
 * @key: hash key
 * @hfunc: hash function
 *
 * Returns -EINVAL if the table specifies an invalid queue ID, otherwise
 * returns 0 after programming the table.
 */
static int
ice_set_rxfh(struct net_device *netdev, const u32 *indir, const u8 *key,
	     const u8 hfunc)
{
	struct ice_netdev_priv *np = netdev_priv(netdev);
	struct ice_vsi *vsi = np->vsi;
	struct ice_pf *pf = vsi->back;
	struct device *dev;
	u8 *seed = NULL;

	dev = ice_pf_to_dev(pf);
	if (hfunc != ETH_RSS_HASH_NO_CHANGE && hfunc != ETH_RSS_HASH_TOP)
		return -EOPNOTSUPP;

	if (!test_bit(ICE_FLAG_RSS_ENA, pf->flags)) {
		/* RSS not supported return error here */
		netdev_warn(netdev, "RSS is not configured on this VSI!\n");
		return -EIO;
	}

	if (key) {
		if (!vsi->rss_hkey_user) {
			vsi->rss_hkey_user =
				devm_kzalloc(dev, ICE_VSIQF_HKEY_ARRAY_SIZE,
					     GFP_KERNEL);
			if (!vsi->rss_hkey_user)
				return -ENOMEM;
		}
		memcpy(vsi->rss_hkey_user, key, ICE_VSIQF_HKEY_ARRAY_SIZE);
		seed = vsi->rss_hkey_user;
	}

	if (!vsi->rss_lut_user) {
		vsi->rss_lut_user = devm_kzalloc(dev, vsi->rss_table_size,
						 GFP_KERNEL);
		if (!vsi->rss_lut_user)
			return -ENOMEM;
	}

	/* Each 32 bits pointed by 'indir' is stored with a lut entry */
	if (indir) {
		int i;

		for (i = 0; i < vsi->rss_table_size; i++)
			vsi->rss_lut_user[i] = (u8)(indir[i]);
	} else {
		ice_fill_rss_lut(vsi->rss_lut_user, vsi->rss_table_size,
				 vsi->rss_size);
	}

	if (ice_set_rss(vsi, seed, vsi->rss_lut_user, vsi->rss_table_size))
		return -EIO;

	return 0;
}

/**
 * ice_get_max_txq - return the maximum number of Tx queues for in a PF
 * @pf: PF structure
 */
static int ice_get_max_txq(struct ice_pf *pf)
{
	return min_t(int, num_online_cpus(),
		     pf->hw.func_caps.common_cap.num_txq);
}

/**
 * ice_get_max_rxq - return the maximum number of Rx queues for in a PF
 * @pf: PF structure
 */
static int ice_get_max_rxq(struct ice_pf *pf)
{
	return min_t(int, num_online_cpus(),
		     pf->hw.func_caps.common_cap.num_rxq);
}

/**
 * ice_get_combined_cnt - return the current number of combined channels
 * @vsi: PF VSI pointer
 *
 * Go through all queue vectors and count ones that have both Rx and Tx ring
 * attached
 */
static u32 ice_get_combined_cnt(struct ice_vsi *vsi)
{
	u32 combined = 0;
	int q_idx;

	ice_for_each_q_vector(vsi, q_idx) {
		struct ice_q_vector *q_vector = vsi->q_vectors[q_idx];

		if (q_vector->rx.ring && q_vector->tx.ring)
			combined++;
	}

	return combined;
}

/**
 * ice_get_channels - get the current and max supported channels
 * @dev: network interface device structure
 * @ch: ethtool channel data structure
 */
static void
ice_get_channels(struct net_device *dev, struct ethtool_channels *ch)
{
	struct ice_netdev_priv *np = netdev_priv(dev);
	struct ice_vsi *vsi = np->vsi;
	struct ice_pf *pf = vsi->back;

	/* check to see if VSI is active */
	if (test_bit(__ICE_DOWN, vsi->state))
		return;

	/* report maximum channels */
	ch->max_rx = ice_get_max_rxq(pf);
	ch->max_tx = ice_get_max_txq(pf);
	ch->max_combined = min_t(int, ch->max_rx, ch->max_tx);

	/* report current channels */
	ch->combined_count = ice_get_combined_cnt(vsi);
	ch->rx_count = vsi->num_rxq - ch->combined_count;
	ch->tx_count = vsi->num_txq - ch->combined_count;
}

/**
 * ice_vsi_set_dflt_rss_lut - set default RSS LUT with requested RSS size
 * @vsi: VSI to reconfigure RSS LUT on
 * @req_rss_size: requested range of queue numbers for hashing
 *
 * Set the VSI's RSS parameters, configure the RSS LUT based on these.
 */
static int ice_vsi_set_dflt_rss_lut(struct ice_vsi *vsi, int req_rss_size)
{
	struct ice_pf *pf = vsi->back;
	enum ice_status status;
	struct device *dev;
	struct ice_hw *hw;
	int err = 0;
	u8 *lut;

	dev = ice_pf_to_dev(pf);
	hw = &pf->hw;

	if (!req_rss_size)
		return -EINVAL;

	lut = kzalloc(vsi->rss_table_size, GFP_KERNEL);
	if (!lut)
		return -ENOMEM;

	/* set RSS LUT parameters */
	if (!test_bit(ICE_FLAG_RSS_ENA, pf->flags)) {
		vsi->rss_size = 1;
	} else {
		struct ice_hw_common_caps *caps = &hw->func_caps.common_cap;

		vsi->rss_size = min_t(int, req_rss_size,
				      BIT(caps->rss_table_entry_width));
	}

	/* create/set RSS LUT */
	ice_fill_rss_lut(lut, vsi->rss_table_size, vsi->rss_size);
	status = ice_aq_set_rss_lut(hw, vsi->idx, vsi->rss_lut_type, lut,
				    vsi->rss_table_size);
	if (status) {
		dev_err(dev, "Cannot set RSS lut, err %d aq_err %d\n",
			status, hw->adminq.rq_last_status);
		err = -EIO;
	}

	kfree(lut);
	return err;
}

/**
 * ice_set_channels - set the number channels
 * @dev: network interface device structure
 * @ch: ethtool channel data structure
 */
static int ice_set_channels(struct net_device *dev, struct ethtool_channels *ch)
{
	struct ice_netdev_priv *np = netdev_priv(dev);
	struct ice_vsi *vsi = np->vsi;
	struct ice_pf *pf = vsi->back;
	int new_rx = 0, new_tx = 0;
	u32 curr_combined;

	/* do not support changing channels in Safe Mode */
	if (ice_is_safe_mode(pf)) {
		netdev_err(dev, "Changing channel in Safe Mode is not supported\n");
		return -EOPNOTSUPP;
	}
	/* do not support changing other_count */
	if (ch->other_count)
		return -EINVAL;

	curr_combined = ice_get_combined_cnt(vsi);

	/* these checks are for cases where user didn't specify a particular
	 * value on cmd line but we get non-zero value anyway via
	 * get_channels(); look at ethtool.c in ethtool repository (the user
	 * space part), particularly, do_schannels() routine
	 */
	if (ch->rx_count == vsi->num_rxq - curr_combined)
		ch->rx_count = 0;
	if (ch->tx_count == vsi->num_txq - curr_combined)
		ch->tx_count = 0;
	if (ch->combined_count == curr_combined)
		ch->combined_count = 0;

	if (!(ch->combined_count || (ch->rx_count && ch->tx_count))) {
		netdev_err(dev, "Please specify at least 1 Rx and 1 Tx channel\n");
		return -EINVAL;
	}

	new_rx = ch->combined_count + ch->rx_count;
	new_tx = ch->combined_count + ch->tx_count;

	if (new_rx > ice_get_max_rxq(pf)) {
		netdev_err(dev, "Maximum allowed Rx channels is %d\n",
			   ice_get_max_rxq(pf));
		return -EINVAL;
	}
	if (new_tx > ice_get_max_txq(pf)) {
		netdev_err(dev, "Maximum allowed Tx channels is %d\n",
			   ice_get_max_txq(pf));
		return -EINVAL;
	}

	ice_vsi_recfg_qs(vsi, new_rx, new_tx);

	if (new_rx && !netif_is_rxfh_configured(dev))
		return ice_vsi_set_dflt_rss_lut(vsi, new_rx);

	return 0;
}

enum ice_container_type {
	ICE_RX_CONTAINER,
	ICE_TX_CONTAINER,
};

/**
 * ice_get_rc_coalesce - get ITR values for specific ring container
 * @ec: ethtool structure to fill with driver's coalesce settings
 * @c_type: container type, Rx or Tx
 * @rc: ring container that the ITR values will come from
 *
 * Query the device for ice_ring_container specific ITR values. This is
 * done per ice_ring_container because each q_vector can have 1 or more rings
 * and all of said ring(s) will have the same ITR values.
 *
 * Returns 0 on success, negative otherwise.
 */
static int
ice_get_rc_coalesce(struct ethtool_coalesce *ec, enum ice_container_type c_type,
		    struct ice_ring_container *rc)
{
	struct ice_pf *pf;

	if (!rc->ring)
		return -EINVAL;

	pf = rc->ring->vsi->back;

	switch (c_type) {
	case ICE_RX_CONTAINER:
		ec->use_adaptive_rx_coalesce = ITR_IS_DYNAMIC(rc->itr_setting);
		ec->rx_coalesce_usecs = rc->itr_setting & ~ICE_ITR_DYNAMIC;
		ec->rx_coalesce_usecs_high = rc->ring->q_vector->intrl;
		break;
	case ICE_TX_CONTAINER:
		ec->use_adaptive_tx_coalesce = ITR_IS_DYNAMIC(rc->itr_setting);
		ec->tx_coalesce_usecs = rc->itr_setting & ~ICE_ITR_DYNAMIC;
		break;
	default:
		dev_dbg(ice_pf_to_dev(pf), "Invalid c_type %d\n", c_type);
		return -EINVAL;
	}

	return 0;
}

/**
 * ice_get_q_coalesce - get a queue's ITR/INTRL (coalesce) settings
 * @vsi: VSI associated to the queue for getting ITR/INTRL (coalesce) settings
 * @ec: coalesce settings to program the device with
 * @q_num: update ITR/INTRL (coalesce) settings for this queue number/index
 *
 * Return 0 on success, and negative under the following conditions:
 * 1. Getting Tx or Rx ITR/INTRL (coalesce) settings failed.
 * 2. The q_num passed in is not a valid number/index for Tx and Rx rings.
 */
static int
ice_get_q_coalesce(struct ice_vsi *vsi, struct ethtool_coalesce *ec, int q_num)
{
	if (q_num < vsi->num_rxq && q_num < vsi->num_txq) {
		if (ice_get_rc_coalesce(ec, ICE_RX_CONTAINER,
					&vsi->rx_rings[q_num]->q_vector->rx))
			return -EINVAL;
		if (ice_get_rc_coalesce(ec, ICE_TX_CONTAINER,
					&vsi->tx_rings[q_num]->q_vector->tx))
			return -EINVAL;
	} else if (q_num < vsi->num_rxq) {
		if (ice_get_rc_coalesce(ec, ICE_RX_CONTAINER,
					&vsi->rx_rings[q_num]->q_vector->rx))
			return -EINVAL;
	} else if (q_num < vsi->num_txq) {
		if (ice_get_rc_coalesce(ec, ICE_TX_CONTAINER,
					&vsi->tx_rings[q_num]->q_vector->tx))
			return -EINVAL;
	} else {
		return -EINVAL;
	}

	return 0;
}

/**
 * __ice_get_coalesce - get ITR/INTRL values for the device
 * @netdev: pointer to the netdev associated with this query
 * @ec: ethtool structure to fill with driver's coalesce settings
 * @q_num: queue number to get the coalesce settings for
 *
 * If the caller passes in a negative q_num then we return coalesce settings
 * based on queue number 0, else use the actual q_num passed in.
 */
static int
__ice_get_coalesce(struct net_device *netdev, struct ethtool_coalesce *ec,
		   int q_num)
{
	struct ice_netdev_priv *np = netdev_priv(netdev);
	struct ice_vsi *vsi = np->vsi;

	if (q_num < 0)
		q_num = 0;

	if (ice_get_q_coalesce(vsi, ec, q_num))
		return -EINVAL;

	return 0;
}

static int
ice_get_coalesce(struct net_device *netdev, struct ethtool_coalesce *ec)
{
	return __ice_get_coalesce(netdev, ec, -1);
}

static int
ice_get_per_q_coalesce(struct net_device *netdev, u32 q_num,
		       struct ethtool_coalesce *ec)
{
	return __ice_get_coalesce(netdev, ec, q_num);
}

/**
 * ice_set_rc_coalesce - set ITR values for specific ring container
 * @c_type: container type, Rx or Tx
 * @ec: ethtool structure from user to update ITR settings
 * @rc: ring container that the ITR values will come from
 * @vsi: VSI associated to the ring container
 *
 * Set specific ITR values. This is done per ice_ring_container because each
 * q_vector can have 1 or more rings and all of said ring(s) will have the same
 * ITR values.
 *
 * Returns 0 on success, negative otherwise.
 */
static int
ice_set_rc_coalesce(enum ice_container_type c_type, struct ethtool_coalesce *ec,
		    struct ice_ring_container *rc, struct ice_vsi *vsi)
{
	const char *c_type_str = (c_type == ICE_RX_CONTAINER) ? "rx" : "tx";
	u32 use_adaptive_coalesce, coalesce_usecs;
	struct ice_pf *pf = vsi->back;
	u16 itr_setting;

	if (!rc->ring)
		return -EINVAL;

	switch (c_type) {
	case ICE_RX_CONTAINER:
		if (ec->rx_coalesce_usecs_high > ICE_MAX_INTRL ||
		    (ec->rx_coalesce_usecs_high &&
		     ec->rx_coalesce_usecs_high < pf->hw.intrl_gran)) {
			netdev_info(vsi->netdev, "Invalid value, %s-usecs-high valid values are 0 (disabled), %d-%d\n",
				    c_type_str, pf->hw.intrl_gran,
				    ICE_MAX_INTRL);
			return -EINVAL;
		}
		if (ec->rx_coalesce_usecs_high != rc->ring->q_vector->intrl) {
			rc->ring->q_vector->intrl = ec->rx_coalesce_usecs_high;
			wr32(&pf->hw, GLINT_RATE(rc->ring->q_vector->reg_idx),
			     ice_intrl_usec_to_reg(ec->rx_coalesce_usecs_high,
						   pf->hw.intrl_gran));
		}

		use_adaptive_coalesce = ec->use_adaptive_rx_coalesce;
		coalesce_usecs = ec->rx_coalesce_usecs;

		break;
	case ICE_TX_CONTAINER:
		if (ec->tx_coalesce_usecs_high) {
			netdev_info(vsi->netdev, "setting %s-usecs-high is not supported\n",
				    c_type_str);
			return -EINVAL;
		}

		use_adaptive_coalesce = ec->use_adaptive_tx_coalesce;
		coalesce_usecs = ec->tx_coalesce_usecs;

		break;
	default:
		dev_dbg(ice_pf_to_dev(pf), "Invalid container type %d\n",
			c_type);
		return -EINVAL;
	}

	itr_setting = rc->itr_setting & ~ICE_ITR_DYNAMIC;
	if (coalesce_usecs != itr_setting && use_adaptive_coalesce) {
		netdev_info(vsi->netdev, "%s interrupt throttling cannot be changed if adaptive-%s is enabled\n",
			    c_type_str, c_type_str);
		return -EINVAL;
	}

	if (coalesce_usecs > ICE_ITR_MAX) {
		netdev_info(vsi->netdev, "Invalid value, %s-usecs range is 0-%d\n",
			    c_type_str, ICE_ITR_MAX);
		return -EINVAL;
	}

	if (use_adaptive_coalesce) {
		rc->itr_setting |= ICE_ITR_DYNAMIC;
	} else {
		/* save the user set usecs */
		rc->itr_setting = coalesce_usecs;
		/* device ITR granularity is in 2 usec increments */
		rc->target_itr = ITR_REG_ALIGN(rc->itr_setting);
	}

	return 0;
}

/**
 * ice_set_q_coalesce - set a queue's ITR/INTRL (coalesce) settings
 * @vsi: VSI associated to the queue that need updating
 * @ec: coalesce settings to program the device with
 * @q_num: update ITR/INTRL (coalesce) settings for this queue number/index
 *
 * Return 0 on success, and negative under the following conditions:
 * 1. Setting Tx or Rx ITR/INTRL (coalesce) settings failed.
 * 2. The q_num passed in is not a valid number/index for Tx and Rx rings.
 */
static int
ice_set_q_coalesce(struct ice_vsi *vsi, struct ethtool_coalesce *ec, int q_num)
{
	if (q_num < vsi->num_rxq && q_num < vsi->num_txq) {
		if (ice_set_rc_coalesce(ICE_RX_CONTAINER, ec,
					&vsi->rx_rings[q_num]->q_vector->rx,
					vsi))
			return -EINVAL;

		if (ice_set_rc_coalesce(ICE_TX_CONTAINER, ec,
					&vsi->tx_rings[q_num]->q_vector->tx,
					vsi))
			return -EINVAL;
	} else if (q_num < vsi->num_rxq) {
		if (ice_set_rc_coalesce(ICE_RX_CONTAINER, ec,
					&vsi->rx_rings[q_num]->q_vector->rx,
					vsi))
			return -EINVAL;
	} else if (q_num < vsi->num_txq) {
		if (ice_set_rc_coalesce(ICE_TX_CONTAINER, ec,
					&vsi->tx_rings[q_num]->q_vector->tx,
					vsi))
			return -EINVAL;
	} else {
		return -EINVAL;
	}

	return 0;
}

/**
 * ice_is_coalesce_param_invalid - check for unsupported coalesce parameters
 * @netdev: pointer to the netdev associated with this query
 * @ec: ethtool structure to fill with driver's coalesce settings
 *
 * Print netdev info if driver doesn't support one of the parameters
 * and return error. When any parameters will be implemented, remove only
 * this parameter from param array.
 */
static int
ice_is_coalesce_param_invalid(struct net_device *netdev,
			      struct ethtool_coalesce *ec)
{
	struct ice_ethtool_not_used {
		u32 value;
		const char *name;
	} param[] = {
		{ec->stats_block_coalesce_usecs, "stats-block-usecs"},
		{ec->rate_sample_interval, "sample-interval"},
		{ec->pkt_rate_low, "pkt-rate-low"},
		{ec->pkt_rate_high, "pkt-rate-high"},
		{ec->rx_max_coalesced_frames, "rx-frames"},
		{ec->rx_coalesce_usecs_irq, "rx-usecs-irq"},
		{ec->rx_max_coalesced_frames_irq, "rx-frames-irq"},
		{ec->tx_max_coalesced_frames, "tx-frames"},
		{ec->tx_coalesce_usecs_irq, "tx-usecs-irq"},
		{ec->tx_max_coalesced_frames_irq, "tx-frames-irq"},
		{ec->rx_coalesce_usecs_low, "rx-usecs-low"},
		{ec->rx_max_coalesced_frames_low, "rx-frames-low"},
		{ec->tx_coalesce_usecs_low, "tx-usecs-low"},
		{ec->tx_max_coalesced_frames_low, "tx-frames-low"},
		{ec->rx_max_coalesced_frames_high, "rx-frames-high"},
		{ec->tx_max_coalesced_frames_high, "tx-frames-high"}
	};
	int i;

	for (i = 0; i < ARRAY_SIZE(param); i++) {
		if (param[i].value) {
			netdev_info(netdev, "Setting %s not supported\n",
				    param[i].name);
			return -EINVAL;
		}
	}

	return 0;
}

/**
<<<<<<< HEAD
=======
 * ice_print_if_odd_usecs - print message if user tries to set odd [tx|rx]-usecs
 * @netdev: netdev used for print
 * @itr_setting: previous user setting
 * @use_adaptive_coalesce: if adaptive coalesce is enabled or being enabled
 * @coalesce_usecs: requested value of [tx|rx]-usecs
 * @c_type_str: either "rx" or "tx" to match user set field of [tx|rx]-usecs
 */
static void
ice_print_if_odd_usecs(struct net_device *netdev, u16 itr_setting,
		       u32 use_adaptive_coalesce, u32 coalesce_usecs,
		       const char *c_type_str)
{
	if (use_adaptive_coalesce)
		return;

	itr_setting = ITR_TO_REG(itr_setting);

	if (itr_setting != coalesce_usecs && (coalesce_usecs % 2))
		netdev_info(netdev, "User set %s-usecs to %d, device only supports even values. Rounding down and attempting to set %s-usecs to %d\n",
			    c_type_str, coalesce_usecs, c_type_str,
			    ITR_REG_ALIGN(coalesce_usecs));
}

/**
>>>>>>> 2c523b34
 * __ice_set_coalesce - set ITR/INTRL values for the device
 * @netdev: pointer to the netdev associated with this query
 * @ec: ethtool structure to fill with driver's coalesce settings
 * @q_num: queue number to get the coalesce settings for
 *
 * If the caller passes in a negative q_num then we set the coalesce settings
 * for all Tx/Rx queues, else use the actual q_num passed in.
 */
static int
__ice_set_coalesce(struct net_device *netdev, struct ethtool_coalesce *ec,
		   int q_num)
{
	struct ice_netdev_priv *np = netdev_priv(netdev);
	struct ice_vsi *vsi = np->vsi;

	if (ice_is_coalesce_param_invalid(netdev, ec))
		return -EINVAL;

	if (q_num < 0) {
		struct ice_q_vector *q_vector = vsi->q_vectors[0];
		int v_idx;

		if (q_vector) {
			ice_print_if_odd_usecs(netdev, q_vector->rx.itr_setting,
					       ec->use_adaptive_rx_coalesce,
					       ec->rx_coalesce_usecs, "rx");

			ice_print_if_odd_usecs(netdev, q_vector->tx.itr_setting,
					       ec->use_adaptive_tx_coalesce,
					       ec->tx_coalesce_usecs, "tx");
		}

		ice_for_each_q_vector(vsi, v_idx) {
			/* In some cases if DCB is configured the num_[rx|tx]q
			 * can be less than vsi->num_q_vectors. This check
			 * accounts for that so we don't report a false failure
			 */
			if (v_idx >= vsi->num_rxq && v_idx >= vsi->num_txq)
				goto set_complete;

			if (ice_set_q_coalesce(vsi, ec, v_idx))
				return -EINVAL;
		}
		goto set_complete;
	}

	if (ice_set_q_coalesce(vsi, ec, q_num))
		return -EINVAL;

set_complete:

	return 0;
}

static int
ice_set_coalesce(struct net_device *netdev, struct ethtool_coalesce *ec)
{
	return __ice_set_coalesce(netdev, ec, -1);
}

static int
ice_set_per_q_coalesce(struct net_device *netdev, u32 q_num,
		       struct ethtool_coalesce *ec)
{
	return __ice_set_coalesce(netdev, ec, q_num);
}

#define ICE_I2C_EEPROM_DEV_ADDR		0xA0
#define ICE_I2C_EEPROM_DEV_ADDR2	0xA2
#define ICE_MODULE_TYPE_SFP		0x03
#define ICE_MODULE_TYPE_QSFP_PLUS	0x0D
#define ICE_MODULE_TYPE_QSFP28		0x11
#define ICE_MODULE_SFF_ADDR_MODE	0x04
#define ICE_MODULE_SFF_DIAG_CAPAB	0x40
#define ICE_MODULE_REVISION_ADDR	0x01
#define ICE_MODULE_SFF_8472_COMP	0x5E
#define ICE_MODULE_SFF_8472_SWAP	0x5C
#define ICE_MODULE_QSFP_MAX_LEN		640

/**
 * ice_get_module_info - get SFF module type and revision information
 * @netdev: network interface device structure
 * @modinfo: module EEPROM size and layout information structure
 */
static int
ice_get_module_info(struct net_device *netdev,
		    struct ethtool_modinfo *modinfo)
{
	struct ice_netdev_priv *np = netdev_priv(netdev);
	struct ice_vsi *vsi = np->vsi;
	struct ice_pf *pf = vsi->back;
	struct ice_hw *hw = &pf->hw;
	enum ice_status status;
	u8 sff8472_comp = 0;
	u8 sff8472_swap = 0;
	u8 sff8636_rev = 0;
	u8 value = 0;

	status = ice_aq_sff_eeprom(hw, 0, ICE_I2C_EEPROM_DEV_ADDR, 0x00, 0x00,
				   0, &value, 1, 0, NULL);
	if (status)
		return -EIO;

	switch (value) {
	case ICE_MODULE_TYPE_SFP:
		status = ice_aq_sff_eeprom(hw, 0, ICE_I2C_EEPROM_DEV_ADDR,
					   ICE_MODULE_SFF_8472_COMP, 0x00, 0,
					   &sff8472_comp, 1, 0, NULL);
		if (status)
			return -EIO;
		status = ice_aq_sff_eeprom(hw, 0, ICE_I2C_EEPROM_DEV_ADDR,
					   ICE_MODULE_SFF_8472_SWAP, 0x00, 0,
					   &sff8472_swap, 1, 0, NULL);
		if (status)
			return -EIO;

		if (sff8472_swap & ICE_MODULE_SFF_ADDR_MODE) {
			modinfo->type = ETH_MODULE_SFF_8079;
			modinfo->eeprom_len = ETH_MODULE_SFF_8079_LEN;
		} else if (sff8472_comp &&
			   (sff8472_swap & ICE_MODULE_SFF_DIAG_CAPAB)) {
			modinfo->type = ETH_MODULE_SFF_8472;
			modinfo->eeprom_len = ETH_MODULE_SFF_8472_LEN;
		} else {
			modinfo->type = ETH_MODULE_SFF_8079;
			modinfo->eeprom_len = ETH_MODULE_SFF_8079_LEN;
		}
		break;
	case ICE_MODULE_TYPE_QSFP_PLUS:
	case ICE_MODULE_TYPE_QSFP28:
		status = ice_aq_sff_eeprom(hw, 0, ICE_I2C_EEPROM_DEV_ADDR,
					   ICE_MODULE_REVISION_ADDR, 0x00, 0,
					   &sff8636_rev, 1, 0, NULL);
		if (status)
			return -EIO;
		/* Check revision compliance */
		if (sff8636_rev > 0x02) {
			/* Module is SFF-8636 compliant */
			modinfo->type = ETH_MODULE_SFF_8636;
			modinfo->eeprom_len = ICE_MODULE_QSFP_MAX_LEN;
		} else {
			modinfo->type = ETH_MODULE_SFF_8436;
			modinfo->eeprom_len = ICE_MODULE_QSFP_MAX_LEN;
		}
		break;
	default:
		netdev_warn(netdev, "SFF Module Type not recognized.\n");
		return -EINVAL;
	}
	return 0;
}

/**
 * ice_get_module_eeprom - fill buffer with SFF EEPROM contents
 * @netdev: network interface device structure
 * @ee: EEPROM dump request structure
 * @data: buffer to be filled with EEPROM contents
 */
static int
ice_get_module_eeprom(struct net_device *netdev,
		      struct ethtool_eeprom *ee, u8 *data)
{
	struct ice_netdev_priv *np = netdev_priv(netdev);
	u8 addr = ICE_I2C_EEPROM_DEV_ADDR;
	struct ice_vsi *vsi = np->vsi;
	struct ice_pf *pf = vsi->back;
	struct ice_hw *hw = &pf->hw;
	enum ice_status status;
	bool is_sfp = false;
	u16 offset = 0;
	u8 value = 0;
	u8 page = 0;
	int i;

	status = ice_aq_sff_eeprom(hw, 0, addr, offset, page, 0,
				   &value, 1, 0, NULL);
	if (status)
		return -EIO;

	if (!ee || !ee->len || !data)
		return -EINVAL;

	if (value == ICE_MODULE_TYPE_SFP)
		is_sfp = true;

	for (i = 0; i < ee->len; i++) {
		offset = i + ee->offset;

		/* Check if we need to access the other memory page */
		if (is_sfp) {
			if (offset >= ETH_MODULE_SFF_8079_LEN) {
				offset -= ETH_MODULE_SFF_8079_LEN;
				addr = ICE_I2C_EEPROM_DEV_ADDR2;
			}
		} else {
			while (offset >= ETH_MODULE_SFF_8436_LEN) {
				/* Compute memory page number and offset. */
				offset -= ETH_MODULE_SFF_8436_LEN / 2;
				page++;
			}
		}

		status = ice_aq_sff_eeprom(hw, 0, addr, offset, page, !is_sfp,
					   &value, 1, 0, NULL);
		if (status)
			value = 0;
		data[i] = value;
	}
	return 0;
}

static const struct ethtool_ops ice_ethtool_ops = {
	.get_link_ksettings	= ice_get_link_ksettings,
	.set_link_ksettings	= ice_set_link_ksettings,
	.get_drvinfo		= ice_get_drvinfo,
	.get_regs_len		= ice_get_regs_len,
	.get_regs		= ice_get_regs,
	.get_msglevel		= ice_get_msglevel,
	.set_msglevel		= ice_set_msglevel,
	.self_test		= ice_self_test,
	.get_link		= ethtool_op_get_link,
	.get_eeprom_len		= ice_get_eeprom_len,
	.get_eeprom		= ice_get_eeprom,
	.get_coalesce		= ice_get_coalesce,
	.set_coalesce		= ice_set_coalesce,
	.get_strings		= ice_get_strings,
	.set_phys_id		= ice_set_phys_id,
	.get_ethtool_stats      = ice_get_ethtool_stats,
	.get_priv_flags		= ice_get_priv_flags,
	.set_priv_flags		= ice_set_priv_flags,
	.get_sset_count		= ice_get_sset_count,
	.get_rxnfc		= ice_get_rxnfc,
	.set_rxnfc		= ice_set_rxnfc,
	.get_ringparam		= ice_get_ringparam,
	.set_ringparam		= ice_set_ringparam,
	.nway_reset		= ice_nway_reset,
	.get_pauseparam		= ice_get_pauseparam,
	.set_pauseparam		= ice_set_pauseparam,
	.get_rxfh_key_size	= ice_get_rxfh_key_size,
	.get_rxfh_indir_size	= ice_get_rxfh_indir_size,
	.get_rxfh		= ice_get_rxfh,
	.set_rxfh		= ice_set_rxfh,
	.get_channels		= ice_get_channels,
	.set_channels		= ice_set_channels,
	.get_ts_info		= ethtool_op_get_ts_info,
	.get_per_queue_coalesce	= ice_get_per_q_coalesce,
	.set_per_queue_coalesce	= ice_set_per_q_coalesce,
	.get_fecparam		= ice_get_fecparam,
	.set_fecparam		= ice_set_fecparam,
	.get_module_info	= ice_get_module_info,
	.get_module_eeprom	= ice_get_module_eeprom,
};

static const struct ethtool_ops ice_ethtool_safe_mode_ops = {
	.get_link_ksettings	= ice_get_link_ksettings,
	.set_link_ksettings	= ice_set_link_ksettings,
	.get_drvinfo		= ice_get_drvinfo,
	.get_regs_len		= ice_get_regs_len,
	.get_regs		= ice_get_regs,
	.get_msglevel		= ice_get_msglevel,
	.set_msglevel		= ice_set_msglevel,
	.get_eeprom_len		= ice_get_eeprom_len,
	.get_eeprom		= ice_get_eeprom,
	.get_strings		= ice_get_strings,
	.get_ethtool_stats	= ice_get_ethtool_stats,
	.get_sset_count		= ice_get_sset_count,
	.get_ringparam		= ice_get_ringparam,
	.set_ringparam		= ice_set_ringparam,
	.nway_reset		= ice_nway_reset,
	.get_channels		= ice_get_channels,
};

/**
 * ice_set_ethtool_safe_mode_ops - setup safe mode ethtool ops
 * @netdev: network interface device structure
 */
void ice_set_ethtool_safe_mode_ops(struct net_device *netdev)
{
	netdev->ethtool_ops = &ice_ethtool_safe_mode_ops;
}

/**
 * ice_set_ethtool_ops - setup netdev ethtool ops
 * @netdev: network interface device structure
 *
 * setup netdev ethtool ops with ice specific ops
 */
void ice_set_ethtool_ops(struct net_device *netdev)
{
	netdev->ethtool_ops = &ice_ethtool_ops;
}<|MERGE_RESOLUTION|>--- conflicted
+++ resolved
@@ -3582,8 +3582,6 @@
 }
 
 /**
-<<<<<<< HEAD
-=======
  * ice_print_if_odd_usecs - print message if user tries to set odd [tx|rx]-usecs
  * @netdev: netdev used for print
  * @itr_setting: previous user setting
@@ -3608,7 +3606,6 @@
 }
 
 /**
->>>>>>> 2c523b34
  * __ice_set_coalesce - set ITR/INTRL values for the device
  * @netdev: pointer to the netdev associated with this query
  * @ec: ethtool structure to fill with driver's coalesce settings
