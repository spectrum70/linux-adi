/*
	Copyright (C) 2004 - 2009 Ivo van Doorn <IvDoorn@gmail.com>
	Copyright (C) 2004 - 2009 Gertjan van Wingerde <gwingerde@gmail.com>
	<http://rt2x00.serialmonkey.com>

	This program is free software; you can redistribute it and/or modify
	it under the terms of the GNU General Public License as published by
	the Free Software Foundation; either version 2 of the License, or
	(at your option) any later version.

	This program is distributed in the hope that it will be useful,
	but WITHOUT ANY WARRANTY; without even the implied warranty of
	MERCHANTABILITY or FITNESS FOR A PARTICULAR PURPOSE. See the
	GNU General Public License for more details.

	You should have received a copy of the GNU General Public License
	along with this program; if not, write to the
	Free Software Foundation, Inc.,
	59 Temple Place - Suite 330, Boston, MA 02111-1307, USA.
 */

/*
	Module: rt2x00
	Abstract: rt2x00 global information.
 */

#ifndef RT2X00_H
#define RT2X00_H

#include <linux/bitops.h>
#include <linux/skbuff.h>
#include <linux/workqueue.h>
#include <linux/firmware.h>
#include <linux/leds.h>
#include <linux/mutex.h>
#include <linux/etherdevice.h>
#include <linux/input-polldev.h>

#include <net/mac80211.h>

#include "rt2x00debug.h"
#include "rt2x00dump.h"
#include "rt2x00leds.h"
#include "rt2x00reg.h"
#include "rt2x00queue.h"

/*
 * Module information.
 */
#define DRV_VERSION	"2.3.0"
#define DRV_PROJECT	"http://rt2x00.serialmonkey.com"

/*
 * Debug definitions.
 * Debug output has to be enabled during compile time.
 */
#define DEBUG_PRINTK_MSG(__dev, __kernlvl, __lvl, __msg, __args...)	\
	printk(__kernlvl "%s -> %s: %s - " __msg,			\
	       wiphy_name((__dev)->hw->wiphy), __func__, __lvl, ##__args)

#define DEBUG_PRINTK_PROBE(__kernlvl, __lvl, __msg, __args...)	\
	printk(__kernlvl "%s -> %s: %s - " __msg,		\
	       KBUILD_MODNAME, __func__, __lvl, ##__args)

#ifdef CONFIG_RT2X00_DEBUG
#define DEBUG_PRINTK(__dev, __kernlvl, __lvl, __msg, __args...)	\
	DEBUG_PRINTK_MSG(__dev, __kernlvl, __lvl, __msg, ##__args);
#else
#define DEBUG_PRINTK(__dev, __kernlvl, __lvl, __msg, __args...)	\
	do { } while (0)
#endif /* CONFIG_RT2X00_DEBUG */

/*
 * Various debug levels.
 * The debug levels PANIC and ERROR both indicate serious problems,
 * for this reason they should never be ignored.
 * The special ERROR_PROBE message is for messages that are generated
 * when the rt2x00_dev is not yet initialized.
 */
#define PANIC(__dev, __msg, __args...) \
	DEBUG_PRINTK_MSG(__dev, KERN_CRIT, "Panic", __msg, ##__args)
#define ERROR(__dev, __msg, __args...)	\
	DEBUG_PRINTK_MSG(__dev, KERN_ERR, "Error", __msg, ##__args)
#define ERROR_PROBE(__msg, __args...) \
	DEBUG_PRINTK_PROBE(KERN_ERR, "Error", __msg, ##__args)
#define WARNING(__dev, __msg, __args...) \
	DEBUG_PRINTK(__dev, KERN_WARNING, "Warning", __msg, ##__args)
#define NOTICE(__dev, __msg, __args...) \
	DEBUG_PRINTK(__dev, KERN_NOTICE, "Notice", __msg, ##__args)
#define INFO(__dev, __msg, __args...) \
	DEBUG_PRINTK(__dev, KERN_INFO, "Info", __msg, ##__args)
#define DEBUG(__dev, __msg, __args...) \
	DEBUG_PRINTK(__dev, KERN_DEBUG, "Debug", __msg, ##__args)
#define EEPROM(__dev, __msg, __args...) \
	DEBUG_PRINTK(__dev, KERN_DEBUG, "EEPROM recovery", __msg, ##__args)

/*
 * Duration calculations
 * The rate variable passed is: 100kbs.
 * To convert from bytes to bits we multiply size with 8,
 * then the size is multiplied with 10 to make the
 * real rate -> rate argument correction.
 */
#define GET_DURATION(__size, __rate)	(((__size) * 8 * 10) / (__rate))
#define GET_DURATION_RES(__size, __rate)(((__size) * 8 * 10) % (__rate))

/*
 * Determine the number of L2 padding bytes required between the header and
 * the payload.
 */
#define L2PAD_SIZE(__hdrlen)	(-(__hdrlen) & 3)

/*
 * Determine the alignment requirement,
 * to make sure the 802.11 payload is padded to a 4-byte boundrary
 * we must determine the address of the payload and calculate the
 * amount of bytes needed to move the data.
 */
#define ALIGN_SIZE(__skb, __header) \
	(  ((unsigned long)((__skb)->data + (__header))) & 3 )

/*
 * Constants for extra TX headroom for alignment purposes.
 */
#define RT2X00_ALIGN_SIZE	4 /* Only whole frame needs alignment */
#define RT2X00_L2PAD_SIZE	8 /* Both header & payload need alignment */

/*
 * Standard timing and size defines.
 * These values should follow the ieee80211 specifications.
 */
#define ACK_SIZE		14
#define IEEE80211_HEADER	24
#define PLCP			48
#define BEACON			100
#define PREAMBLE		144
#define SHORT_PREAMBLE		72
#define SLOT_TIME		20
#define SHORT_SLOT_TIME		9
#define SIFS			10
#define PIFS			( SIFS + SLOT_TIME )
#define SHORT_PIFS		( SIFS + SHORT_SLOT_TIME )
#define DIFS			( PIFS + SLOT_TIME )
#define SHORT_DIFS		( SHORT_PIFS + SHORT_SLOT_TIME )
#define EIFS			( SIFS + DIFS + \
				  GET_DURATION(IEEE80211_HEADER + ACK_SIZE, 10) )
#define SHORT_EIFS		( SIFS + SHORT_DIFS + \
				  GET_DURATION(IEEE80211_HEADER + ACK_SIZE, 10) )

/*
 * Structure for average calculation
 * The avg field contains the actual average value,
 * but avg_weight is internally used during calculations
 * to prevent rounding errors.
 */
struct avg_val {
	int avg;
	int avg_weight;
};

enum rt2x00_chip_intf {
	RT2X00_CHIP_INTF_PCI,
	RT2X00_CHIP_INTF_PCIE,
	RT2X00_CHIP_INTF_USB,
	RT2X00_CHIP_INTF_SOC,
};

/*
 * Chipset identification
 * The chipset on the device is composed of a RT and RF chip.
 * The chipset combination is important for determining device capabilities.
 */
struct rt2x00_chip {
	u16 rt;
#define RT2460		0x2460
#define RT2560		0x2560
#define RT2570		0x2570
#define RT2661		0x2661
#define RT2573		0x2573
#define RT2860		0x2860	/* 2.4GHz */
#define RT2872		0x2872	/* WSOC */
#define RT2883		0x2883	/* WSOC */
#define RT3070		0x3070
#define RT3071		0x3071
#define RT3090		0x3090	/* 2.4GHz PCIe */
#define RT3390		0x3390
#define RT3572		0x3572
#define RT3593		0x3593	/* PCIe */
#define RT3883		0x3883	/* WSOC */

	u16 rf;
	u16 rev;

	enum rt2x00_chip_intf intf;
};

/*
 * RF register values that belong to a particular channel.
 */
struct rf_channel {
	int channel;
	u32 rf1;
	u32 rf2;
	u32 rf3;
	u32 rf4;
};

/*
 * Channel information structure
 */
struct channel_info {
	unsigned int flags;
#define GEOGRAPHY_ALLOWED	0x00000001

	short tx_power1;
	short tx_power2;
};

/*
 * Antenna setup values.
 */
struct antenna_setup {
	enum antenna rx;
	enum antenna tx;
};

/*
 * Quality statistics about the currently active link.
 */
struct link_qual {
	/*
	 * Statistics required for Link tuning by driver
	 * The rssi value is provided by rt2x00lib during the
	 * link_tuner() callback function.
	 * The false_cca field is filled during the link_stats()
	 * callback function and could be used during the
	 * link_tuner() callback function.
	 */
	int rssi;
	int false_cca;

	/*
	 * VGC levels
	 * Hardware driver will tune the VGC level during each call
	 * to the link_tuner() callback function. This vgc_level is
	 * is determined based on the link quality statistics like
	 * average RSSI and the false CCA count.
	 *
	 * In some cases the drivers need to differentiate between
	 * the currently "desired" VGC level and the level configured
	 * in the hardware. The latter is important to reduce the
	 * number of BBP register reads to reduce register access
	 * overhead. For this reason we store both values here.
	 */
	u8 vgc_level;
	u8 vgc_level_reg;

	/*
	 * Statistics required for Signal quality calculation.
	 * These fields might be changed during the link_stats()
	 * callback function.
	 */
	int rx_success;
	int rx_failed;
	int tx_success;
	int tx_failed;
};

/*
 * Antenna settings about the currently active link.
 */
struct link_ant {
	/*
	 * Antenna flags
	 */
	unsigned int flags;
#define ANTENNA_RX_DIVERSITY	0x00000001
#define ANTENNA_TX_DIVERSITY	0x00000002
#define ANTENNA_MODE_SAMPLE	0x00000004

	/*
	 * Currently active TX/RX antenna setup.
	 * When software diversity is used, this will indicate
	 * which antenna is actually used at this time.
	 */
	struct antenna_setup active;

	/*
	 * RSSI history information for the antenna.
	 * Used to determine when to switch antenna
	 * when using software diversity.
	 */
	int rssi_history;

	/*
	 * Current RSSI average of the currently active antenna.
	 * Similar to the avg_rssi in the link_qual structure
	 * this value is updated by using the walking average.
	 */
	struct avg_val rssi_ant;
};

/*
 * To optimize the quality of the link we need to store
 * the quality of received frames and periodically
 * optimize the link.
 */
struct link {
	/*
	 * Link tuner counter
	 * The number of times the link has been tuned
	 * since the radio has been switched on.
	 */
	u32 count;

	/*
	 * Quality measurement values.
	 */
	struct link_qual qual;

	/*
	 * TX/RX antenna setup.
	 */
	struct link_ant ant;

	/*
	 * Currently active average RSSI value
	 */
	struct avg_val avg_rssi;

	/*
	 * Work structure for scheduling periodic link tuning.
	 */
	struct delayed_work work;
};

/*
 * Interface structure
 * Per interface configuration details, this structure
 * is allocated as the private data for ieee80211_vif.
 */
struct rt2x00_intf {
	/*
	 * All fields within the rt2x00_intf structure
	 * must be protected with a spinlock.
	 */
	spinlock_t lock;

	/*
	 * MAC of the device.
	 */
	u8 mac[ETH_ALEN];

	/*
	 * BBSID of the AP to associate with.
	 */
	u8 bssid[ETH_ALEN];

	/*
	 * beacon->skb must be protected with the mutex.
	 */
	struct mutex beacon_skb_mutex;

	/*
	 * Entry in the beacon queue which belongs to
	 * this interface. Each interface has its own
	 * dedicated beacon entry.
	 */
	struct queue_entry *beacon;

	/*
	 * Actions that needed rescheduling.
	 */
	unsigned int delayed_flags;
#define DELAYED_UPDATE_BEACON		0x00000001

	/*
	 * Software sequence counter, this is only required
	 * for hardware which doesn't support hardware
	 * sequence counting.
	 */
	spinlock_t seqlock;
	u16 seqno;
};

static inline struct rt2x00_intf* vif_to_intf(struct ieee80211_vif *vif)
{
	return (struct rt2x00_intf *)vif->drv_priv;
}

/**
 * struct hw_mode_spec: Hardware specifications structure
 *
 * Details about the supported modes, rates and channels
 * of a particular chipset. This is used by rt2x00lib
 * to build the ieee80211_hw_mode array for mac80211.
 *
 * @supported_bands: Bitmask contained the supported bands (2.4GHz, 5.2GHz).
 * @supported_rates: Rate types which are supported (CCK, OFDM).
 * @num_channels: Number of supported channels. This is used as array size
 *	for @tx_power_a, @tx_power_bg and @channels.
 * @channels: Device/chipset specific channel values (See &struct rf_channel).
 * @channels_info: Additional information for channels (See &struct channel_info).
 * @ht: Driver HT Capabilities (See &ieee80211_sta_ht_cap).
 */
struct hw_mode_spec {
	unsigned int supported_bands;
#define SUPPORT_BAND_2GHZ	0x00000001
#define SUPPORT_BAND_5GHZ	0x00000002

	unsigned int supported_rates;
#define SUPPORT_RATE_CCK	0x00000001
#define SUPPORT_RATE_OFDM	0x00000002

	unsigned int num_channels;
	const struct rf_channel *channels;
	const struct channel_info *channels_info;

	struct ieee80211_sta_ht_cap ht;
};

/*
 * Configuration structure wrapper around the
 * mac80211 configuration structure.
 * When mac80211 configures the driver, rt2x00lib
 * can precalculate values which are equal for all
 * rt2x00 drivers. Those values can be stored in here.
 */
struct rt2x00lib_conf {
	struct ieee80211_conf *conf;

	struct rf_channel rf;
	struct channel_info channel;
};

/*
 * Configuration structure for erp settings.
 */
struct rt2x00lib_erp {
	int short_preamble;
	int cts_protection;

	u32 basic_rates;

	int slot_time;

	short sifs;
	short pifs;
	short difs;
	short eifs;

	u16 beacon_int;
};

/*
 * Configuration structure for hardware encryption.
 */
struct rt2x00lib_crypto {
	enum cipher cipher;

	enum set_key_cmd cmd;
	const u8 *address;

	u32 bssidx;
	u32 aid;

	u8 key[16];
	u8 tx_mic[8];
	u8 rx_mic[8];
};

/*
 * Configuration structure wrapper around the
 * rt2x00 interface configuration handler.
 */
struct rt2x00intf_conf {
	/*
	 * Interface type
	 */
	enum nl80211_iftype type;

	/*
	 * TSF sync value, this is dependant on the operation type.
	 */
	enum tsf_sync sync;

	/*
	 * The MAC and BSSID addressess are simple array of bytes,
	 * these arrays are little endian, so when sending the addressess
	 * to the drivers, copy the it into a endian-signed variable.
	 *
	 * Note that all devices (except rt2500usb) have 32 bits
	 * register word sizes. This means that whatever variable we
	 * pass _must_ be a multiple of 32 bits. Otherwise the device
	 * might not accept what we are sending to it.
	 * This will also make it easier for the driver to write
	 * the data to the device.
	 */
	__le32 mac[2];
	__le32 bssid[2];
};

/*
 * rt2x00lib callback functions.
 */
struct rt2x00lib_ops {
	/*
	 * Interrupt handlers.
	 */
	irq_handler_t irq_handler;

	/*
	 * Device init handlers.
	 */
	int (*probe_hw) (struct rt2x00_dev *rt2x00dev);
	char *(*get_firmware_name) (struct rt2x00_dev *rt2x00dev);
	int (*check_firmware) (struct rt2x00_dev *rt2x00dev,
			       const u8 *data, const size_t len);
	int (*load_firmware) (struct rt2x00_dev *rt2x00dev,
			      const u8 *data, const size_t len);

	/*
	 * Device initialization/deinitialization handlers.
	 */
	int (*initialize) (struct rt2x00_dev *rt2x00dev);
	void (*uninitialize) (struct rt2x00_dev *rt2x00dev);

	/*
	 * queue initialization handlers
	 */
	bool (*get_entry_state) (struct queue_entry *entry);
	void (*clear_entry) (struct queue_entry *entry);

	/*
	 * Radio control handlers.
	 */
	int (*set_device_state) (struct rt2x00_dev *rt2x00dev,
				 enum dev_state state);
	int (*rfkill_poll) (struct rt2x00_dev *rt2x00dev);
	void (*link_stats) (struct rt2x00_dev *rt2x00dev,
			    struct link_qual *qual);
	void (*reset_tuner) (struct rt2x00_dev *rt2x00dev,
			     struct link_qual *qual);
	void (*link_tuner) (struct rt2x00_dev *rt2x00dev,
			    struct link_qual *qual, const u32 count);

	/*
	 * TX control handlers
	 */
	void (*write_tx_desc) (struct rt2x00_dev *rt2x00dev,
			       struct sk_buff *skb,
			       struct txentry_desc *txdesc);
<<<<<<< HEAD
	int (*write_tx_data) (struct queue_entry *entry,
			      struct txentry_desc *txdesc);
	void (*write_tx_datadesc) (struct queue_entry *entry,
				   struct txentry_desc *txdesc);
=======
	void (*write_tx_data) (struct queue_entry *entry,
			       struct txentry_desc *txdesc);
>>>>>>> 88c1f4f6
	void (*write_beacon) (struct queue_entry *entry,
			      struct txentry_desc *txdesc);
	int (*get_tx_data_len) (struct queue_entry *entry);
	void (*kick_tx_queue) (struct rt2x00_dev *rt2x00dev,
			       const enum data_queue_qid queue);
	void (*kill_tx_queue) (struct rt2x00_dev *rt2x00dev,
			       const enum data_queue_qid queue);

	/*
	 * RX control handlers
	 */
	void (*fill_rxdone) (struct queue_entry *entry,
			     struct rxdone_entry_desc *rxdesc);

	/*
	 * Configuration handlers.
	 */
	int (*config_shared_key) (struct rt2x00_dev *rt2x00dev,
				  struct rt2x00lib_crypto *crypto,
				  struct ieee80211_key_conf *key);
	int (*config_pairwise_key) (struct rt2x00_dev *rt2x00dev,
				    struct rt2x00lib_crypto *crypto,
				    struct ieee80211_key_conf *key);
	void (*config_filter) (struct rt2x00_dev *rt2x00dev,
			       const unsigned int filter_flags);
	void (*config_intf) (struct rt2x00_dev *rt2x00dev,
			     struct rt2x00_intf *intf,
			     struct rt2x00intf_conf *conf,
			     const unsigned int flags);
#define CONFIG_UPDATE_TYPE		( 1 << 1 )
#define CONFIG_UPDATE_MAC		( 1 << 2 )
#define CONFIG_UPDATE_BSSID		( 1 << 3 )

	void (*config_erp) (struct rt2x00_dev *rt2x00dev,
			    struct rt2x00lib_erp *erp);
	void (*config_ant) (struct rt2x00_dev *rt2x00dev,
			    struct antenna_setup *ant);
	void (*config) (struct rt2x00_dev *rt2x00dev,
			struct rt2x00lib_conf *libconf,
			const unsigned int changed_flags);
};

/*
 * rt2x00 driver callback operation structure.
 */
struct rt2x00_ops {
	const char *name;
	const unsigned int max_sta_intf;
	const unsigned int max_ap_intf;
	const unsigned int eeprom_size;
	const unsigned int rf_size;
	const unsigned int tx_queues;
	const unsigned int extra_tx_headroom;
	const struct data_queue_desc *rx;
	const struct data_queue_desc *tx;
	const struct data_queue_desc *bcn;
	const struct data_queue_desc *atim;
	const struct rt2x00lib_ops *lib;
	const struct ieee80211_ops *hw;
#ifdef CONFIG_RT2X00_LIB_DEBUGFS
	const struct rt2x00debug *debugfs;
#endif /* CONFIG_RT2X00_LIB_DEBUGFS */
};

/*
 * rt2x00 device flags
 */
enum rt2x00_flags {
	/*
	 * Device state flags
	 */
	DEVICE_STATE_PRESENT,
	DEVICE_STATE_REGISTERED_HW,
	DEVICE_STATE_INITIALIZED,
	DEVICE_STATE_STARTED,
	DEVICE_STATE_ENABLED_RADIO,

	/*
	 * Driver requirements
	 */
	DRIVER_REQUIRE_FIRMWARE,
	DRIVER_REQUIRE_BEACON_GUARD,
	DRIVER_REQUIRE_ATIM_QUEUE,
	DRIVER_REQUIRE_DMA,
	DRIVER_REQUIRE_COPY_IV,
	DRIVER_REQUIRE_L2PAD,

	/*
	 * Driver features
	 */
	CONFIG_SUPPORT_HW_BUTTON,
	CONFIG_SUPPORT_HW_CRYPTO,
	DRIVER_SUPPORT_CONTROL_FILTERS,
	DRIVER_SUPPORT_CONTROL_FILTER_PSPOLL,

	/*
	 * Driver configuration
	 */
	CONFIG_FRAME_TYPE,
	CONFIG_RF_SEQUENCE,
	CONFIG_EXTERNAL_LNA_A,
	CONFIG_EXTERNAL_LNA_BG,
	CONFIG_DOUBLE_ANTENNA,
	CONFIG_DISABLE_LINK_TUNING,
	CONFIG_CHANNEL_HT40,
};

/*
 * rt2x00 device structure.
 */
struct rt2x00_dev {
	/*
	 * Device structure.
	 * The structure stored in here depends on the
	 * system bus (PCI or USB).
	 * When accessing this variable, the rt2x00dev_{pci,usb}
	 * macros should be used for correct typecasting.
	 */
	struct device *dev;

	/*
	 * Callback functions.
	 */
	const struct rt2x00_ops *ops;

	/*
	 * IEEE80211 control structure.
	 */
	struct ieee80211_hw *hw;
	struct ieee80211_supported_band bands[IEEE80211_NUM_BANDS];
	enum ieee80211_band curr_band;

	/*
	 * If enabled, the debugfs interface structures
	 * required for deregistration of debugfs.
	 */
#ifdef CONFIG_RT2X00_LIB_DEBUGFS
	struct rt2x00debug_intf *debugfs_intf;
#endif /* CONFIG_RT2X00_LIB_DEBUGFS */

	/*
	 * LED structure for changing the LED status
	 * by mac8011 or the kernel.
	 */
#ifdef CONFIG_RT2X00_LIB_LEDS
	struct rt2x00_led led_radio;
	struct rt2x00_led led_assoc;
	struct rt2x00_led led_qual;
	u16 led_mcu_reg;
#endif /* CONFIG_RT2X00_LIB_LEDS */

	/*
	 * Device flags.
	 * In these flags the current status and some
	 * of the device capabilities are stored.
	 */
	unsigned long flags;

	/*
	 * Device information, Bus IRQ and name (PCI, SoC)
	 */
	int irq;
	const char *name;

	/*
	 * Chipset identification.
	 */
	struct rt2x00_chip chip;

	/*
	 * hw capability specifications.
	 */
	struct hw_mode_spec spec;

	/*
	 * This is the default TX/RX antenna setup as indicated
	 * by the device's EEPROM.
	 */
	struct antenna_setup default_ant;

	/*
	 * Register pointers
	 * csr.base: CSR base register address. (PCI)
	 * csr.cache: CSR cache for usb_control_msg. (USB)
	 */
	union csr {
		void __iomem *base;
		void *cache;
	} csr;

	/*
	 * Mutex to protect register accesses.
	 * For PCI and USB devices it protects against concurrent indirect
	 * register access (BBP, RF, MCU) since accessing those
	 * registers require multiple calls to the CSR registers.
	 * For USB devices it also protects the csr_cache since that
	 * field is used for normal CSR access and it cannot support
	 * multiple callers simultaneously.
	 */
	struct mutex csr_mutex;

	/*
	 * Current packet filter configuration for the device.
	 * This contains all currently active FIF_* flags send
	 * to us by mac80211 during configure_filter().
	 */
	unsigned int packet_filter;

	/*
	 * Interface details:
	 *  - Open ap interface count.
	 *  - Open sta interface count.
	 *  - Association count.
	 */
	unsigned int intf_ap_count;
	unsigned int intf_sta_count;
	unsigned int intf_associated;

	/*
	 * Link quality
	 */
	struct link link;

	/*
	 * EEPROM data.
	 */
	__le16 *eeprom;

	/*
	 * Active RF register values.
	 * These are stored here so we don't need
	 * to read the rf registers and can directly
	 * use this value instead.
	 * This field should be accessed by using
	 * rt2x00_rf_read() and rt2x00_rf_write().
	 */
	u32 *rf;

	/*
	 * LNA gain
	 */
	short lna_gain;

	/*
	 * Current TX power value.
	 */
	u16 tx_power;

	/*
	 * Current retry values.
	 */
	u8 short_retry;
	u8 long_retry;

	/*
	 * Rssi <-> Dbm offset
	 */
	u8 rssi_offset;

	/*
	 * Frequency offset (for rt61pci & rt73usb).
	 */
	u8 freq_offset;

	/*
	 * Calibration information (for rt2800usb & rt2800pci).
	 * [0] -> BW20
	 * [1] -> BW40
	 */
	u8 calibration[2];

	/*
	 * Beacon interval.
	 */
	u16 beacon_int;

	/*
	 * Low level statistics which will have
	 * to be kept up to date while device is running.
	 */
	struct ieee80211_low_level_stats low_level_stats;

	/*
	 * RX configuration information.
	 */
	struct ieee80211_rx_status rx_status;

	/*
	 * Scheduled work.
	 * NOTE: intf_work will use ieee80211_iterate_active_interfaces()
	 * which means it cannot be placed on the hw->workqueue
	 * due to RTNL locking requirements.
	 */
	struct work_struct intf_work;

	/*
	 * Data queue arrays for RX, TX and Beacon.
	 * The Beacon array also contains the Atim queue
	 * if that is supported by the device.
	 */
	unsigned int data_queues;
	struct data_queue *rx;
	struct data_queue *tx;
	struct data_queue *bcn;

	/*
	 * Firmware image.
	 */
	const struct firmware *fw;

	/*
	 * Driver specific data.
	 */
	void *priv;
};

/*
 * Register defines.
 * Some registers require multiple attempts before success,
 * in those cases REGISTER_BUSY_COUNT attempts should be
 * taken with a REGISTER_BUSY_DELAY interval.
 */
#define REGISTER_BUSY_COUNT	5
#define REGISTER_BUSY_DELAY	100

/*
 * Generic RF access.
 * The RF is being accessed by word index.
 */
static inline void rt2x00_rf_read(struct rt2x00_dev *rt2x00dev,
				  const unsigned int word, u32 *data)
{
	BUG_ON(word < 1 || word > rt2x00dev->ops->rf_size / sizeof(u32));
	*data = rt2x00dev->rf[word - 1];
}

static inline void rt2x00_rf_write(struct rt2x00_dev *rt2x00dev,
				   const unsigned int word, u32 data)
{
	BUG_ON(word < 1 || word > rt2x00dev->ops->rf_size / sizeof(u32));
	rt2x00dev->rf[word - 1] = data;
}

/*
 *  Generic EEPROM access.
 * The EEPROM is being accessed by word index.
 */
static inline void *rt2x00_eeprom_addr(struct rt2x00_dev *rt2x00dev,
				       const unsigned int word)
{
	return (void *)&rt2x00dev->eeprom[word];
}

static inline void rt2x00_eeprom_read(struct rt2x00_dev *rt2x00dev,
				      const unsigned int word, u16 *data)
{
	*data = le16_to_cpu(rt2x00dev->eeprom[word]);
}

static inline void rt2x00_eeprom_write(struct rt2x00_dev *rt2x00dev,
				       const unsigned int word, u16 data)
{
	rt2x00dev->eeprom[word] = cpu_to_le16(data);
}

/*
 * Chipset handlers
 */
static inline void rt2x00_set_chip(struct rt2x00_dev *rt2x00dev,
				   const u16 rt, const u16 rf, const u16 rev)
{
	rt2x00dev->chip.rt = rt;
	rt2x00dev->chip.rf = rf;
	rt2x00dev->chip.rev = rev;

	INFO(rt2x00dev,
	     "Chipset detected - rt: %04x, rf: %04x, rev: %04x.\n",
	     rt2x00dev->chip.rt, rt2x00dev->chip.rf, rt2x00dev->chip.rev);
}

static inline bool rt2x00_rt(struct rt2x00_dev *rt2x00dev, const u16 rt)
{
	return (rt2x00dev->chip.rt == rt);
}

static inline bool rt2x00_rf(struct rt2x00_dev *rt2x00dev, const u16 rf)
{
	return (rt2x00dev->chip.rf == rf);
}

static inline u16 rt2x00_rev(struct rt2x00_dev *rt2x00dev)
{
	return rt2x00dev->chip.rev;
}

static inline bool rt2x00_rt_rev(struct rt2x00_dev *rt2x00dev,
				 const u16 rt, const u16 rev)
{
	return (rt2x00_rt(rt2x00dev, rt) && rt2x00_rev(rt2x00dev) == rev);
}

static inline bool rt2x00_rt_rev_lt(struct rt2x00_dev *rt2x00dev,
				    const u16 rt, const u16 rev)
{
	return (rt2x00_rt(rt2x00dev, rt) && rt2x00_rev(rt2x00dev) < rev);
}

static inline bool rt2x00_rt_rev_gte(struct rt2x00_dev *rt2x00dev,
				     const u16 rt, const u16 rev)
{
	return (rt2x00_rt(rt2x00dev, rt) && rt2x00_rev(rt2x00dev) >= rev);
}

static inline void rt2x00_set_chip_intf(struct rt2x00_dev *rt2x00dev,
					enum rt2x00_chip_intf intf)
{
	rt2x00dev->chip.intf = intf;
}

static inline bool rt2x00_intf(struct rt2x00_dev *rt2x00dev,
			       enum rt2x00_chip_intf intf)
{
	return (rt2x00dev->chip.intf == intf);
}

static inline bool rt2x00_is_pci(struct rt2x00_dev *rt2x00dev)
{
	return rt2x00_intf(rt2x00dev, RT2X00_CHIP_INTF_PCI) ||
	       rt2x00_intf(rt2x00dev, RT2X00_CHIP_INTF_PCIE);
}

static inline bool rt2x00_is_pcie(struct rt2x00_dev *rt2x00dev)
{
	return rt2x00_intf(rt2x00dev, RT2X00_CHIP_INTF_PCIE);
}

static inline bool rt2x00_is_usb(struct rt2x00_dev *rt2x00dev)
{
	return rt2x00_intf(rt2x00dev, RT2X00_CHIP_INTF_USB);
}

static inline bool rt2x00_is_soc(struct rt2x00_dev *rt2x00dev)
{
	return rt2x00_intf(rt2x00dev, RT2X00_CHIP_INTF_SOC);
}

/**
 * rt2x00queue_map_txskb - Map a skb into DMA for TX purposes.
 * @rt2x00dev: Pointer to &struct rt2x00_dev.
 * @skb: The skb to map.
 */
void rt2x00queue_map_txskb(struct rt2x00_dev *rt2x00dev, struct sk_buff *skb);

/**
 * rt2x00queue_unmap_skb - Unmap a skb from DMA.
 * @rt2x00dev: Pointer to &struct rt2x00_dev.
 * @skb: The skb to unmap.
 */
void rt2x00queue_unmap_skb(struct rt2x00_dev *rt2x00dev, struct sk_buff *skb);

/**
 * rt2x00queue_get_queue - Convert queue index to queue pointer
 * @rt2x00dev: Pointer to &struct rt2x00_dev.
 * @queue: rt2x00 queue index (see &enum data_queue_qid).
 */
struct data_queue *rt2x00queue_get_queue(struct rt2x00_dev *rt2x00dev,
					 const enum data_queue_qid queue);

/**
 * rt2x00queue_get_entry - Get queue entry where the given index points to.
 * @queue: Pointer to &struct data_queue from where we obtain the entry.
 * @index: Index identifier for obtaining the correct index.
 */
struct queue_entry *rt2x00queue_get_entry(struct data_queue *queue,
					  enum queue_index index);

/*
 * Debugfs handlers.
 */
/**
 * rt2x00debug_dump_frame - Dump a frame to userspace through debugfs.
 * @rt2x00dev: Pointer to &struct rt2x00_dev.
 * @type: The type of frame that is being dumped.
 * @skb: The skb containing the frame to be dumped.
 */
#ifdef CONFIG_RT2X00_LIB_DEBUGFS
void rt2x00debug_dump_frame(struct rt2x00_dev *rt2x00dev,
			    enum rt2x00_dump_type type, struct sk_buff *skb);
#else
static inline void rt2x00debug_dump_frame(struct rt2x00_dev *rt2x00dev,
					  enum rt2x00_dump_type type,
					  struct sk_buff *skb)
{
}
#endif /* CONFIG_RT2X00_LIB_DEBUGFS */

/*
 * Interrupt context handlers.
 */
void rt2x00lib_beacondone(struct rt2x00_dev *rt2x00dev);
void rt2x00lib_txdone(struct queue_entry *entry,
		      struct txdone_entry_desc *txdesc);
void rt2x00lib_rxdone(struct rt2x00_dev *rt2x00dev,
		      struct queue_entry *entry);

/*
 * mac80211 handlers.
 */
int rt2x00mac_tx(struct ieee80211_hw *hw, struct sk_buff *skb);
int rt2x00mac_start(struct ieee80211_hw *hw);
void rt2x00mac_stop(struct ieee80211_hw *hw);
int rt2x00mac_add_interface(struct ieee80211_hw *hw,
			    struct ieee80211_vif *vif);
void rt2x00mac_remove_interface(struct ieee80211_hw *hw,
				struct ieee80211_vif *vif);
int rt2x00mac_config(struct ieee80211_hw *hw, u32 changed);
void rt2x00mac_configure_filter(struct ieee80211_hw *hw,
				unsigned int changed_flags,
				unsigned int *total_flags,
				u64 multicast);
int rt2x00mac_set_tim(struct ieee80211_hw *hw, struct ieee80211_sta *sta,
		      bool set);
#ifdef CONFIG_RT2X00_LIB_CRYPTO
int rt2x00mac_set_key(struct ieee80211_hw *hw, enum set_key_cmd cmd,
		      struct ieee80211_vif *vif, struct ieee80211_sta *sta,
		      struct ieee80211_key_conf *key);
#else
#define rt2x00mac_set_key	NULL
#endif /* CONFIG_RT2X00_LIB_CRYPTO */
int rt2x00mac_get_stats(struct ieee80211_hw *hw,
			struct ieee80211_low_level_stats *stats);
void rt2x00mac_bss_info_changed(struct ieee80211_hw *hw,
				struct ieee80211_vif *vif,
				struct ieee80211_bss_conf *bss_conf,
				u32 changes);
int rt2x00mac_conf_tx(struct ieee80211_hw *hw, u16 queue,
		      const struct ieee80211_tx_queue_params *params);
void rt2x00mac_rfkill_poll(struct ieee80211_hw *hw);

/*
 * Driver allocation handlers.
 */
int rt2x00lib_probe_dev(struct rt2x00_dev *rt2x00dev);
void rt2x00lib_remove_dev(struct rt2x00_dev *rt2x00dev);
#ifdef CONFIG_PM
int rt2x00lib_suspend(struct rt2x00_dev *rt2x00dev, pm_message_t state);
int rt2x00lib_resume(struct rt2x00_dev *rt2x00dev);
#endif /* CONFIG_PM */

#endif /* RT2X00_H */<|MERGE_RESOLUTION|>--- conflicted
+++ resolved
@@ -550,15 +550,8 @@
 	void (*write_tx_desc) (struct rt2x00_dev *rt2x00dev,
 			       struct sk_buff *skb,
 			       struct txentry_desc *txdesc);
-<<<<<<< HEAD
-	int (*write_tx_data) (struct queue_entry *entry,
-			      struct txentry_desc *txdesc);
-	void (*write_tx_datadesc) (struct queue_entry *entry,
-				   struct txentry_desc *txdesc);
-=======
 	void (*write_tx_data) (struct queue_entry *entry,
 			       struct txentry_desc *txdesc);
->>>>>>> 88c1f4f6
 	void (*write_beacon) (struct queue_entry *entry,
 			      struct txentry_desc *txdesc);
 	int (*get_tx_data_len) (struct queue_entry *entry);
