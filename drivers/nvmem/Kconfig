--- conflicted
+++ resolved
@@ -14,16 +14,6 @@
 
 if NVMEM
 
-<<<<<<< HEAD
-config NVMEM_AXI_SYSID
-	tristate "Analog Devices AXI System ID Support"
-	depends on ARCH_ZYNQMP || ARCH_ZYNQ || MICROBLAZE || ARCH_SOCFPGA || NIOS2
-	depends on HAS_IOMEM
-	help
-	  Say Y here to include AXI System ID support.
-	  To compile this driver as a module, choose M here: the module
-	  will be called axi_sysid.
-=======
 config NVMEM_SYSFS
 	bool "/sys/bus/nvmem/devices/*/nvmem (sysfs interface)"
 	depends on SYSFS
@@ -33,7 +23,15 @@
 
 	 This interface is mostly used by userspace applications to
 	 read/write directly into nvmem.
->>>>>>> 043f8a22
+
+config NVMEM_AXI_SYSID
+	tristate "Analog Devices AXI System ID Support"
+	depends on ARCH_ZYNQMP || ARCH_ZYNQ || MICROBLAZE || ARCH_SOCFPGA || NIOS2
+	depends on HAS_IOMEM
+	help
+	  Say Y here to include AXI System ID support.
+	  To compile this driver as a module, choose M here: the module
+	  will be called axi_sysid.
 
 config NVMEM_IMX_IIM
 	tristate "i.MX IC Identification Module support"
