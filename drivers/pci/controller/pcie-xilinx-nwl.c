// SPDX-License-Identifier: GPL-2.0+
/*
 * PCIe host controller driver for NWL PCIe Bridge
 * Based on pcie-xilinx.c, pci-tegra.c
 *
 * (C) Copyright 2014 - 2015, Xilinx, Inc.
 */

#include <linux/clk.h>
#include <linux/delay.h>
#include <linux/interrupt.h>
#include <linux/irq.h>
#include <linux/irqdomain.h>
#include <linux/kernel.h>
#include <linux/init.h>
#include <linux/msi.h>
#include <linux/of_address.h>
#include <linux/of_pci.h>
#include <linux/of_platform.h>
#include <linux/of_irq.h>
#include <linux/pci.h>
#include <linux/pci-ecam.h>
#include <linux/platform_device.h>
#include <linux/irqchip/chained_irq.h>

#include "../pci.h"

/* Bridge core config registers */
#define BRCFG_PCIE_RX0			0x00000000
#define BRCFG_PCIE_RX1			0x00000004
#define BRCFG_INTERRUPT			0x00000010
#define BRCFG_PCIE_RX_MSG_FILTER	0x00000020

/* Egress - Bridge translation registers */
#define E_BREG_CAPABILITIES		0x00000200
#define E_BREG_CONTROL			0x00000208
#define E_BREG_BASE_LO			0x00000210
#define E_BREG_BASE_HI			0x00000214
#define E_ECAM_CAPABILITIES		0x00000220
#define E_ECAM_CONTROL			0x00000228
#define E_ECAM_BASE_LO			0x00000230
#define E_ECAM_BASE_HI			0x00000234

/* Ingress - address translations */
#define I_MSII_CAPABILITIES		0x00000300
#define I_MSII_CONTROL			0x00000308
#define I_MSII_BASE_LO			0x00000310
#define I_MSII_BASE_HI			0x00000314

#define I_ISUB_CONTROL			0x000003E8
#define SET_ISUB_CONTROL		BIT(0)
/* Rxed msg fifo  - Interrupt status registers */
#define MSGF_MISC_STATUS		0x00000400
#define MSGF_MISC_MASK			0x00000404
#define MSGF_LEG_STATUS			0x00000420
#define MSGF_LEG_MASK			0x00000424
#define MSGF_MSI_STATUS_LO		0x00000440
#define MSGF_MSI_STATUS_HI		0x00000444
#define MSGF_MSI_MASK_LO		0x00000448
#define MSGF_MSI_MASK_HI		0x0000044C

/* Msg filter mask bits */
#define CFG_ENABLE_PM_MSG_FWD		BIT(1)
#define CFG_ENABLE_INT_MSG_FWD		BIT(2)
#define CFG_ENABLE_ERR_MSG_FWD		BIT(3)
#define CFG_ENABLE_MSG_FILTER_MASK	(CFG_ENABLE_PM_MSG_FWD | \
					CFG_ENABLE_INT_MSG_FWD | \
					CFG_ENABLE_ERR_MSG_FWD)

/* Misc interrupt status mask bits */
#define MSGF_MISC_SR_RXMSG_AVAIL	BIT(0)
#define MSGF_MISC_SR_RXMSG_OVER		BIT(1)
#define MSGF_MISC_SR_SLAVE_ERR		BIT(4)
#define MSGF_MISC_SR_MASTER_ERR		BIT(5)
#define MSGF_MISC_SR_I_ADDR_ERR		BIT(6)
#define MSGF_MISC_SR_E_ADDR_ERR		BIT(7)
#define MSGF_MISC_SR_FATAL_AER		BIT(16)
#define MSGF_MISC_SR_NON_FATAL_AER	BIT(17)
#define MSGF_MISC_SR_CORR_AER		BIT(18)
#define MSGF_MISC_SR_UR_DETECT		BIT(20)
#define MSGF_MISC_SR_NON_FATAL_DEV	BIT(22)
#define MSGF_MISC_SR_FATAL_DEV		BIT(23)
#define MSGF_MISC_SR_LINK_DOWN		BIT(24)
#define MSGF_MSIC_SR_LINK_AUTO_BWIDTH	BIT(25)
#define MSGF_MSIC_SR_LINK_BWIDTH	BIT(26)

#define MSGF_MISC_SR_MASKALL		(MSGF_MISC_SR_RXMSG_AVAIL | \
					MSGF_MISC_SR_RXMSG_OVER | \
					MSGF_MISC_SR_SLAVE_ERR | \
					MSGF_MISC_SR_MASTER_ERR | \
					MSGF_MISC_SR_I_ADDR_ERR | \
					MSGF_MISC_SR_E_ADDR_ERR | \
					MSGF_MISC_SR_FATAL_AER | \
					MSGF_MISC_SR_NON_FATAL_AER | \
					MSGF_MISC_SR_CORR_AER | \
					MSGF_MISC_SR_UR_DETECT | \
					MSGF_MISC_SR_NON_FATAL_DEV | \
					MSGF_MISC_SR_FATAL_DEV | \
					MSGF_MISC_SR_LINK_DOWN | \
					MSGF_MSIC_SR_LINK_AUTO_BWIDTH | \
					MSGF_MSIC_SR_LINK_BWIDTH)

/* Legacy interrupt status mask bits */
#define MSGF_LEG_SR_INTA		BIT(0)
#define MSGF_LEG_SR_INTB		BIT(1)
#define MSGF_LEG_SR_INTC		BIT(2)
#define MSGF_LEG_SR_INTD		BIT(3)
#define MSGF_LEG_SR_MASKALL		(MSGF_LEG_SR_INTA | MSGF_LEG_SR_INTB | \
					MSGF_LEG_SR_INTC | MSGF_LEG_SR_INTD)

/* MSI interrupt status mask bits */
#define MSGF_MSI_SR_LO_MASK		GENMASK(31, 0)
#define MSGF_MSI_SR_HI_MASK		GENMASK(31, 0)

#define MSII_PRESENT			BIT(0)
#define MSII_ENABLE			BIT(0)
#define MSII_STATUS_ENABLE		BIT(15)

/* Bridge config interrupt mask */
#define BRCFG_INTERRUPT_MASK		BIT(0)
#define BREG_PRESENT			BIT(0)
#define BREG_ENABLE			BIT(0)
#define BREG_ENABLE_FORCE		BIT(1)

/* E_ECAM status mask bits */
#define E_ECAM_PRESENT			BIT(0)
#define E_ECAM_CR_ENABLE		BIT(0)
#define E_ECAM_SIZE_LOC			GENMASK(20, 16)
#define E_ECAM_SIZE_SHIFT		16
#define NWL_ECAM_VALUE_DEFAULT		12

#define CFG_DMA_REG_BAR			GENMASK(2, 0)
#define CFG_PCIE_CACHE			GENMASK(7, 0)

#define INT_PCI_MSI_NR			(2 * 32)

/* Readin the PS_LINKUP */
#define PS_LINKUP_OFFSET		0x00000238
#define PCIE_PHY_LINKUP_BIT		BIT(0)
#define PHY_RDY_LINKUP_BIT		BIT(1)

/* Parameters for the waiting for link up routine */
#define LINK_WAIT_MAX_RETRIES          10
#define LINK_WAIT_USLEEP_MIN           90000
#define LINK_WAIT_USLEEP_MAX           100000

struct nwl_msi {			/* MSI information */
	struct irq_domain *msi_domain;
	unsigned long *bitmap;
	struct irq_domain *dev_domain;
	struct mutex lock;		/* protect bitmap variable */
	int irq_msi0;
	int irq_msi1;
};

struct nwl_pcie {
	struct device *dev;
	void __iomem *breg_base;
	void __iomem *pcireg_base;
	void __iomem *ecam_base;
	phys_addr_t phys_breg_base;	/* Physical Bridge Register Base */
	phys_addr_t phys_pcie_reg_base;	/* Physical PCIe Controller Base */
	phys_addr_t phys_ecam_base;	/* Physical Configuration Base */
	u32 breg_size;
	u32 pcie_reg_size;
	u32 ecam_size;
	int irq_intx;
	int irq_misc;
	u32 ecam_value;
	u8 last_busno;
	struct nwl_msi msi;
	struct irq_domain *legacy_irq_domain;
	struct clk *clk;
	raw_spinlock_t leg_mask_lock;
};

static inline u32 nwl_bridge_readl(struct nwl_pcie *pcie, u32 off)
{
	return readl(pcie->breg_base + off);
}

static inline void nwl_bridge_writel(struct nwl_pcie *pcie, u32 val, u32 off)
{
	writel(val, pcie->breg_base + off);
}

static bool nwl_pcie_link_up(struct nwl_pcie *pcie)
{
	if (readl(pcie->pcireg_base + PS_LINKUP_OFFSET) & PCIE_PHY_LINKUP_BIT)
		return true;
	return false;
}

static bool nwl_phy_link_up(struct nwl_pcie *pcie)
{
	if (readl(pcie->pcireg_base + PS_LINKUP_OFFSET) & PHY_RDY_LINKUP_BIT)
		return true;
	return false;
}

static int nwl_wait_for_link(struct nwl_pcie *pcie)
{
	struct device *dev = pcie->dev;
	int retries;

	/* check if the link is up or not */
	for (retries = 0; retries < LINK_WAIT_MAX_RETRIES; retries++) {
		if (nwl_phy_link_up(pcie))
			return 0;
		usleep_range(LINK_WAIT_USLEEP_MIN, LINK_WAIT_USLEEP_MAX);
	}

	dev_err(dev, "PHY link never came up\n");
	return -ETIMEDOUT;
}

static bool nwl_pcie_valid_device(struct pci_bus *bus, unsigned int devfn)
{
	struct nwl_pcie *pcie = bus->sysdata;

	/* Check link before accessing downstream ports */
	if (!pci_is_root_bus(bus)) {
		if (!nwl_pcie_link_up(pcie))
			return false;
	} else if (devfn > 0)
		/* Only one device down on each root port */
		return false;

	return true;
}

/**
 * nwl_pcie_map_bus - Get configuration base
 *
 * @bus: Bus structure of current bus
 * @devfn: Device/function
 * @where: Offset from base
 *
 * Return: Base address of the configuration space needed to be
 *	   accessed.
 */
static void __iomem *nwl_pcie_map_bus(struct pci_bus *bus, unsigned int devfn,
				      int where)
{
	struct nwl_pcie *pcie = bus->sysdata;

	if (!nwl_pcie_valid_device(bus, devfn))
		return NULL;

	return pcie->ecam_base + PCIE_ECAM_OFFSET(bus->number, devfn, where);
}

/* PCIe operations */
static struct pci_ops nwl_pcie_ops = {
	.map_bus = nwl_pcie_map_bus,
	.read  = pci_generic_config_read,
	.write = pci_generic_config_write,
};

static irqreturn_t nwl_pcie_misc_handler(int irq, void *data)
{
	struct nwl_pcie *pcie = data;
	struct device *dev = pcie->dev;
	u32 misc_stat;

	/* Checking for misc interrupts */
	misc_stat = nwl_bridge_readl(pcie, MSGF_MISC_STATUS) &
				     MSGF_MISC_SR_MASKALL;
	if (!misc_stat)
		return IRQ_NONE;

	if (misc_stat & MSGF_MISC_SR_RXMSG_OVER)
		dev_err(dev, "Received Message FIFO Overflow\n");

	if (misc_stat & MSGF_MISC_SR_SLAVE_ERR)
		dev_err(dev, "Slave error\n");

	if (misc_stat & MSGF_MISC_SR_MASTER_ERR)
		dev_err(dev, "Master error\n");

	if (misc_stat & MSGF_MISC_SR_I_ADDR_ERR)
		dev_err(dev, "In Misc Ingress address translation error\n");

	if (misc_stat & MSGF_MISC_SR_E_ADDR_ERR)
		dev_err(dev, "In Misc Egress address translation error\n");

	if (misc_stat & MSGF_MISC_SR_FATAL_AER)
		dev_err(dev, "Fatal Error in AER Capability\n");

	if (misc_stat & MSGF_MISC_SR_NON_FATAL_AER)
		dev_err(dev, "Non-Fatal Error in AER Capability\n");

	if (misc_stat & MSGF_MISC_SR_CORR_AER)
		dev_err(dev, "Correctable Error in AER Capability\n");

	if (misc_stat & MSGF_MISC_SR_UR_DETECT)
		dev_err(dev, "Unsupported request Detected\n");

	if (misc_stat & MSGF_MISC_SR_NON_FATAL_DEV)
		dev_err(dev, "Non-Fatal Error Detected\n");

	if (misc_stat & MSGF_MISC_SR_FATAL_DEV)
		dev_err(dev, "Fatal Error Detected\n");

	if (misc_stat & MSGF_MSIC_SR_LINK_AUTO_BWIDTH)
		dev_info(dev, "Link Autonomous Bandwidth Management Status bit set\n");

	if (misc_stat & MSGF_MSIC_SR_LINK_BWIDTH)
		dev_info(dev, "Link Bandwidth Management Status bit set\n");

	/* Clear misc interrupt status */
	nwl_bridge_writel(pcie, misc_stat, MSGF_MISC_STATUS);

	return IRQ_HANDLED;
}

static void nwl_pcie_leg_handler(struct irq_desc *desc)
{
	struct irq_chip *chip = irq_desc_get_chip(desc);
	struct nwl_pcie *pcie;
	unsigned long status;
	u32 bit;

	chained_irq_enter(chip, desc);
	pcie = irq_desc_get_handler_data(desc);

	while ((status = nwl_bridge_readl(pcie, MSGF_LEG_STATUS) &
				MSGF_LEG_SR_MASKALL) != 0) {
		for_each_set_bit(bit, &status, PCI_NUM_INTX)
			generic_handle_domain_irq(pcie->legacy_irq_domain, bit);
	}

	chained_irq_exit(chip, desc);
}

static void nwl_pcie_handle_msi_irq(struct nwl_pcie *pcie, u32 status_reg)
{
	struct nwl_msi *msi;
	unsigned long status;
	u32 bit;

	msi = &pcie->msi;

	while ((status = nwl_bridge_readl(pcie, status_reg)) != 0) {
		for_each_set_bit(bit, &status, 32) {
			nwl_bridge_writel(pcie, 1 << bit, status_reg);
			generic_handle_domain_irq(msi->dev_domain, bit);
		}
	}
}

static void nwl_pcie_msi_handler_high(struct irq_desc *desc)
{
	struct irq_chip *chip = irq_desc_get_chip(desc);
	struct nwl_pcie *pcie = irq_desc_get_handler_data(desc);

	chained_irq_enter(chip, desc);
	nwl_pcie_handle_msi_irq(pcie, MSGF_MSI_STATUS_HI);
	chained_irq_exit(chip, desc);
}

static void nwl_pcie_msi_handler_low(struct irq_desc *desc)
{
	struct irq_chip *chip = irq_desc_get_chip(desc);
	struct nwl_pcie *pcie = irq_desc_get_handler_data(desc);

	chained_irq_enter(chip, desc);
	nwl_pcie_handle_msi_irq(pcie, MSGF_MSI_STATUS_LO);
	chained_irq_exit(chip, desc);
}

static void nwl_mask_leg_irq(struct irq_data *data)
{
	struct nwl_pcie *pcie = irq_data_get_irq_chip_data(data);
	unsigned long flags;
	u32 mask;
	u32 val;

	mask = 1 << (data->hwirq - 1);
	raw_spin_lock_irqsave(&pcie->leg_mask_lock, flags);
	val = nwl_bridge_readl(pcie, MSGF_LEG_MASK);
	nwl_bridge_writel(pcie, (val & (~mask)), MSGF_LEG_MASK);
	raw_spin_unlock_irqrestore(&pcie->leg_mask_lock, flags);
}

static void nwl_unmask_leg_irq(struct irq_data *data)
{
	struct nwl_pcie *pcie = irq_data_get_irq_chip_data(data);
	unsigned long flags;
	u32 mask;
	u32 val;

	mask = 1 << (data->hwirq - 1);
	raw_spin_lock_irqsave(&pcie->leg_mask_lock, flags);
	val = nwl_bridge_readl(pcie, MSGF_LEG_MASK);
	nwl_bridge_writel(pcie, (val | mask), MSGF_LEG_MASK);
	raw_spin_unlock_irqrestore(&pcie->leg_mask_lock, flags);
}

static struct irq_chip nwl_leg_irq_chip = {
	.name = "nwl_pcie:legacy",
	.irq_enable = nwl_unmask_leg_irq,
	.irq_disable = nwl_mask_leg_irq,
	.irq_mask = nwl_mask_leg_irq,
	.irq_unmask = nwl_unmask_leg_irq,
};

static int nwl_legacy_map(struct irq_domain *domain, unsigned int irq,
			  irq_hw_number_t hwirq)
{
	irq_set_chip_and_handler(irq, &nwl_leg_irq_chip, handle_level_irq);
	irq_set_chip_data(irq, domain->host_data);
	irq_set_status_flags(irq, IRQ_LEVEL);

	return 0;
}

static const struct irq_domain_ops legacy_domain_ops = {
	.map = nwl_legacy_map,
	.xlate = pci_irqd_intx_xlate,
};

#ifdef CONFIG_PCI_MSI
static struct irq_chip nwl_msi_irq_chip = {
	.name = "nwl_pcie:msi",
	.irq_enable = pci_msi_unmask_irq,
	.irq_disable = pci_msi_mask_irq,
	.irq_mask = pci_msi_mask_irq,
	.irq_unmask = pci_msi_unmask_irq,
};

static struct msi_domain_info nwl_msi_domain_info = {
	.flags = (MSI_FLAG_USE_DEF_DOM_OPS | MSI_FLAG_USE_DEF_CHIP_OPS |
		  MSI_FLAG_MULTI_PCI_MSI),
	.chip = &nwl_msi_irq_chip,
};
#endif

static void nwl_compose_msi_msg(struct irq_data *data, struct msi_msg *msg)
{
	struct nwl_pcie *pcie = irq_data_get_irq_chip_data(data);
	phys_addr_t msi_addr = pcie->phys_pcie_reg_base;

	msg->address_lo = lower_32_bits(msi_addr);
	msg->address_hi = upper_32_bits(msi_addr);
	msg->data = data->hwirq;
}

static int nwl_msi_set_affinity(struct irq_data *irq_data,
				const struct cpumask *mask, bool force)
{
	return -EINVAL;
}

static struct irq_chip nwl_irq_chip = {
	.name = "Xilinx MSI",
	.irq_compose_msi_msg = nwl_compose_msi_msg,
	.irq_set_affinity = nwl_msi_set_affinity,
};

static int nwl_irq_domain_alloc(struct irq_domain *domain, unsigned int virq,
				unsigned int nr_irqs, void *args)
{
	struct nwl_pcie *pcie = domain->host_data;
	struct nwl_msi *msi = &pcie->msi;
	int bit;
	int i;

	mutex_lock(&msi->lock);
	bit = bitmap_find_free_region(msi->bitmap, INT_PCI_MSI_NR,
				      get_count_order(nr_irqs));
	if (bit < 0) {
		mutex_unlock(&msi->lock);
		return -ENOSPC;
	}

	for (i = 0; i < nr_irqs; i++) {
		irq_domain_set_info(domain, virq + i, bit + i, &nwl_irq_chip,
				    domain->host_data, handle_simple_irq,
				NULL, NULL);
	}
	mutex_unlock(&msi->lock);
	return 0;
}

static void nwl_irq_domain_free(struct irq_domain *domain, unsigned int virq,
				unsigned int nr_irqs)
{
	struct irq_data *data = irq_domain_get_irq_data(domain, virq);
	struct nwl_pcie *pcie = irq_data_get_irq_chip_data(data);
	struct nwl_msi *msi = &pcie->msi;

	mutex_lock(&msi->lock);
	bitmap_release_region(msi->bitmap, data->hwirq,
			      get_count_order(nr_irqs));
	mutex_unlock(&msi->lock);
}

static const struct irq_domain_ops dev_msi_domain_ops = {
	.alloc  = nwl_irq_domain_alloc,
	.free   = nwl_irq_domain_free,
};

static int nwl_pcie_init_msi_irq_domain(struct nwl_pcie *pcie)
{
#ifdef CONFIG_PCI_MSI
	struct device *dev = pcie->dev;
	struct fwnode_handle *fwnode = of_node_to_fwnode(dev->of_node);
	struct nwl_msi *msi = &pcie->msi;

	msi->dev_domain = irq_domain_add_linear(NULL, INT_PCI_MSI_NR,
						&dev_msi_domain_ops, pcie);
	if (!msi->dev_domain) {
		dev_err(dev, "failed to create dev IRQ domain\n");
		return -ENOMEM;
	}
	msi->msi_domain = pci_msi_create_irq_domain(fwnode,
						    &nwl_msi_domain_info,
						    msi->dev_domain);
	if (!msi->msi_domain) {
		dev_err(dev, "failed to create msi IRQ domain\n");
		irq_domain_remove(msi->dev_domain);
		return -ENOMEM;
	}
#endif
	return 0;
}

static int nwl_pcie_init_irq_domain(struct nwl_pcie *pcie)
{
	struct device *dev = pcie->dev;
	struct device_node *node = dev->of_node;
	struct device_node *legacy_intc_node;

	legacy_intc_node = of_get_next_child(node, NULL);
	if (!legacy_intc_node) {
		dev_err(dev, "No legacy intc node found\n");
		return -EINVAL;
	}

	pcie->legacy_irq_domain = irq_domain_add_linear(legacy_intc_node,
							PCI_NUM_INTX,
							&legacy_domain_ops,
							pcie);
	of_node_put(legacy_intc_node);
	if (!pcie->legacy_irq_domain) {
		dev_err(dev, "failed to create IRQ domain\n");
		return -ENOMEM;
	}

	raw_spin_lock_init(&pcie->leg_mask_lock);
	nwl_pcie_init_msi_irq_domain(pcie);
	return 0;
}

static int nwl_pcie_enable_msi(struct nwl_pcie *pcie)
{
	struct device *dev = pcie->dev;
	struct platform_device *pdev = to_platform_device(dev);
	struct nwl_msi *msi = &pcie->msi;
	unsigned long base;
	int ret;
	int size = BITS_TO_LONGS(INT_PCI_MSI_NR) * sizeof(long);

	mutex_init(&msi->lock);

	msi->bitmap = kzalloc(size, GFP_KERNEL);
	if (!msi->bitmap)
		return -ENOMEM;

	/* Get msi_1 IRQ number */
	msi->irq_msi1 = platform_get_irq_byname(pdev, "msi1");
	if (msi->irq_msi1 < 0) {
		ret = -EINVAL;
		goto err;
	}

	irq_set_chained_handler_and_data(msi->irq_msi1,
					 nwl_pcie_msi_handler_high, pcie);

	/* Get msi_0 IRQ number */
	msi->irq_msi0 = platform_get_irq_byname(pdev, "msi0");
	if (msi->irq_msi0 < 0) {
		ret = -EINVAL;
		goto err;
	}

	irq_set_chained_handler_and_data(msi->irq_msi0,
					 nwl_pcie_msi_handler_low, pcie);

	/* Check for msii_present bit */
	ret = nwl_bridge_readl(pcie, I_MSII_CAPABILITIES) & MSII_PRESENT;
	if (!ret) {
		dev_err(dev, "MSI not present\n");
		ret = -EIO;
		goto err;
	}

	/* Enable MSII */
	nwl_bridge_writel(pcie, nwl_bridge_readl(pcie, I_MSII_CONTROL) |
			  MSII_ENABLE, I_MSII_CONTROL);

	/* Enable MSII status */
	nwl_bridge_writel(pcie, nwl_bridge_readl(pcie, I_MSII_CONTROL) |
			  MSII_STATUS_ENABLE, I_MSII_CONTROL);

	/* setup AFI/FPCI range */
	base = pcie->phys_pcie_reg_base;
	nwl_bridge_writel(pcie, lower_32_bits(base), I_MSII_BASE_LO);
	nwl_bridge_writel(pcie, upper_32_bits(base), I_MSII_BASE_HI);

	/*
	 * For high range MSI interrupts: disable, clear any pending,
	 * and enable
	 */
	nwl_bridge_writel(pcie, 0, MSGF_MSI_MASK_HI);

	nwl_bridge_writel(pcie, nwl_bridge_readl(pcie,  MSGF_MSI_STATUS_HI) &
			  MSGF_MSI_SR_HI_MASK, MSGF_MSI_STATUS_HI);

	nwl_bridge_writel(pcie, MSGF_MSI_SR_HI_MASK, MSGF_MSI_MASK_HI);

	/*
	 * For low range MSI interrupts: disable, clear any pending,
	 * and enable
	 */
	nwl_bridge_writel(pcie, 0, MSGF_MSI_MASK_LO);

	nwl_bridge_writel(pcie, nwl_bridge_readl(pcie, MSGF_MSI_STATUS_LO) &
			  MSGF_MSI_SR_LO_MASK, MSGF_MSI_STATUS_LO);

	nwl_bridge_writel(pcie, MSGF_MSI_SR_LO_MASK, MSGF_MSI_MASK_LO);

	return 0;
err:
	kfree(msi->bitmap);
	msi->bitmap = NULL;
	return ret;
}

static int nwl_pcie_bridge_init(struct nwl_pcie *pcie)
{
	struct device *dev = pcie->dev;
	struct platform_device *pdev = to_platform_device(dev);
	u32 breg_val, ecam_val, first_busno = 0;
	int err;

	breg_val = nwl_bridge_readl(pcie, E_BREG_CAPABILITIES) & BREG_PRESENT;
	if (!breg_val) {
		dev_err(dev, "BREG is not present\n");
		return breg_val;
	}

	/* Write bridge_off to breg base */
	nwl_bridge_writel(pcie, lower_32_bits(pcie->phys_breg_base),
			  E_BREG_BASE_LO);
	nwl_bridge_writel(pcie, upper_32_bits(pcie->phys_breg_base),
			  E_BREG_BASE_HI);

	/* Enable BREG */
	nwl_bridge_writel(pcie, ~BREG_ENABLE_FORCE & BREG_ENABLE,
			  E_BREG_CONTROL);

	/* Disable DMA channel registers */
	nwl_bridge_writel(pcie, nwl_bridge_readl(pcie, BRCFG_PCIE_RX0) |
			  CFG_DMA_REG_BAR, BRCFG_PCIE_RX0);

	/* Enable Ingress subtractive decode translation */
	nwl_bridge_writel(pcie, SET_ISUB_CONTROL, I_ISUB_CONTROL);

	/* Enable msg filtering details */
	nwl_bridge_writel(pcie, CFG_ENABLE_MSG_FILTER_MASK,
			  BRCFG_PCIE_RX_MSG_FILTER);

	/* This routes the PCIe DMA traffic to go through CCI path */
	if (of_dma_is_coherent(dev->of_node))
		nwl_bridge_writel(pcie, nwl_bridge_readl(pcie, BRCFG_PCIE_RX1) |
				  CFG_PCIE_CACHE, BRCFG_PCIE_RX1);

	err = nwl_wait_for_link(pcie);
	if (err)
		return err;

	ecam_val = nwl_bridge_readl(pcie, E_ECAM_CAPABILITIES) & E_ECAM_PRESENT;
	if (!ecam_val) {
		dev_err(dev, "ECAM is not present\n");
		return ecam_val;
	}

	/* Enable ECAM */
	nwl_bridge_writel(pcie, nwl_bridge_readl(pcie, E_ECAM_CONTROL) |
			  E_ECAM_CR_ENABLE, E_ECAM_CONTROL);

	nwl_bridge_writel(pcie, nwl_bridge_readl(pcie, E_ECAM_CONTROL) |
			  (pcie->ecam_value << E_ECAM_SIZE_SHIFT),
			  E_ECAM_CONTROL);

	nwl_bridge_writel(pcie, lower_32_bits(pcie->phys_ecam_base),
			  E_ECAM_BASE_LO);
	nwl_bridge_writel(pcie, upper_32_bits(pcie->phys_ecam_base),
			  E_ECAM_BASE_HI);

	/* Get bus range */
	ecam_val = nwl_bridge_readl(pcie, E_ECAM_CONTROL);
	pcie->last_busno = (ecam_val & E_ECAM_SIZE_LOC) >> E_ECAM_SIZE_SHIFT;
	/* Write primary, secondary and subordinate bus numbers */
	ecam_val = first_busno;
	ecam_val |= (first_busno + 1) << 8;
	ecam_val |= (pcie->last_busno << E_ECAM_SIZE_SHIFT);
	writel(ecam_val, (pcie->ecam_base + PCI_PRIMARY_BUS));

	if (nwl_pcie_link_up(pcie))
		dev_info(dev, "Link is UP\n");
	else
		dev_info(dev, "Link is DOWN\n");

	/* Get misc IRQ number */
	pcie->irq_misc = platform_get_irq_byname(pdev, "misc");
	if (pcie->irq_misc < 0)
		return -EINVAL;

	err = devm_request_irq(dev, pcie->irq_misc,
			       nwl_pcie_misc_handler, IRQF_SHARED,
			       "nwl_pcie:misc", pcie);
	if (err) {
		dev_err(dev, "fail to register misc IRQ#%d\n",
			pcie->irq_misc);
		return err;
	}

	/* Disable all misc interrupts */
	nwl_bridge_writel(pcie, (u32)~MSGF_MISC_SR_MASKALL, MSGF_MISC_MASK);

	/* Clear pending misc interrupts */
	nwl_bridge_writel(pcie, nwl_bridge_readl(pcie, MSGF_MISC_STATUS) &
			  MSGF_MISC_SR_MASKALL, MSGF_MISC_STATUS);

	/* Enable all misc interrupts */
	nwl_bridge_writel(pcie, MSGF_MISC_SR_MASKALL, MSGF_MISC_MASK);

	/* Disable all legacy interrupts */
	nwl_bridge_writel(pcie, (u32)~MSGF_LEG_SR_MASKALL, MSGF_LEG_MASK);

	/* Clear pending legacy interrupts */
	nwl_bridge_writel(pcie, nwl_bridge_readl(pcie, MSGF_LEG_STATUS) &
			  MSGF_LEG_SR_MASKALL, MSGF_LEG_STATUS);

	/* Enable all legacy interrupts */
	nwl_bridge_writel(pcie, MSGF_LEG_SR_MASKALL, MSGF_LEG_MASK);

	/* Enable the bridge config interrupt */
	nwl_bridge_writel(pcie, nwl_bridge_readl(pcie, BRCFG_INTERRUPT) |
			  BRCFG_INTERRUPT_MASK, BRCFG_INTERRUPT);

	return 0;
}

static int nwl_pcie_parse_dt(struct nwl_pcie *pcie,
			     struct platform_device *pdev)
{
	struct device *dev = pcie->dev;
	struct resource *res;

	res = platform_get_resource_byname(pdev, IORESOURCE_MEM, "breg");
	pcie->breg_base = devm_ioremap_resource(dev, res);
	if (IS_ERR(pcie->breg_base))
		return PTR_ERR(pcie->breg_base);
	pcie->phys_breg_base = res->start;

	res = platform_get_resource_byname(pdev, IORESOURCE_MEM, "pcireg");
	pcie->pcireg_base = devm_ioremap_resource(dev, res);
	if (IS_ERR(pcie->pcireg_base))
		return PTR_ERR(pcie->pcireg_base);
	pcie->phys_pcie_reg_base = res->start;

	res = platform_get_resource_byname(pdev, IORESOURCE_MEM, "cfg");
	pcie->ecam_base = devm_pci_remap_cfg_resource(dev, res);
	if (IS_ERR(pcie->ecam_base))
		return PTR_ERR(pcie->ecam_base);
	pcie->phys_ecam_base = res->start;

	/* Get intx IRQ number */
	pcie->irq_intx = platform_get_irq_byname(pdev, "intx");
	if (pcie->irq_intx < 0)
		return pcie->irq_intx;

	irq_set_chained_handler_and_data(pcie->irq_intx,
					 nwl_pcie_leg_handler, pcie);

	return 0;
}

static const struct of_device_id nwl_pcie_of_match[] = {
	{ .compatible = "xlnx,nwl-pcie-2.11", },
	{}
};

static int nwl_pcie_probe(struct platform_device *pdev)
{
	struct device *dev = &pdev->dev;
	struct nwl_pcie *pcie;
	struct pci_host_bridge *bridge;
	int err;

	bridge = devm_pci_alloc_host_bridge(dev, sizeof(*pcie));
	if (!bridge)
		return -ENODEV;

	pcie = pci_host_bridge_priv(bridge);

	pcie->dev = dev;
	pcie->ecam_value = NWL_ECAM_VALUE_DEFAULT;

	err = nwl_pcie_parse_dt(pcie, pdev);
	if (err) {
		dev_err(dev, "Parsing DT failed\n");
		return err;
	}

	pcie->clk = devm_clk_get(dev, NULL);
	if (IS_ERR(pcie->clk))
		return PTR_ERR(pcie->clk);
<<<<<<< HEAD
	clk_prepare_enable(pcie->clk);
=======

	err = clk_prepare_enable(pcie->clk);
	if (err) {
		dev_err(dev, "can't enable PCIe ref clock\n");
		return err;
	}
>>>>>>> 8bb7eca9

	err = nwl_pcie_bridge_init(pcie);
	if (err) {
		dev_err(dev, "HW Initialization failed\n");
		return err;
	}

	err = nwl_pcie_init_irq_domain(pcie);
	if (err) {
		dev_err(dev, "Failed creating IRQ Domain\n");
		return err;
	}

	bridge->sysdata = pcie;
	bridge->ops = &nwl_pcie_ops;

	if (IS_ENABLED(CONFIG_PCI_MSI)) {
		err = nwl_pcie_enable_msi(pcie);
		if (err < 0) {
			dev_err(dev, "failed to enable MSI support: %d\n", err);
			return err;
		}
	}

	return pci_host_probe(bridge);
}

static struct platform_driver nwl_pcie_driver = {
	.driver = {
		.name = "nwl-pcie",
		.suppress_bind_attrs = true,
		.of_match_table = nwl_pcie_of_match,
	},
	.probe = nwl_pcie_probe,
};
builtin_platform_driver(nwl_pcie_driver);<|MERGE_RESOLUTION|>--- conflicted
+++ resolved
@@ -820,16 +820,12 @@
 	pcie->clk = devm_clk_get(dev, NULL);
 	if (IS_ERR(pcie->clk))
 		return PTR_ERR(pcie->clk);
-<<<<<<< HEAD
-	clk_prepare_enable(pcie->clk);
-=======
 
 	err = clk_prepare_enable(pcie->clk);
 	if (err) {
 		dev_err(dev, "can't enable PCIe ref clock\n");
 		return err;
 	}
->>>>>>> 8bb7eca9
 
 	err = nwl_pcie_bridge_init(pcie);
 	if (err) {
