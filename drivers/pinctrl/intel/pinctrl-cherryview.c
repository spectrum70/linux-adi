--- conflicted
+++ resolved
@@ -1618,8 +1618,6 @@
 
 		if (need_valid_mask && intsel >= pctrl->community->nirqs)
 			clear_bit(i, chip->irq.valid_mask);
-<<<<<<< HEAD
-=======
 	}
 
 	/*
@@ -1636,7 +1634,6 @@
 		 */
 		chv_writel(GENMASK(31, pctrl->community->nirqs),
 			   pctrl->regs + CHV_INTMASK);
->>>>>>> 5fa4ec9c
 	}
 
 	/* Clear all interrupts */
