/*
 *  toshiba_acpi.c - Toshiba Laptop ACPI Extras
 *
 *
 *  Copyright (C) 2002-2004 John Belmonte
 *  Copyright (C) 2008 Philip Langdale
 *  Copyright (C) 2010 Pierre Ducroquet
 *
 *  This program is free software; you can redistribute it and/or modify
 *  it under the terms of the GNU General Public License as published by
 *  the Free Software Foundation; either version 2 of the License, or
 *  (at your option) any later version.
 *
 *  This program is distributed in the hope that it will be useful,
 *  but WITHOUT ANY WARRANTY; without even the implied warranty of
 *  MERCHANTABILITY or FITNESS FOR A PARTICULAR PURPOSE.  See the
 *  GNU General Public License for more details.
 *
 *  You should have received a copy of the GNU General Public License
 *  along with this program; if not, write to the Free Software
 *  Foundation, Inc., 59 Temple Place, Suite 330, Boston, MA  02111-1307  USA
 *
 *
 *  The devolpment page for this driver is located at
 *  http://memebeam.org/toys/ToshibaAcpiDriver.
 *
 *  Credits:
 *	Jonathan A. Buzzard - Toshiba HCI info, and critical tips on reverse
 *		engineering the Windows drivers
 *	Yasushi Nagato - changes for linux kernel 2.4 -> 2.5
 *	Rob Miller - TV out and hotkeys help
 *
 *
 *  TODO
 *
 */

#define pr_fmt(fmt) KBUILD_MODNAME ": " fmt

#define TOSHIBA_ACPI_VERSION	"0.19"
#define PROC_INTERFACE_VERSION	1

#include <linux/kernel.h>
#include <linux/module.h>
#include <linux/init.h>
#include <linux/types.h>
#include <linux/proc_fs.h>
#include <linux/seq_file.h>
#include <linux/backlight.h>
#include <linux/rfkill.h>
#include <linux/input.h>
#include <linux/input/sparse-keymap.h>
#include <linux/leds.h>
#include <linux/slab.h>
#include <linux/workqueue.h>
#include <linux/i8042.h>

#include <asm/uaccess.h>

#include <acpi/acpi_drivers.h>

MODULE_AUTHOR("John Belmonte");
MODULE_DESCRIPTION("Toshiba Laptop ACPI Extras Driver");
MODULE_LICENSE("GPL");

#define TOSHIBA_WMI_EVENT_GUID "59142400-C6A3-40FA-BADB-8A2652834100"

/* Scan code for Fn key on TOS1900 models */
#define TOS1900_FN_SCAN		0x6e

/* Toshiba ACPI method paths */
#define METHOD_VIDEO_OUT	"\\_SB_.VALX.DSSX"

/* Toshiba HCI interface definitions
 *
 * HCI is Toshiba's "Hardware Control Interface" which is supposed to
 * be uniform across all their models.  Ideally we would just call
 * dedicated ACPI methods instead of using this primitive interface.
 * However the ACPI methods seem to be incomplete in some areas (for
 * example they allow setting, but not reading, the LCD brightness value),
 * so this is still useful.
 */

#define HCI_WORDS			6

/* operations */
#define HCI_SET				0xff00
#define HCI_GET				0xfe00

/* return codes */
#define HCI_SUCCESS			0x0000
#define HCI_FAILURE			0x1000
#define HCI_NOT_SUPPORTED		0x8000
#define HCI_EMPTY			0x8c00

/* registers */
#define HCI_FAN				0x0004
#define HCI_TR_BACKLIGHT		0x0005
#define HCI_SYSTEM_EVENT		0x0016
#define HCI_VIDEO_OUT			0x001c
#define HCI_HOTKEY_EVENT		0x001e
#define HCI_LCD_BRIGHTNESS		0x002a
#define HCI_WIRELESS			0x0056

/* field definitions */
#define HCI_HOTKEY_DISABLE		0x0b
#define HCI_HOTKEY_ENABLE		0x09
#define HCI_LCD_BRIGHTNESS_BITS		3
#define HCI_LCD_BRIGHTNESS_SHIFT	(16-HCI_LCD_BRIGHTNESS_BITS)
#define HCI_LCD_BRIGHTNESS_LEVELS	(1 << HCI_LCD_BRIGHTNESS_BITS)
#define HCI_VIDEO_OUT_LCD		0x1
#define HCI_VIDEO_OUT_CRT		0x2
#define HCI_VIDEO_OUT_TV		0x4
#define HCI_WIRELESS_KILL_SWITCH	0x01
#define HCI_WIRELESS_BT_PRESENT		0x0f
#define HCI_WIRELESS_BT_ATTACH		0x40
#define HCI_WIRELESS_BT_POWER		0x80

struct toshiba_acpi_dev {
	struct acpi_device *acpi_dev;
	const char *method_hci;
	struct rfkill *bt_rfk;
	struct input_dev *hotkey_dev;
	struct work_struct hotkey_work;
	struct backlight_device *backlight_dev;
	struct led_classdev led_dev;

	int force_fan;
	int last_key_event;
	int key_event_valid;

	unsigned int illumination_supported:1;
	unsigned int video_supported:1;
	unsigned int fan_supported:1;
	unsigned int system_event_supported:1;
	unsigned int ntfy_supported:1;
	unsigned int info_supported:1;
	unsigned int tr_backlight_supported:1;

	struct mutex mutex;
};

static struct toshiba_acpi_dev *toshiba_acpi;

static const struct acpi_device_id toshiba_device_ids[] = {
	{"TOS6200", 0},
	{"TOS6208", 0},
	{"TOS1900", 0},
	{"", 0},
};
MODULE_DEVICE_TABLE(acpi, toshiba_device_ids);

static const struct key_entry toshiba_acpi_keymap[] __devinitconst = {
	{ KE_KEY, 0x101, { KEY_MUTE } },
	{ KE_KEY, 0x102, { KEY_ZOOMOUT } },
	{ KE_KEY, 0x103, { KEY_ZOOMIN } },
	{ KE_KEY, 0x12c, { KEY_KBDILLUMTOGGLE } },
	{ KE_KEY, 0x139, { KEY_ZOOMRESET } },
	{ KE_KEY, 0x13b, { KEY_COFFEE } },
	{ KE_KEY, 0x13c, { KEY_BATTERY } },
	{ KE_KEY, 0x13d, { KEY_SLEEP } },
	{ KE_KEY, 0x13e, { KEY_SUSPEND } },
	{ KE_KEY, 0x13f, { KEY_SWITCHVIDEOMODE } },
	{ KE_KEY, 0x140, { KEY_BRIGHTNESSDOWN } },
	{ KE_KEY, 0x141, { KEY_BRIGHTNESSUP } },
	{ KE_KEY, 0x142, { KEY_WLAN } },
	{ KE_KEY, 0x143, { KEY_TOUCHPAD_TOGGLE } },
	{ KE_KEY, 0x17f, { KEY_FN } },
	{ KE_KEY, 0xb05, { KEY_PROG2 } },
	{ KE_KEY, 0xb06, { KEY_WWW } },
	{ KE_KEY, 0xb07, { KEY_MAIL } },
	{ KE_KEY, 0xb30, { KEY_STOP } },
	{ KE_KEY, 0xb31, { KEY_PREVIOUSSONG } },
	{ KE_KEY, 0xb32, { KEY_NEXTSONG } },
	{ KE_KEY, 0xb33, { KEY_PLAYPAUSE } },
	{ KE_KEY, 0xb5a, { KEY_MEDIA } },
	{ KE_IGNORE, 0x1430, { KEY_RESERVED } },
	{ KE_END, 0 },
};

/* utility
 */

static __inline__ void _set_bit(u32 * word, u32 mask, int value)
{
	*word = (*word & ~mask) | (mask * value);
}

/* acpi interface wrappers
 */

static int write_acpi_int(const char *methodName, int val)
{
	struct acpi_object_list params;
	union acpi_object in_objs[1];
	acpi_status status;

	params.count = ARRAY_SIZE(in_objs);
	params.pointer = in_objs;
	in_objs[0].type = ACPI_TYPE_INTEGER;
	in_objs[0].integer.value = val;

	status = acpi_evaluate_object(NULL, (char *)methodName, &params, NULL);
	return (status == AE_OK) ? 0 : -EIO;
}

/* Perform a raw HCI call.  Here we don't care about input or output buffer
 * format.
 */
static acpi_status hci_raw(struct toshiba_acpi_dev *dev,
			   const u32 in[HCI_WORDS], u32 out[HCI_WORDS])
{
	struct acpi_object_list params;
	union acpi_object in_objs[HCI_WORDS];
	struct acpi_buffer results;
	union acpi_object out_objs[HCI_WORDS + 1];
	acpi_status status;
	int i;

	params.count = HCI_WORDS;
	params.pointer = in_objs;
	for (i = 0; i < HCI_WORDS; ++i) {
		in_objs[i].type = ACPI_TYPE_INTEGER;
		in_objs[i].integer.value = in[i];
	}

	results.length = sizeof(out_objs);
	results.pointer = out_objs;

	status = acpi_evaluate_object(dev->acpi_dev->handle,
				      (char *)dev->method_hci, &params,
				      &results);
	if ((status == AE_OK) && (out_objs->package.count <= HCI_WORDS)) {
		for (i = 0; i < out_objs->package.count; ++i) {
			out[i] = out_objs->package.elements[i].integer.value;
		}
	}

	return status;
}

/* common hci tasks (get or set one or two value)
 *
 * In addition to the ACPI status, the HCI system returns a result which
 * may be useful (such as "not supported").
 */

static acpi_status hci_write1(struct toshiba_acpi_dev *dev, u32 reg,
			      u32 in1, u32 *result)
{
	u32 in[HCI_WORDS] = { HCI_SET, reg, in1, 0, 0, 0 };
	u32 out[HCI_WORDS];
	acpi_status status = hci_raw(dev, in, out);
	*result = (status == AE_OK) ? out[0] : HCI_FAILURE;
	return status;
}

static acpi_status hci_read1(struct toshiba_acpi_dev *dev, u32 reg,
			     u32 *out1, u32 *result)
{
	u32 in[HCI_WORDS] = { HCI_GET, reg, 0, 0, 0, 0 };
	u32 out[HCI_WORDS];
	acpi_status status = hci_raw(dev, in, out);
	*out1 = out[2];
	*result = (status == AE_OK) ? out[0] : HCI_FAILURE;
	return status;
}

static acpi_status hci_write2(struct toshiba_acpi_dev *dev, u32 reg,
			      u32 in1, u32 in2, u32 *result)
{
	u32 in[HCI_WORDS] = { HCI_SET, reg, in1, in2, 0, 0 };
	u32 out[HCI_WORDS];
	acpi_status status = hci_raw(dev, in, out);
	*result = (status == AE_OK) ? out[0] : HCI_FAILURE;
	return status;
}

static acpi_status hci_read2(struct toshiba_acpi_dev *dev, u32 reg,
			     u32 *out1, u32 *out2, u32 *result)
{
	u32 in[HCI_WORDS] = { HCI_GET, reg, *out1, *out2, 0, 0 };
	u32 out[HCI_WORDS];
	acpi_status status = hci_raw(dev, in, out);
	*out1 = out[2];
	*out2 = out[3];
	*result = (status == AE_OK) ? out[0] : HCI_FAILURE;
	return status;
}

/* Illumination support */
static int toshiba_illumination_available(struct toshiba_acpi_dev *dev)
{
	u32 in[HCI_WORDS] = { 0, 0, 0, 0, 0, 0 };
	u32 out[HCI_WORDS];
	acpi_status status;

	in[0] = 0xf100;
	status = hci_raw(dev, in, out);
	if (ACPI_FAILURE(status)) {
		pr_info("Illumination device not available\n");
		return 0;
	}
	in[0] = 0xf400;
	status = hci_raw(dev, in, out);
	return 1;
}

static void toshiba_illumination_set(struct led_classdev *cdev,
				     enum led_brightness brightness)
{
	struct toshiba_acpi_dev *dev = container_of(cdev,
			struct toshiba_acpi_dev, led_dev);
	u32 in[HCI_WORDS] = { 0, 0, 0, 0, 0, 0 };
	u32 out[HCI_WORDS];
	acpi_status status;

	/* First request : initialize communication. */
	in[0] = 0xf100;
	status = hci_raw(dev, in, out);
	if (ACPI_FAILURE(status)) {
		pr_info("Illumination device not available\n");
		return;
	}

	if (brightness) {
		/* Switch the illumination on */
		in[0] = 0xf400;
		in[1] = 0x14e;
		in[2] = 1;
		status = hci_raw(dev, in, out);
		if (ACPI_FAILURE(status)) {
			pr_info("ACPI call for illumination failed\n");
			return;
		}
	} else {
		/* Switch the illumination off */
		in[0] = 0xf400;
		in[1] = 0x14e;
		in[2] = 0;
		status = hci_raw(dev, in, out);
		if (ACPI_FAILURE(status)) {
			pr_info("ACPI call for illumination failed.\n");
			return;
		}
	}

	/* Last request : close communication. */
	in[0] = 0xf200;
	in[1] = 0;
	in[2] = 0;
	hci_raw(dev, in, out);
}

static enum led_brightness toshiba_illumination_get(struct led_classdev *cdev)
{
	struct toshiba_acpi_dev *dev = container_of(cdev,
			struct toshiba_acpi_dev, led_dev);
	u32 in[HCI_WORDS] = { 0, 0, 0, 0, 0, 0 };
	u32 out[HCI_WORDS];
	acpi_status status;
	enum led_brightness result;

	/* First request : initialize communication. */
	in[0] = 0xf100;
	status = hci_raw(dev, in, out);
	if (ACPI_FAILURE(status)) {
		pr_info("Illumination device not available\n");
		return LED_OFF;
	}

	/* Check the illumination */
	in[0] = 0xf300;
	in[1] = 0x14e;
	status = hci_raw(dev, in, out);
	if (ACPI_FAILURE(status)) {
		pr_info("ACPI call for illumination failed.\n");
		return LED_OFF;
	}

	result = out[2] ? LED_FULL : LED_OFF;

	/* Last request : close communication. */
	in[0] = 0xf200;
	in[1] = 0;
	in[2] = 0;
	hci_raw(dev, in, out);

	return result;
}

/* Bluetooth rfkill handlers */

static u32 hci_get_bt_present(struct toshiba_acpi_dev *dev, bool *present)
{
	u32 hci_result;
	u32 value, value2;

	value = 0;
	value2 = 0;
	hci_read2(dev, HCI_WIRELESS, &value, &value2, &hci_result);
	if (hci_result == HCI_SUCCESS)
		*present = (value & HCI_WIRELESS_BT_PRESENT) ? true : false;

	return hci_result;
}

static u32 hci_get_radio_state(struct toshiba_acpi_dev *dev, bool *radio_state)
{
	u32 hci_result;
	u32 value, value2;

	value = 0;
	value2 = 0x0001;
	hci_read2(dev, HCI_WIRELESS, &value, &value2, &hci_result);

	*radio_state = value & HCI_WIRELESS_KILL_SWITCH;
	return hci_result;
}

static int bt_rfkill_set_block(void *data, bool blocked)
{
	struct toshiba_acpi_dev *dev = data;
	u32 result1, result2;
	u32 value;
	int err;
	bool radio_state;

	value = (blocked == false);

	mutex_lock(&dev->mutex);
	if (hci_get_radio_state(dev, &radio_state) != HCI_SUCCESS) {
		err = -EIO;
		goto out;
	}

	if (!radio_state) {
		err = 0;
		goto out;
	}

	hci_write2(dev, HCI_WIRELESS, value, HCI_WIRELESS_BT_POWER, &result1);
	hci_write2(dev, HCI_WIRELESS, value, HCI_WIRELESS_BT_ATTACH, &result2);

	if (result1 != HCI_SUCCESS || result2 != HCI_SUCCESS)
		err = -EIO;
	else
		err = 0;
 out:
	mutex_unlock(&dev->mutex);
	return err;
}

static void bt_rfkill_poll(struct rfkill *rfkill, void *data)
{
	bool new_rfk_state;
	bool value;
	u32 hci_result;
	struct toshiba_acpi_dev *dev = data;

	mutex_lock(&dev->mutex);

	hci_result = hci_get_radio_state(dev, &value);
	if (hci_result != HCI_SUCCESS) {
		/* Can't do anything useful */
		mutex_unlock(&dev->mutex);
		return;
	}

	new_rfk_state = value;

	mutex_unlock(&dev->mutex);

	if (rfkill_set_hw_state(rfkill, !new_rfk_state))
		bt_rfkill_set_block(data, true);
}

static const struct rfkill_ops toshiba_rfk_ops = {
	.set_block = bt_rfkill_set_block,
	.poll = bt_rfkill_poll,
};

static int get_tr_backlight_status(struct toshiba_acpi_dev *dev, bool *enabled)
{
	u32 hci_result;
	u32 status;

	hci_read1(dev, HCI_TR_BACKLIGHT, &status, &hci_result);
	*enabled = !status;
	return hci_result == HCI_SUCCESS ? 0 : -EIO;
}

static int set_tr_backlight_status(struct toshiba_acpi_dev *dev, bool enable)
{
	u32 hci_result;
	u32 value = !enable;

	hci_write1(dev, HCI_TR_BACKLIGHT, value, &hci_result);
	return hci_result == HCI_SUCCESS ? 0 : -EIO;
}

static struct proc_dir_entry *toshiba_proc_dir /*= 0*/ ;

static int __get_lcd_brightness(struct toshiba_acpi_dev *dev)
{
	u32 hci_result;
	u32 value;
	int brightness = 0;

	if (dev->tr_backlight_supported) {
		bool enabled;
		int ret = get_tr_backlight_status(dev, &enabled);
		if (ret)
			return ret;
		if (enabled)
			return 0;
		brightness++;
	}

	hci_read1(dev, HCI_LCD_BRIGHTNESS, &value, &hci_result);
	if (hci_result == HCI_SUCCESS)
		return brightness + (value >> HCI_LCD_BRIGHTNESS_SHIFT);

	return -EIO;
}

static int get_lcd_brightness(struct backlight_device *bd)
{
	struct toshiba_acpi_dev *dev = bl_get_data(bd);
	return __get_lcd_brightness(dev);
}

static int lcd_proc_show(struct seq_file *m, void *v)
{
	struct toshiba_acpi_dev *dev = m->private;
	int value;
	int levels;

	if (!dev->backlight_dev)
		return -ENODEV;

	levels = dev->backlight_dev->props.max_brightness + 1;
	value = get_lcd_brightness(dev->backlight_dev);
	if (value >= 0) {
		seq_printf(m, "brightness:              %d\n", value);
		seq_printf(m, "brightness_levels:       %d\n", levels);
		return 0;
	}

	pr_err("Error reading LCD brightness\n");
	return -EIO;
}

static int lcd_proc_open(struct inode *inode, struct file *file)
{
	return single_open(file, lcd_proc_show, PDE(inode)->data);
}

static int set_lcd_brightness(struct toshiba_acpi_dev *dev, int value)
{
	u32 hci_result;

	if (dev->tr_backlight_supported) {
		bool enable = !value;
		int ret = set_tr_backlight_status(dev, enable);
		if (ret)
			return ret;
		if (value)
			value--;
	}

	value = value << HCI_LCD_BRIGHTNESS_SHIFT;
	hci_write1(dev, HCI_LCD_BRIGHTNESS, value, &hci_result);
	return hci_result == HCI_SUCCESS ? 0 : -EIO;
}

static int set_lcd_status(struct backlight_device *bd)
{
	struct toshiba_acpi_dev *dev = bl_get_data(bd);
	return set_lcd_brightness(dev, bd->props.brightness);
}

static ssize_t lcd_proc_write(struct file *file, const char __user *buf,
			      size_t count, loff_t *pos)
{
	struct toshiba_acpi_dev *dev = PDE(file->f_path.dentry->d_inode)->data;
	char cmd[42];
	size_t len;
	int value;
	int ret;
	int levels = dev->backlight_dev->props.max_brightness + 1;

	len = min(count, sizeof(cmd) - 1);
	if (copy_from_user(cmd, buf, len))
		return -EFAULT;
	cmd[len] = '\0';

	if (sscanf(cmd, " brightness : %i", &value) == 1 &&
	    value >= 0 && value < levels) {
		ret = set_lcd_brightness(dev, value);
		if (ret == 0)
			ret = count;
	} else {
		ret = -EINVAL;
	}
	return ret;
}

static const struct file_operations lcd_proc_fops = {
	.owner		= THIS_MODULE,
	.open		= lcd_proc_open,
	.read		= seq_read,
	.llseek		= seq_lseek,
	.release	= single_release,
	.write		= lcd_proc_write,
};

static int get_video_status(struct toshiba_acpi_dev *dev, u32 *status)
{
	u32 hci_result;

	hci_read1(dev, HCI_VIDEO_OUT, status, &hci_result);
	return hci_result == HCI_SUCCESS ? 0 : -EIO;
}

static int video_proc_show(struct seq_file *m, void *v)
{
	struct toshiba_acpi_dev *dev = m->private;
	u32 value;
	int ret;

	ret = get_video_status(dev, &value);
	if (!ret) {
		int is_lcd = (value & HCI_VIDEO_OUT_LCD) ? 1 : 0;
		int is_crt = (value & HCI_VIDEO_OUT_CRT) ? 1 : 0;
		int is_tv = (value & HCI_VIDEO_OUT_TV) ? 1 : 0;
		seq_printf(m, "lcd_out:                 %d\n", is_lcd);
		seq_printf(m, "crt_out:                 %d\n", is_crt);
		seq_printf(m, "tv_out:                  %d\n", is_tv);
	}

	return ret;
}

static int video_proc_open(struct inode *inode, struct file *file)
{
	return single_open(file, video_proc_show, PDE(inode)->data);
}

static ssize_t video_proc_write(struct file *file, const char __user *buf,
				size_t count, loff_t *pos)
{
	struct toshiba_acpi_dev *dev = PDE(file->f_path.dentry->d_inode)->data;
	char *cmd, *buffer;
	int ret;
	int value;
	int remain = count;
	int lcd_out = -1;
	int crt_out = -1;
	int tv_out = -1;
	u32 video_out;

	cmd = kmalloc(count + 1, GFP_KERNEL);
	if (!cmd)
		return -ENOMEM;
	if (copy_from_user(cmd, buf, count)) {
		kfree(cmd);
		return -EFAULT;
	}
	cmd[count] = '\0';

	buffer = cmd;

	/* scan expression.  Multiple expressions may be delimited with ;
	 *
	 *  NOTE: to keep scanning simple, invalid fields are ignored
	 */
	while (remain) {
		if (sscanf(buffer, " lcd_out : %i", &value) == 1)
			lcd_out = value & 1;
		else if (sscanf(buffer, " crt_out : %i", &value) == 1)
			crt_out = value & 1;
		else if (sscanf(buffer, " tv_out : %i", &value) == 1)
			tv_out = value & 1;
		/* advance to one character past the next ; */
		do {
			++buffer;
			--remain;
		}
		while (remain && *(buffer - 1) != ';');
	}

	kfree(cmd);

	ret = get_video_status(dev, &video_out);
	if (!ret) {
		unsigned int new_video_out = video_out;
		if (lcd_out != -1)
			_set_bit(&new_video_out, HCI_VIDEO_OUT_LCD, lcd_out);
		if (crt_out != -1)
			_set_bit(&new_video_out, HCI_VIDEO_OUT_CRT, crt_out);
		if (tv_out != -1)
			_set_bit(&new_video_out, HCI_VIDEO_OUT_TV, tv_out);
		/* To avoid unnecessary video disruption, only write the new
		 * video setting if something changed. */
		if (new_video_out != video_out)
			ret = write_acpi_int(METHOD_VIDEO_OUT, new_video_out);
	}

	return ret ? ret : count;
}

static const struct file_operations video_proc_fops = {
	.owner		= THIS_MODULE,
	.open		= video_proc_open,
	.read		= seq_read,
	.llseek		= seq_lseek,
	.release	= single_release,
	.write		= video_proc_write,
};

static int get_fan_status(struct toshiba_acpi_dev *dev, u32 *status)
{
	u32 hci_result;

	hci_read1(dev, HCI_FAN, status, &hci_result);
	return hci_result == HCI_SUCCESS ? 0 : -EIO;
}

static int fan_proc_show(struct seq_file *m, void *v)
{
	struct toshiba_acpi_dev *dev = m->private;
	int ret;
	u32 value;

	ret = get_fan_status(dev, &value);
	if (!ret) {
		seq_printf(m, "running:                 %d\n", (value > 0));
		seq_printf(m, "force_on:                %d\n", dev->force_fan);
	}

	return ret;
}

static int fan_proc_open(struct inode *inode, struct file *file)
{
	return single_open(file, fan_proc_show, PDE(inode)->data);
}

static ssize_t fan_proc_write(struct file *file, const char __user *buf,
			      size_t count, loff_t *pos)
{
	struct toshiba_acpi_dev *dev = PDE(file->f_path.dentry->d_inode)->data;
	char cmd[42];
	size_t len;
	int value;
	u32 hci_result;

	len = min(count, sizeof(cmd) - 1);
	if (copy_from_user(cmd, buf, len))
		return -EFAULT;
	cmd[len] = '\0';

	if (sscanf(cmd, " force_on : %i", &value) == 1 &&
	    value >= 0 && value <= 1) {
		hci_write1(dev, HCI_FAN, value, &hci_result);
		if (hci_result != HCI_SUCCESS)
			return -EIO;
		else
			dev->force_fan = value;
	} else {
		return -EINVAL;
	}

	return count;
}

static const struct file_operations fan_proc_fops = {
	.owner		= THIS_MODULE,
	.open		= fan_proc_open,
	.read		= seq_read,
	.llseek		= seq_lseek,
	.release	= single_release,
	.write		= fan_proc_write,
};

static int keys_proc_show(struct seq_file *m, void *v)
{
	struct toshiba_acpi_dev *dev = m->private;
	u32 hci_result;
	u32 value;

	if (!dev->key_event_valid && dev->system_event_supported) {
		hci_read1(dev, HCI_SYSTEM_EVENT, &value, &hci_result);
		if (hci_result == HCI_SUCCESS) {
			dev->key_event_valid = 1;
			dev->last_key_event = value;
		} else if (hci_result == HCI_EMPTY) {
			/* better luck next time */
		} else if (hci_result == HCI_NOT_SUPPORTED) {
			/* This is a workaround for an unresolved issue on
			 * some machines where system events sporadically
			 * become disabled. */
			hci_write1(dev, HCI_SYSTEM_EVENT, 1, &hci_result);
			pr_notice("Re-enabled hotkeys\n");
		} else {
			pr_err("Error reading hotkey status\n");
			return -EIO;
		}
	}

	seq_printf(m, "hotkey_ready:            %d\n", dev->key_event_valid);
	seq_printf(m, "hotkey:                  0x%04x\n", dev->last_key_event);
	return 0;
}

static int keys_proc_open(struct inode *inode, struct file *file)
{
	return single_open(file, keys_proc_show, PDE(inode)->data);
}

static ssize_t keys_proc_write(struct file *file, const char __user *buf,
			       size_t count, loff_t *pos)
{
	struct toshiba_acpi_dev *dev = PDE(file->f_path.dentry->d_inode)->data;
	char cmd[42];
	size_t len;
	int value;

	len = min(count, sizeof(cmd) - 1);
	if (copy_from_user(cmd, buf, len))
		return -EFAULT;
	cmd[len] = '\0';

	if (sscanf(cmd, " hotkey_ready : %i", &value) == 1 && value == 0) {
		dev->key_event_valid = 0;
	} else {
		return -EINVAL;
	}

	return count;
}

static const struct file_operations keys_proc_fops = {
	.owner		= THIS_MODULE,
	.open		= keys_proc_open,
	.read		= seq_read,
	.llseek		= seq_lseek,
	.release	= single_release,
	.write		= keys_proc_write,
};

static int version_proc_show(struct seq_file *m, void *v)
{
	seq_printf(m, "driver:                  %s\n", TOSHIBA_ACPI_VERSION);
	seq_printf(m, "proc_interface:          %d\n", PROC_INTERFACE_VERSION);
	return 0;
}

static int version_proc_open(struct inode *inode, struct file *file)
{
	return single_open(file, version_proc_show, PDE(inode)->data);
}

static const struct file_operations version_proc_fops = {
	.owner		= THIS_MODULE,
	.open		= version_proc_open,
	.read		= seq_read,
	.llseek		= seq_lseek,
	.release	= single_release,
};

/* proc and module init
 */

#define PROC_TOSHIBA		"toshiba"

static void __devinit
create_toshiba_proc_entries(struct toshiba_acpi_dev *dev)
{
	if (dev->backlight_dev)
		proc_create_data("lcd", S_IRUGO | S_IWUSR, toshiba_proc_dir,
				 &lcd_proc_fops, dev);
	if (dev->video_supported)
		proc_create_data("video", S_IRUGO | S_IWUSR, toshiba_proc_dir,
				 &video_proc_fops, dev);
	if (dev->fan_supported)
		proc_create_data("fan", S_IRUGO | S_IWUSR, toshiba_proc_dir,
				 &fan_proc_fops, dev);
	if (dev->hotkey_dev)
		proc_create_data("keys", S_IRUGO | S_IWUSR, toshiba_proc_dir,
				 &keys_proc_fops, dev);
	proc_create_data("version", S_IRUGO, toshiba_proc_dir,
			 &version_proc_fops, dev);
}

static void remove_toshiba_proc_entries(struct toshiba_acpi_dev *dev)
{
	if (dev->backlight_dev)
		remove_proc_entry("lcd", toshiba_proc_dir);
	if (dev->video_supported)
		remove_proc_entry("video", toshiba_proc_dir);
	if (dev->fan_supported)
		remove_proc_entry("fan", toshiba_proc_dir);
	if (dev->hotkey_dev)
		remove_proc_entry("keys", toshiba_proc_dir);
	remove_proc_entry("version", toshiba_proc_dir);
}

static const struct backlight_ops toshiba_backlight_data = {
	.options = BL_CORE_SUSPENDRESUME,
	.get_brightness = get_lcd_brightness,
	.update_status  = set_lcd_status,
};

static bool toshiba_acpi_i8042_filter(unsigned char data, unsigned char str,
				      struct serio *port)
{
	if (str & 0x20)
		return false;

	if (unlikely(data == 0xe0))
		return false;

	if ((data & 0x7f) == TOS1900_FN_SCAN) {
		schedule_work(&toshiba_acpi->hotkey_work);
		return true;
	}

	return false;
}

static void toshiba_acpi_hotkey_work(struct work_struct *work)
{
	acpi_handle ec_handle = ec_get_handle();
	acpi_status status;

	if (!ec_handle)
		return;

	status = acpi_evaluate_object(ec_handle, "NTFY", NULL, NULL);
	if (ACPI_FAILURE(status))
		pr_err("ACPI NTFY method execution failed\n");
}

/*
 * Returns hotkey scancode, or < 0 on failure.
 */
static int toshiba_acpi_query_hotkey(struct toshiba_acpi_dev *dev)
{
	struct acpi_buffer buf;
	union acpi_object out_obj;
	acpi_status status;

	buf.pointer = &out_obj;
	buf.length = sizeof(out_obj);

	status = acpi_evaluate_object(dev->acpi_dev->handle, "INFO",
				      NULL, &buf);
	if (ACPI_FAILURE(status) || out_obj.type != ACPI_TYPE_INTEGER) {
		pr_err("ACPI INFO method execution failed\n");
		return -EIO;
	}

	return out_obj.integer.value;
}

static void toshiba_acpi_report_hotkey(struct toshiba_acpi_dev *dev,
				       int scancode)
{
	if (scancode == 0x100)
		return;

	/* act on key press; ignore key release */
	if (scancode & 0x80)
		return;

	if (!sparse_keymap_report_event(dev->hotkey_dev, scancode, 1, true))
		pr_info("Unknown key %x\n", scancode);
}

static int __devinit toshiba_acpi_setup_keyboard(struct toshiba_acpi_dev *dev)
{
	acpi_status status;
	acpi_handle ec_handle, handle;
	int error;
	u32 hci_result;

	dev->hotkey_dev = input_allocate_device();
	if (!dev->hotkey_dev) {
		pr_info("Unable to register input device\n");
		return -ENOMEM;
	}

	dev->hotkey_dev->name = "Toshiba input device";
	dev->hotkey_dev->phys = "toshiba_acpi/input0";
	dev->hotkey_dev->id.bustype = BUS_HOST;

	error = sparse_keymap_setup(dev->hotkey_dev, toshiba_acpi_keymap, NULL);
	if (error)
		goto err_free_dev;

	/*
	 * For some machines the SCI responsible for providing hotkey
	 * notification doesn't fire. We can trigger the notification
	 * whenever the Fn key is pressed using the NTFY method, if
	 * supported, so if it's present set up an i8042 key filter
	 * for this purpose.
	 */
	status = AE_ERROR;
	ec_handle = ec_get_handle();
	if (ec_handle)
		status = acpi_get_handle(ec_handle, "NTFY", &handle);

	if (ACPI_SUCCESS(status)) {
		INIT_WORK(&dev->hotkey_work, toshiba_acpi_hotkey_work);

		error = i8042_install_filter(toshiba_acpi_i8042_filter);
		if (error) {
			pr_err("Error installing key filter\n");
			goto err_free_keymap;
		}

		dev->ntfy_supported = 1;
	}

	/*
	 * Determine hotkey query interface. Prefer using the INFO
	 * method when it is available.
	 */
	status = acpi_get_handle(dev->acpi_dev->handle, "INFO", &handle);
	if (ACPI_SUCCESS(status)) {
		dev->info_supported = 1;
	} else {
		hci_write1(dev, HCI_SYSTEM_EVENT, 1, &hci_result);
		if (hci_result == HCI_SUCCESS)
			dev->system_event_supported = 1;
	}

	if (!dev->info_supported && !dev->system_event_supported) {
		pr_warn("No hotkey query interface found\n");
		goto err_remove_filter;
	}

	status = acpi_evaluate_object(dev->acpi_dev->handle, "ENAB", NULL, NULL);
	if (ACPI_FAILURE(status)) {
		pr_info("Unable to enable hotkeys\n");
		error = -ENODEV;
		goto err_remove_filter;
	}

	error = input_register_device(dev->hotkey_dev);
	if (error) {
		pr_info("Unable to register input device\n");
		goto err_remove_filter;
	}

	hci_write1(dev, HCI_HOTKEY_EVENT, HCI_HOTKEY_ENABLE, &hci_result);
	return 0;

 err_remove_filter:
	if (dev->ntfy_supported)
		i8042_remove_filter(toshiba_acpi_i8042_filter);
 err_free_keymap:
	sparse_keymap_free(dev->hotkey_dev);
 err_free_dev:
	input_free_device(dev->hotkey_dev);
	dev->hotkey_dev = NULL;
	return error;
}

static int __devinit toshiba_acpi_setup_backlight(struct toshiba_acpi_dev *dev)
{
	struct backlight_properties props;
	int brightness;
	int ret;
	bool enabled;

	/*
	 * Some machines don't support the backlight methods at all, and
	 * others support it read-only. Either of these is pretty useless,
	 * so only register the backlight device if the backlight method
	 * supports both reads and writes.
	 */
	brightness = __get_lcd_brightness(dev);
	if (brightness < 0)
		return 0;
	ret = set_lcd_brightness(dev, brightness);
	if (ret) {
		pr_debug("Backlight method is read-only, disabling backlight support\n");
		return 0;
	}

	/* Determine whether or not BIOS supports transflective backlight */
	ret = get_tr_backlight_status(dev, &enabled);
	dev->tr_backlight_supported = !ret;

	memset(&props, 0, sizeof(props));
	props.type = BACKLIGHT_PLATFORM;
	props.max_brightness = HCI_LCD_BRIGHTNESS_LEVELS - 1;

	/* adding an extra level and having 0 change to transflective mode */
	if (dev->tr_backlight_supported)
		props.max_brightness++;

	dev->backlight_dev = backlight_device_register("toshiba",
						       &dev->acpi_dev->dev,
						       dev,
						       &toshiba_backlight_data,
						       &props);
	if (IS_ERR(dev->backlight_dev)) {
		ret = PTR_ERR(dev->backlight_dev);
		pr_err("Could not register toshiba backlight device\n");
		dev->backlight_dev = NULL;
		return ret;
	}

	dev->backlight_dev->props.brightness = brightness;
	return 0;
}

static int toshiba_acpi_remove(struct acpi_device *acpi_dev, int type)
{
	struct toshiba_acpi_dev *dev = acpi_driver_data(acpi_dev);

	remove_toshiba_proc_entries(dev);

	if (dev->ntfy_supported) {
		i8042_remove_filter(toshiba_acpi_i8042_filter);
		cancel_work_sync(&dev->hotkey_work);
	}

	if (dev->hotkey_dev) {
		input_unregister_device(dev->hotkey_dev);
		sparse_keymap_free(dev->hotkey_dev);
	}

	if (dev->bt_rfk) {
		rfkill_unregister(dev->bt_rfk);
		rfkill_destroy(dev->bt_rfk);
	}

	if (dev->backlight_dev)
		backlight_device_unregister(dev->backlight_dev);

	if (dev->illumination_supported)
		led_classdev_unregister(&dev->led_dev);

	if (toshiba_acpi)
		toshiba_acpi = NULL;

	kfree(dev);

	return 0;
}

static const char * __devinit find_hci_method(acpi_handle handle)
{
	acpi_status status;
	acpi_handle hci_handle;

	status = acpi_get_handle(handle, "GHCI", &hci_handle);
	if (ACPI_SUCCESS(status))
		return "GHCI";

	status = acpi_get_handle(handle, "SPFC", &hci_handle);
	if (ACPI_SUCCESS(status))
		return "SPFC";

	return NULL;
}

static int __devinit toshiba_acpi_add(struct acpi_device *acpi_dev)
{
	struct toshiba_acpi_dev *dev;
	const char *hci_method;
	u32 dummy;
	bool bt_present;
	int ret = 0;

	if (toshiba_acpi)
		return -EBUSY;

	pr_info("Toshiba Laptop ACPI Extras version %s\n",
	       TOSHIBA_ACPI_VERSION);

	hci_method = find_hci_method(acpi_dev->handle);
	if (!hci_method) {
		pr_err("HCI interface not found\n");
		return -ENODEV;
	}

	dev = kzalloc(sizeof(*dev), GFP_KERNEL);
	if (!dev)
		return -ENOMEM;
	dev->acpi_dev = acpi_dev;
	dev->method_hci = hci_method;
	acpi_dev->driver_data = dev;

	if (toshiba_acpi_setup_keyboard(dev))
		pr_info("Unable to activate hotkeys\n");

	mutex_init(&dev->mutex);

	ret = toshiba_acpi_setup_backlight(dev);
	if (ret)
		goto error;

	/* Register rfkill switch for Bluetooth */
	if (hci_get_bt_present(dev, &bt_present) == HCI_SUCCESS && bt_present) {
		dev->bt_rfk = rfkill_alloc("Toshiba Bluetooth",
					   &acpi_dev->dev,
					   RFKILL_TYPE_BLUETOOTH,
					   &toshiba_rfk_ops,
					   dev);
		if (!dev->bt_rfk) {
			pr_err("unable to allocate rfkill device\n");
			ret = -ENOMEM;
			goto error;
		}

		ret = rfkill_register(dev->bt_rfk);
		if (ret) {
			pr_err("unable to register rfkill device\n");
			rfkill_destroy(dev->bt_rfk);
			goto error;
		}
	}

	if (toshiba_illumination_available(dev)) {
		dev->led_dev.name = "toshiba::illumination";
		dev->led_dev.max_brightness = 1;
		dev->led_dev.brightness_set = toshiba_illumination_set;
		dev->led_dev.brightness_get = toshiba_illumination_get;
		if (!led_classdev_register(&acpi_dev->dev, &dev->led_dev))
			dev->illumination_supported = 1;
	}

	/* Determine whether or not BIOS supports fan and video interfaces */

	ret = get_video_status(dev, &dummy);
	dev->video_supported = !ret;

	ret = get_fan_status(dev, &dummy);
	dev->fan_supported = !ret;

	create_toshiba_proc_entries(dev);

	toshiba_acpi = dev;

	return 0;

error:
	toshiba_acpi_remove(acpi_dev, 0);
	return ret;
}

static void toshiba_acpi_notify(struct acpi_device *acpi_dev, u32 event)
{
	struct toshiba_acpi_dev *dev = acpi_driver_data(acpi_dev);
	u32 hci_result, value;
	int retries = 3;
	int scancode;

	if (event != 0x80)
		return;

	if (dev->info_supported) {
		scancode = toshiba_acpi_query_hotkey(dev);
		if (scancode < 0)
			pr_err("Failed to query hotkey event\n");
		else if (scancode != 0)
			toshiba_acpi_report_hotkey(dev, scancode);
	} else if (dev->system_event_supported) {
		do {
			hci_read1(dev, HCI_SYSTEM_EVENT, &value, &hci_result);
			switch (hci_result) {
			case HCI_SUCCESS:
				toshiba_acpi_report_hotkey(dev, (int)value);
				break;
			case HCI_NOT_SUPPORTED:
				/*
				 * This is a workaround for an unresolved
				 * issue on some machines where system events
				 * sporadically become disabled.
				 */
				hci_write1(dev, HCI_SYSTEM_EVENT, 1,
					   &hci_result);
				pr_notice("Re-enabled hotkeys\n");
				/* fall through */
			default:
				retries--;
				break;
			}
		} while (retries && hci_result != HCI_EMPTY);
	}
}

<<<<<<< HEAD
=======
#ifdef CONFIG_PM_SLEEP
>>>>>>> 985b11fa
static int toshiba_acpi_suspend(struct device *device)
{
	struct toshiba_acpi_dev *dev = acpi_driver_data(to_acpi_device(device));
	u32 result;

	if (dev->hotkey_dev)
		hci_write1(dev, HCI_HOTKEY_EVENT, HCI_HOTKEY_DISABLE, &result);

	return 0;
}

static int toshiba_acpi_resume(struct device *device)
{
	struct toshiba_acpi_dev *dev = acpi_driver_data(to_acpi_device(device));
	u32 result;

	if (dev->hotkey_dev)
		hci_write1(dev, HCI_HOTKEY_EVENT, HCI_HOTKEY_ENABLE, &result);

	return 0;
}
#endif

static SIMPLE_DEV_PM_OPS(toshiba_acpi_pm,
			 toshiba_acpi_suspend, toshiba_acpi_resume);

static SIMPLE_DEV_PM_OPS(toshiba_acpi_pm,
			 toshiba_acpi_suspend, toshiba_acpi_resume);

static struct acpi_driver toshiba_acpi_driver = {
	.name	= "Toshiba ACPI driver",
	.owner	= THIS_MODULE,
	.ids	= toshiba_device_ids,
	.flags	= ACPI_DRIVER_ALL_NOTIFY_EVENTS,
	.ops	= {
		.add		= toshiba_acpi_add,
		.remove		= toshiba_acpi_remove,
		.notify		= toshiba_acpi_notify,
	},
	.drv.pm	= &toshiba_acpi_pm,
};

static int __init toshiba_acpi_init(void)
{
	int ret;

	/*
	 * Machines with this WMI guid aren't supported due to bugs in
	 * their AML. This check relies on wmi initializing before
	 * toshiba_acpi to guarantee guids have been identified.
	 */
	if (wmi_has_guid(TOSHIBA_WMI_EVENT_GUID))
		return -ENODEV;

	toshiba_proc_dir = proc_mkdir(PROC_TOSHIBA, acpi_root_dir);
	if (!toshiba_proc_dir) {
		pr_err("Unable to create proc dir " PROC_TOSHIBA "\n");
		return -ENODEV;
	}

	ret = acpi_bus_register_driver(&toshiba_acpi_driver);
	if (ret) {
		pr_err("Failed to register ACPI driver: %d\n", ret);
		remove_proc_entry(PROC_TOSHIBA, acpi_root_dir);
	}

	return ret;
}

static void __exit toshiba_acpi_exit(void)
{
	acpi_bus_unregister_driver(&toshiba_acpi_driver);
	if (toshiba_proc_dir)
		remove_proc_entry(PROC_TOSHIBA, acpi_root_dir);
}

module_init(toshiba_acpi_init);
module_exit(toshiba_acpi_exit);<|MERGE_RESOLUTION|>--- conflicted
+++ resolved
@@ -1296,10 +1296,7 @@
 	}
 }
 
-<<<<<<< HEAD
-=======
 #ifdef CONFIG_PM_SLEEP
->>>>>>> 985b11fa
 static int toshiba_acpi_suspend(struct device *device)
 {
 	struct toshiba_acpi_dev *dev = acpi_driver_data(to_acpi_device(device));
@@ -1322,9 +1319,6 @@
 	return 0;
 }
 #endif
-
-static SIMPLE_DEV_PM_OPS(toshiba_acpi_pm,
-			 toshiba_acpi_suspend, toshiba_acpi_resume);
 
 static SIMPLE_DEV_PM_OPS(toshiba_acpi_pm,
 			 toshiba_acpi_suspend, toshiba_acpi_resume);
