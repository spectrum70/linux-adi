--- conflicted
+++ resolved
@@ -548,11 +548,7 @@
 		ctrl |= MX51_ECSPI_CTRL_DRCTL(spi_imx->spi_drctl);
 
 	/* set chip select to use */
-<<<<<<< HEAD
-	ctrl |= MX51_ECSPI_CTRL_CS(spi_get_chipselect(spi, 0));
-=======
 	ctrl |= MX51_ECSPI_CTRL_CS(channel);
->>>>>>> 08485d4c
 
 	/*
 	 * The ctrl register must be written first, with the EN bit set other
@@ -572,19 +568,6 @@
 	 * is not functional for imx53 Soc, config SPI burst completed when
 	 * BURST_LENGTH + 1 bits are received
 	 */
-<<<<<<< HEAD
-	if (spi_imx->slave_mode && is_imx53_ecspi(spi_imx))
-		cfg &= ~MX51_ECSPI_CONFIG_SBBCTRL(spi_get_chipselect(spi, 0));
-	else
-		cfg |= MX51_ECSPI_CONFIG_SBBCTRL(spi_get_chipselect(spi, 0));
-
-	if (spi->mode & SPI_CPOL) {
-		cfg |= MX51_ECSPI_CONFIG_SCLKPOL(spi_get_chipselect(spi, 0));
-		cfg |= MX51_ECSPI_CONFIG_SCLKCTL(spi_get_chipselect(spi, 0));
-	} else {
-		cfg &= ~MX51_ECSPI_CONFIG_SCLKPOL(spi_get_chipselect(spi, 0));
-		cfg &= ~MX51_ECSPI_CONFIG_SCLKCTL(spi_get_chipselect(spi, 0));
-=======
 	if (spi_imx->target_mode && is_imx53_ecspi(spi_imx))
 		cfg &= ~MX51_ECSPI_CONFIG_SBBCTRL(channel);
 	else
@@ -596,7 +579,6 @@
 	} else {
 		cfg &= ~MX51_ECSPI_CONFIG_SCLKPOL(channel);
 		cfg &= ~MX51_ECSPI_CONFIG_SCLKCTL(channel);
->>>>>>> 08485d4c
 	}
 
 	if (spi->mode & SPI_MOSI_IDLE_LOW)
@@ -605,15 +587,9 @@
 		cfg &= ~MX51_ECSPI_CONFIG_DATACTL(channel);
 
 	if (spi->mode & SPI_CS_HIGH)
-<<<<<<< HEAD
-		cfg |= MX51_ECSPI_CONFIG_SSBPOL(spi_get_chipselect(spi, 0));
-	else
-		cfg &= ~MX51_ECSPI_CONFIG_SSBPOL(spi_get_chipselect(spi, 0));
-=======
 		cfg |= MX51_ECSPI_CONFIG_SSBPOL(channel);
 	else
 		cfg &= ~MX51_ECSPI_CONFIG_SSBPOL(channel);
->>>>>>> 08485d4c
 
 	if (cfg == current_cfg)
 		return 0;
@@ -664,15 +640,9 @@
 	cpha ^= flip_cpha;
 
 	if (cpha)
-<<<<<<< HEAD
-		cfg |= MX51_ECSPI_CONFIG_SCLKPHA(spi_get_chipselect(spi, 0));
-	else
-		cfg &= ~MX51_ECSPI_CONFIG_SCLKPHA(spi_get_chipselect(spi, 0));
-=======
 		cfg |= MX51_ECSPI_CONFIG_SCLKPHA(channel);
 	else
 		cfg &= ~MX51_ECSPI_CONFIG_SCLKPHA(channel);
->>>>>>> 08485d4c
 
 	writel(cfg, spi_imx->base + MX51_ECSPI_CONFIG);
 }
