--- conflicted
+++ resolved
@@ -67,17 +67,10 @@
 
 static void jcore_spi_chipsel(struct spi_device *spi, bool value)
 {
-<<<<<<< HEAD
-	struct jcore_spi *hw = spi_master_get_devdata(spi->master);
-	u32 csbit = 1U << (2 * spi_get_chipselect(spi, 0));
-
-	dev_dbg(hw->master->dev.parent, "chipselect %d\n", spi_get_chipselect(spi, 0));
-=======
 	struct jcore_spi *hw = spi_controller_get_devdata(spi->controller);
 	u32 csbit = 1U << (2 * spi_get_chipselect(spi, 0));
 
 	dev_dbg(hw->host->dev.parent, "chipselect %d\n", spi_get_chipselect(spi, 0));
->>>>>>> 08485d4c
 
 	if (value)
 		hw->cs_reg |= csbit;
