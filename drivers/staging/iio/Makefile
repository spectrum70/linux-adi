# SPDX-License-Identifier: GPL-2.0
#
# Makefile for the industrial I/O core.
#

obj-y += accel/
obj-y += adc/
obj-y += addac/
obj-y += frequency/
obj-y += impedance-analyzer/
<<<<<<< HEAD
obj-y += meter/
=======
obj-y += resolver/
>>>>>>> e475cc1c
<|MERGE_RESOLUTION|>--- conflicted
+++ resolved
@@ -7,9 +7,4 @@
 obj-y += adc/
 obj-y += addac/
 obj-y += frequency/
-obj-y += impedance-analyzer/
-<<<<<<< HEAD
-obj-y += meter/
-=======
-obj-y += resolver/
->>>>>>> e475cc1c
+obj-y += impedance-analyzer/