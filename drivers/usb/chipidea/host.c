// SPDX-License-Identifier: GPL-2.0
/*
 * host.c - ChipIdea USB host controller driver
 *
 * Copyright (c) 2012 Intel Corporation
 *
 * Author: Alexander Shishkin
 */

#include <linux/kernel.h>
#include <linux/io.h>
#include <linux/usb.h>
#include <linux/usb/hcd.h>
#include <linux/usb/chipidea.h>
#include <linux/regulator/consumer.h>
#include <linux/pinctrl/consumer.h>

#include "../host/ehci.h"

#include "ci.h"
#include "bits.h"
#include "host.h"

static struct hc_driver __read_mostly ci_ehci_hc_driver;
static int (*orig_bus_suspend)(struct usb_hcd *hcd);

struct ehci_ci_priv {
	struct regulator *reg_vbus;
	bool enabled;
};

struct ci_hdrc_dma_aligned_buffer {
	void *kmalloc_ptr;
	void *old_xfer_buffer;
	u8 data[];
};

static int ehci_ci_portpower(struct usb_hcd *hcd, int portnum, bool enable)
{
	struct ehci_hcd *ehci = hcd_to_ehci(hcd);
	struct ehci_ci_priv *priv = (struct ehci_ci_priv *)ehci->priv;
	struct device *dev = hcd->self.controller;
	struct ci_hdrc *ci = dev_get_drvdata(dev);
	int ret = 0;
	int port = HCS_N_PORTS(ehci->hcs_params);

	if (priv->reg_vbus && enable != priv->enabled) {
		if (port > 1) {
			dev_warn(dev,
				"Not support multi-port regulator control\n");
			return 0;
		}
		if (enable)
			ret = regulator_enable(priv->reg_vbus);
		else
			ret = regulator_disable(priv->reg_vbus);
		if (ret) {
			dev_err(dev,
				"Failed to %s vbus regulator, ret=%d\n",
				enable ? "enable" : "disable", ret);
			return ret;
		}
		priv->enabled = enable;
	}

<<<<<<< HEAD
	if (ci->platdata->flags & CI_HDRC_PHY_VBUS_CONTROL &&
			ci->usb_phy && ci->usb_phy->set_vbus) {
		if (enable)
			ci->usb_phy->set_vbus(ci->usb_phy, 1);
		else
			ci->usb_phy->set_vbus(ci->usb_phy, 0);
=======
	if (ci->platdata->flags & CI_HDRC_PHY_VBUS_CONTROL) {
		if (enable)
			usb_phy_vbus_on(ci->usb_phy);
		else
			usb_phy_vbus_off(ci->usb_phy);
>>>>>>> d82b0891
	}

	if (enable && (ci->platdata->phy_mode == USBPHY_INTERFACE_MODE_HSIC)) {
		/*
		 * Marvell 28nm HSIC PHY requires forcing the port to HS mode.
		 * As HSIC is always HS, this should be safe for others.
		 */
		hw_port_test_set(ci, 5);
		hw_port_test_set(ci, 0);
	}

	return 0;
};

static int ehci_ci_reset(struct usb_hcd *hcd)
{
	struct device *dev = hcd->self.controller;
	struct ci_hdrc *ci = dev_get_drvdata(dev);
	struct ehci_hcd *ehci = hcd_to_ehci(hcd);
	int ret;

	ret = ehci_setup(hcd);
	if (ret)
		return ret;

	ehci->need_io_watchdog = 0;

	if (ci->platdata->notify_event) {
		ret = ci->platdata->notify_event(ci,
				CI_HDRC_CONTROLLER_RESET_EVENT);
		if (ret)
			return ret;
	}

	ci_platform_configure(ci);

	return ret;
}

static const struct ehci_driver_overrides ehci_ci_overrides = {
	.extra_priv_size = sizeof(struct ehci_ci_priv),
	.port_power	 = ehci_ci_portpower,
	.reset		 = ehci_ci_reset,
};

static irqreturn_t host_irq(struct ci_hdrc *ci)
{
	return usb_hcd_irq(ci->irq, ci->hcd);
}

static int host_start(struct ci_hdrc *ci)
{
	struct usb_hcd *hcd;
	struct ehci_hcd *ehci;
	struct ehci_ci_priv *priv;
	int ret;

	if (usb_disabled())
		return -ENODEV;

	hcd = __usb_create_hcd(&ci_ehci_hc_driver, ci->dev->parent,
			       ci->dev, dev_name(ci->dev), NULL);
	if (!hcd)
		return -ENOMEM;

	dev_set_drvdata(ci->dev, ci);
	hcd->rsrc_start = ci->hw_bank.phys;
	hcd->rsrc_len = ci->hw_bank.size;
	hcd->regs = ci->hw_bank.abs;
	hcd->has_tt = 1;

	hcd->power_budget = ci->platdata->power_budget;
	hcd->tpl_support = ci->platdata->tpl_support;
	if (ci->phy || ci->usb_phy) {
		hcd->skip_phy_initialization = 1;
		if (ci->usb_phy)
			hcd->usb_phy = ci->usb_phy;
	}

	ehci = hcd_to_ehci(hcd);
	ehci->caps = ci->hw_bank.cap;
	ehci->has_hostpc = ci->hw_bank.lpm;
	ehci->has_tdi_phy_lpm = ci->hw_bank.lpm;
	ehci->imx28_write_fix = ci->imx28_write_fix;

	priv = (struct ehci_ci_priv *)ehci->priv;
	priv->reg_vbus = NULL;

	if (ci->platdata->reg_vbus && !ci_otg_is_fsm_mode(ci)) {
		if (ci->platdata->flags & CI_HDRC_TURN_VBUS_EARLY_ON) {
			ret = regulator_enable(ci->platdata->reg_vbus);
			if (ret) {
				dev_err(ci->dev,
				"Failed to enable vbus regulator, ret=%d\n",
									ret);
				goto put_hcd;
			}
		} else {
			priv->reg_vbus = ci->platdata->reg_vbus;
		}
	}

	if (ci->platdata->pins_host)
		pinctrl_select_state(ci->platdata->pctl,
				     ci->platdata->pins_host);

	ci->hcd = hcd;

	ret = usb_add_hcd(hcd, 0, 0);
	if (ret) {
		ci->hcd = NULL;
		goto disable_reg;
	} else {
		struct usb_otg *otg = &ci->otg;

		if (ci_otg_is_fsm_mode(ci)) {
			otg->host = &hcd->self;
			hcd->self.otg_port = 1;
		}

		if (ci->platdata->notify_event &&
			(ci->platdata->flags & CI_HDRC_IMX_IS_HSIC))
			ci->platdata->notify_event
				(ci, CI_HDRC_IMX_HSIC_ACTIVE_EVENT);
	}

	return ret;

disable_reg:
	if (ci->platdata->reg_vbus && !ci_otg_is_fsm_mode(ci) &&
			(ci->platdata->flags & CI_HDRC_TURN_VBUS_EARLY_ON))
		regulator_disable(ci->platdata->reg_vbus);
put_hcd:
	usb_put_hcd(hcd);

	return ret;
}

static void host_stop(struct ci_hdrc *ci)
{
	struct usb_hcd *hcd = ci->hcd;

	if (hcd) {
		if (ci->platdata->notify_event)
			ci->platdata->notify_event(ci,
				CI_HDRC_CONTROLLER_STOPPED_EVENT);
		usb_remove_hcd(hcd);
		ci->role = CI_ROLE_END;
		synchronize_irq(ci->irq);
		usb_put_hcd(hcd);
		if (ci->platdata->reg_vbus && !ci_otg_is_fsm_mode(ci) &&
			(ci->platdata->flags & CI_HDRC_TURN_VBUS_EARLY_ON))
				regulator_disable(ci->platdata->reg_vbus);
	}
	ci->hcd = NULL;
	ci->otg.host = NULL;

	if (ci->platdata->pins_host && ci->platdata->pins_default)
		pinctrl_select_state(ci->platdata->pctl,
				     ci->platdata->pins_default);
}


void ci_hdrc_host_destroy(struct ci_hdrc *ci)
{
	if (ci->role == CI_ROLE_HOST && ci->hcd)
		host_stop(ci);
}

/* The below code is based on tegra ehci driver */
static int ci_ehci_hub_control(
	struct usb_hcd	*hcd,
	u16		typeReq,
	u16		wValue,
	u16		wIndex,
	char		*buf,
	u16		wLength
)
{
	struct ehci_hcd	*ehci = hcd_to_ehci(hcd);
	unsigned int	ports = HCS_N_PORTS(ehci->hcs_params);
	u32 __iomem	*status_reg;
	u32		temp, port_index;
	unsigned long	flags;
	int		retval = 0;
	bool		done = false;
	struct device *dev = hcd->self.controller;
	struct ci_hdrc *ci = dev_get_drvdata(dev);

	port_index = wIndex & 0xff;
	port_index -= (port_index > 0);
	status_reg = &ehci->regs->port_status[port_index];

	spin_lock_irqsave(&ehci->lock, flags);

	if (ci->platdata->hub_control) {
		retval = ci->platdata->hub_control(ci, typeReq, wValue, wIndex,
						   buf, wLength, &done, &flags);
		if (done)
			goto done;
	}

	if (typeReq == SetPortFeature && wValue == USB_PORT_FEAT_SUSPEND) {
		if (!wIndex || wIndex > ports) {
			retval = -EPIPE;
			goto done;
		}

		temp = ehci_readl(ehci, status_reg);
		if ((temp & PORT_PE) == 0 || (temp & PORT_RESET) != 0) {
			retval = -EPIPE;
			goto done;
		}

		temp &= ~(PORT_RWC_BITS | PORT_WKCONN_E);
		temp |= PORT_WKDISC_E | PORT_WKOC_E;
		ehci_writel(ehci, temp | PORT_SUSPEND, status_reg);

		/*
		 * If a transaction is in progress, there may be a delay in
		 * suspending the port. Poll until the port is suspended.
		 */
		if (ehci_handshake(ehci, status_reg, PORT_SUSPEND,
			PORT_SUSPEND, 5000))
			ehci_err(ehci, "timeout waiting for SUSPEND\n");

		if (ci->platdata->flags & CI_HDRC_IMX_IS_HSIC) {
			if (ci->platdata->notify_event)
				ci->platdata->notify_event(ci,
					CI_HDRC_IMX_HSIC_SUSPEND_EVENT);

			temp = ehci_readl(ehci, status_reg);
			temp &= ~(PORT_WKDISC_E | PORT_WKCONN_E);
			ehci_writel(ehci, temp, status_reg);
		}

		set_bit(port_index, &ehci->suspended_ports);
		goto done;
	}

	/*
	 * After resume has finished, it needs do some post resume
	 * operation for some SoCs.
	 */
	else if (typeReq == ClearPortFeature &&
		wValue == USB_PORT_FEAT_C_SUSPEND) {
		/* Make sure the resume has finished, it should be finished */
		if (ehci_handshake(ehci, status_reg, PORT_RESUME, 0, 25000))
			ehci_err(ehci, "timeout waiting for resume\n");
	}

	spin_unlock_irqrestore(&ehci->lock, flags);

	/* Handle the hub control events here */
	return ehci_hub_control(hcd, typeReq, wValue, wIndex, buf, wLength);
done:
	spin_unlock_irqrestore(&ehci->lock, flags);
	return retval;
}
static int ci_ehci_bus_suspend(struct usb_hcd *hcd)
{
	struct ehci_hcd *ehci = hcd_to_ehci(hcd);
	struct device *dev = hcd->self.controller;
	struct ci_hdrc *ci = dev_get_drvdata(dev);
	int port;
	u32 tmp;

	int ret = orig_bus_suspend(hcd);

	if (ret)
		return ret;

	port = HCS_N_PORTS(ehci->hcs_params);
	while (port--) {
		u32 __iomem *reg = &ehci->regs->port_status[port];
		u32 portsc = ehci_readl(ehci, reg);

		if (portsc & PORT_CONNECT) {
			/*
			 * For chipidea, the resume signal will be ended
			 * automatically, so for remote wakeup case, the
			 * usbcmd.rs may not be set before the resume has
			 * ended if other resume paths consumes too much
			 * time (~24ms), in that case, the SOF will not
			 * send out within 3ms after resume ends, then the
			 * high speed device will enter full speed mode.
			 */

			tmp = ehci_readl(ehci, &ehci->regs->command);
			tmp |= CMD_RUN;
			ehci_writel(ehci, tmp, &ehci->regs->command);
			/*
			 * It needs a short delay between set RS bit and PHCD.
			 */
			usleep_range(150, 200);
			/*
			 * Need to clear WKCN and WKOC for imx HSIC,
			 * otherwise, there will be wakeup event.
			 */
			if (ci->platdata->flags & CI_HDRC_IMX_IS_HSIC) {
				tmp = ehci_readl(ehci, reg);
				tmp &= ~(PORT_WKDISC_E | PORT_WKCONN_E);
				ehci_writel(ehci, tmp, reg);
			}

			break;
		}
	}

	return 0;
}

static void ci_hdrc_free_dma_aligned_buffer(struct urb *urb)
{
	struct ci_hdrc_dma_aligned_buffer *temp;
	size_t length;

	if (!(urb->transfer_flags & URB_ALIGNED_TEMP_BUFFER))
		return;

	temp = container_of(urb->transfer_buffer,
			    struct ci_hdrc_dma_aligned_buffer, data);

	if (usb_urb_dir_in(urb)) {
		if (usb_pipeisoc(urb->pipe))
			length = urb->transfer_buffer_length;
		else
			length = urb->actual_length;

		memcpy(temp->old_xfer_buffer, temp->data, length);
	}
	urb->transfer_buffer = temp->old_xfer_buffer;
	kfree(temp->kmalloc_ptr);

	urb->transfer_flags &= ~URB_ALIGNED_TEMP_BUFFER;
}

static int ci_hdrc_alloc_dma_aligned_buffer(struct urb *urb, gfp_t mem_flags)
{
	struct ci_hdrc_dma_aligned_buffer *temp, *kmalloc_ptr;
	const unsigned int ci_hdrc_usb_dma_align = 32;
	size_t kmalloc_size;

	if (urb->num_sgs || urb->sg || urb->transfer_buffer_length == 0 ||
	    !((uintptr_t)urb->transfer_buffer & (ci_hdrc_usb_dma_align - 1)))
		return 0;

	/* Allocate a buffer with enough padding for alignment */
	kmalloc_size = urb->transfer_buffer_length +
		       sizeof(struct ci_hdrc_dma_aligned_buffer) +
		       ci_hdrc_usb_dma_align - 1;

	kmalloc_ptr = kmalloc(kmalloc_size, mem_flags);
	if (!kmalloc_ptr)
		return -ENOMEM;

	/* Position our struct dma_aligned_buffer such that data is aligned */
	temp = PTR_ALIGN(kmalloc_ptr + 1, ci_hdrc_usb_dma_align) - 1;
	temp->kmalloc_ptr = kmalloc_ptr;
	temp->old_xfer_buffer = urb->transfer_buffer;
	if (usb_urb_dir_out(urb))
		memcpy(temp->data, urb->transfer_buffer,
		       urb->transfer_buffer_length);
	urb->transfer_buffer = temp->data;

	urb->transfer_flags |= URB_ALIGNED_TEMP_BUFFER;

	return 0;
}

static int ci_hdrc_map_urb_for_dma(struct usb_hcd *hcd, struct urb *urb,
				   gfp_t mem_flags)
{
	int ret;

	ret = ci_hdrc_alloc_dma_aligned_buffer(urb, mem_flags);
	if (ret)
		return ret;

	ret = usb_hcd_map_urb_for_dma(hcd, urb, mem_flags);
	if (ret)
		ci_hdrc_free_dma_aligned_buffer(urb);

	return ret;
}

static void ci_hdrc_unmap_urb_for_dma(struct usb_hcd *hcd, struct urb *urb)
{
	usb_hcd_unmap_urb_for_dma(hcd, urb);
	ci_hdrc_free_dma_aligned_buffer(urb);
}

int ci_hdrc_host_init(struct ci_hdrc *ci)
{
	struct ci_role_driver *rdrv;

	if (!hw_read(ci, CAP_DCCPARAMS, DCCPARAMS_HC))
		return -ENXIO;

	rdrv = devm_kzalloc(ci->dev, sizeof(struct ci_role_driver), GFP_KERNEL);
	if (!rdrv)
		return -ENOMEM;

	rdrv->start	= host_start;
	rdrv->stop	= host_stop;
	rdrv->irq	= host_irq;
	rdrv->name	= "host";
	ci->roles[CI_ROLE_HOST] = rdrv;

	if (ci->platdata->flags & CI_HDRC_REQUIRES_ALIGNED_DMA) {
		ci_ehci_hc_driver.map_urb_for_dma = ci_hdrc_map_urb_for_dma;
		ci_ehci_hc_driver.unmap_urb_for_dma = ci_hdrc_unmap_urb_for_dma;
	}

	return 0;
}

void ci_hdrc_host_driver_init(void)
{
	ehci_init_driver(&ci_ehci_hc_driver, &ehci_ci_overrides);
	orig_bus_suspend = ci_ehci_hc_driver.bus_suspend;
	ci_ehci_hc_driver.bus_suspend = ci_ehci_bus_suspend;
	ci_ehci_hc_driver.hub_control = ci_ehci_hub_control;
}<|MERGE_RESOLUTION|>--- conflicted
+++ resolved
@@ -63,20 +63,11 @@
 		priv->enabled = enable;
 	}
 
-<<<<<<< HEAD
-	if (ci->platdata->flags & CI_HDRC_PHY_VBUS_CONTROL &&
-			ci->usb_phy && ci->usb_phy->set_vbus) {
-		if (enable)
-			ci->usb_phy->set_vbus(ci->usb_phy, 1);
-		else
-			ci->usb_phy->set_vbus(ci->usb_phy, 0);
-=======
 	if (ci->platdata->flags & CI_HDRC_PHY_VBUS_CONTROL) {
 		if (enable)
 			usb_phy_vbus_on(ci->usb_phy);
 		else
 			usb_phy_vbus_off(ci->usb_phy);
->>>>>>> d82b0891
 	}
 
 	if (enable && (ci->platdata->phy_mode == USBPHY_INTERFACE_MODE_HSIC)) {
@@ -87,7 +78,6 @@
 		hw_port_test_set(ci, 5);
 		hw_port_test_set(ci, 0);
 	}
-
 	return 0;
 };
 
