--- conflicted
+++ resolved
@@ -55,22 +55,12 @@
 	struct w1_netlink_cmd *cmd = (struct w1_netlink_cmd *)(hdr + 1);
 	int avail;
 	u64 *data;
-<<<<<<< HEAD
-
-	/* update kernel slave list */
-	w1_slave_found(dev, rn);
-=======
->>>>>>> 40dde7e2
 
 	avail = dev->priv_size - cmd->len;
 
 	if (avail < 8) {
 		msg->ack++;
-<<<<<<< HEAD
-		cn_netlink_send(msg, 0, GFP_KERNEL);
-=======
 		cn_netlink_send(msg, dev->portid, 0, GFP_KERNEL);
->>>>>>> 40dde7e2
 
 		msg->len = sizeof(struct w1_netlink_msg) +
 			sizeof(struct w1_netlink_cmd);
