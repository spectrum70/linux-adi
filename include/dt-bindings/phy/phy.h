/* SPDX-License-Identifier: GPL-2.0-only */
/*
 *
 * This header provides constants for the phy framework
 *
 * Copyright (C) 2014 STMicroelectronics
 * Author: Gabriel Fernandez <gabriel.fernandez@st.com>
 */

#ifndef _DT_BINDINGS_PHY
#define _DT_BINDINGS_PHY

#define PHY_NONE		0
#define PHY_TYPE_SATA		1
#define PHY_TYPE_PCIE		2
#define PHY_TYPE_USB2		3
#define PHY_TYPE_USB3		4
#define PHY_TYPE_UFS		5
#define PHY_TYPE_DP		6
<<<<<<< HEAD
#define PHY_TYPE_SGMII		7
=======
#define PHY_TYPE_XPCS		7
#define PHY_TYPE_SGMII		8
#define PHY_TYPE_QSGMII		9
>>>>>>> a4adc2c2

#endif /* _DT_BINDINGS_PHY */<|MERGE_RESOLUTION|>--- conflicted
+++ resolved
@@ -17,12 +17,8 @@
 #define PHY_TYPE_USB3		4
 #define PHY_TYPE_UFS		5
 #define PHY_TYPE_DP		6
-<<<<<<< HEAD
-#define PHY_TYPE_SGMII		7
-=======
 #define PHY_TYPE_XPCS		7
 #define PHY_TYPE_SGMII		8
 #define PHY_TYPE_QSGMII		9
->>>>>>> a4adc2c2
 
 #endif /* _DT_BINDINGS_PHY */