--- conflicted
+++ resolved
@@ -280,11 +280,8 @@
 	DMA_SLAVE_BUSWIDTH_4_BYTES = 4,
 	DMA_SLAVE_BUSWIDTH_8_BYTES = 8,
 	DMA_SLAVE_BUSWIDTH_16_BYTES = 16,
-<<<<<<< HEAD
-=======
 	DMA_SLAVE_BUSWIDTH_32_BYTES = 32,
 	DMA_SLAVE_BUSWIDTH_64_BYTES = 64,
->>>>>>> 39a88044
 };
 
 /**
