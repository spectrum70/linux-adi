/* The industrial I/O core - generic buffer interfaces.
 *
 * Copyright (c) 2008 Jonathan Cameron
 *
 * This program is free software; you can redistribute it and/or modify it
 * under the terms of the GNU General Public License version 2 as published by
 * the Free Software Foundation.
 */

#ifndef _IIO_BUFFER_GENERIC_H_
#define _IIO_BUFFER_GENERIC_H_
#include <linux/sysfs.h>
#include <linux/iio/iio.h>
#include <linux/kref.h>

#ifdef CONFIG_IIO_BUFFER

#define IIO_BLOCK_ALLOC_IOCTL	_IOWR('i', 0xa0, struct iio_buffer_block_alloc_req)
#define IIO_BLOCK_FREE_IOCTL	_IO('i', 0xa1)
#define IIO_BLOCK_QUERY_IOCTL	_IOWR('i', 0xa2, struct iio_buffer_block)
#define IIO_BLOCK_ENQUEUE_IOCTL	_IOWR('i', 0xa3, struct iio_buffer_block)
#define IIO_BLOCK_DEQUEUE_IOCTL	_IOWR('i', 0xa4, struct iio_buffer_block)

struct iio_buffer_block_alloc_req {
	__u32 type;
	__u32 size;
	__u32 count;
	__u32 id;
};

#define IIO_BUFFER_BLOCK_FLAG_TIMESTAMP_VALID (1 << 0)

struct iio_buffer_block {
	__u32 id;
	__u32 size;
	__u32 bytes_used;
	__u32 type;
	__u32 flags;
	union {
		__u32 offset;
	} data;
	__u64 timestamp;
};

struct iio_buffer;

/**
 * struct iio_buffer_access_funcs - access functions for buffers.
 * @store_to:		actually store stuff to the buffer
 * @read:		try to get a specified number of elements (must exist)
 * @request_update:	if a parameter change has been marked, update underlying
 *			storage.
 * @get_bytes_per_datum:get current bytes per datum
 * @set_bytes_per_datum:set number of bytes per datum
 * @get_length:		get number of datums in buffer
 * @set_length:		set number of datums in buffer
 * @release:		called when the last reference to the buffer is dropped,
 *			should free all resources allocated by the buffer.
 *
 * The purpose of this structure is to make the buffer element
 * modular as event for a given driver, different usecases may require
 * different buffer designs (space efficiency vs speed for example).
 *
 * It is worth noting that a given buffer implementation may only support a
 * small proportion of these functions.  The core code 'should' cope fine with
 * any of them not existing.
 **/
struct iio_buffer_access_funcs {
	int (*store_to)(struct iio_buffer *buffer, const void *data);
<<<<<<< HEAD
	int (*read)(struct iio_buffer *buffer, size_t n, char __user *buf);
	bool (*data_available)(struct iio_buffer *buffer);
	int (*remove_from)(struct iio_buffer *buffer, void *data);
	int (*write)(struct iio_buffer *buffer, size_t n,
		const char __user *buf);
	bool (*space_available)(struct iio_buffer *buffer);
=======
	int (*read_first_n)(struct iio_buffer *buffer,
			    size_t n,
			    char __user *buf);
>>>>>>> 91a9ab14

	int (*request_update)(struct iio_buffer *buffer);

	int (*get_bytes_per_datum)(struct iio_buffer *buffer);
	int (*set_bytes_per_datum)(struct iio_buffer *buffer, size_t bpd);
	int (*get_length)(struct iio_buffer *buffer);
	int (*set_length)(struct iio_buffer *buffer, int length);

	void (*release)(struct iio_buffer *buffer);
<<<<<<< HEAD

	int (*enable)(struct iio_buffer *buffer, struct iio_dev *indio_dev);
	int (*disable)(struct iio_buffer *buffer, struct iio_dev *indio_dev);

	int (*alloc_blocks)(struct iio_buffer *buffer,
		struct iio_buffer_block_alloc_req *req);
	int (*free_blocks)(struct iio_buffer *buffer);
	int (*enqueue_block)(struct iio_buffer *buffer,
		struct iio_buffer_block *block);
	int (*dequeue_block)(struct iio_buffer *buffer,
		struct iio_buffer_block *block);
	int (*query_block)(struct iio_buffer *buffer,
		struct iio_buffer_block *block);
	int (*mmap)(struct iio_buffer *buffer,
		struct vm_area_struct *vma);
=======
>>>>>>> 91a9ab14
};

/**
 * struct iio_buffer - general buffer structure
 * @length:		[DEVICE] number of datums in buffer
 * @bytes_per_datum:	[DEVICE] size of individual datum including timestamp
 * @scan_el_attrs:	[DRIVER] control of scan elements if that scan mode
 *			control method is used
 * @scan_mask:		[INTERN] bitmask used in masking scan mode elements
 * @scan_timestamp:	[INTERN] does the scan mode include a timestamp
 * @access:		[DRIVER] buffer access functions associated with the
 *			implementation.
 * @scan_el_dev_attr_list:[INTERN] list of scan element related attributes.
 * @scan_el_group:	[DRIVER] attribute group for those attributes not
 *			created from the iio_chan_info array.
 * @pollq:		[INTERN] wait queue to allow for polling on the buffer.
 * @stufftoread:	[INTERN] flag to indicate new data.
 * @demux_list:		[INTERN] list of operations required to demux the scan.
 * @demux_bounce:	[INTERN] buffer for doing gather from incoming scan.
 * @buffer_list:	[INTERN] entry in the devices list of current buffers.
 * @ref:		[INTERN] reference count of the buffer.
 */
struct iio_buffer {
	int					length;
	int					bytes_per_datum;
	struct attribute_group			*scan_el_attrs;
	long					*scan_mask;
	bool					scan_timestamp;
	const struct iio_buffer_access_funcs	*access;
	struct list_head			scan_el_dev_attr_list;
	struct attribute_group			scan_el_group;
	wait_queue_head_t			pollq;
	bool					stufftoread;
	const struct attribute_group *attrs;
	struct list_head			demux_list;
	void					*demux_bounce;
	struct list_head			buffer_list;
	struct kref				ref;
};

static inline int iio_buffer_write(struct iio_buffer *buffer, size_t n,
	const char __user *buf)
{
	return buffer->access->write(buffer, n, buf);
}

static inline int iio_buffer_remove_sample(struct iio_buffer *buffer, u8 *data)
{
	return buffer->access->remove_from(buffer, data);
}

/**
 * iio_update_buffers() - add or remove buffer from active list
 * @indio_dev:		device to add buffer to
 * @insert_buffer:	buffer to insert
 * @remove_buffer:	buffer_to_remove
 *
 * Note this will tear down the all buffering and build it up again
 */
int iio_update_buffers(struct iio_dev *indio_dev,
		       struct iio_buffer *insert_buffer,
		       struct iio_buffer *remove_buffer);

/**
 * iio_buffer_init() - Initialize the buffer structure
 * @buffer:		buffer to be initialized
 **/
void iio_buffer_init(struct iio_buffer *buffer);

int iio_scan_mask_query(struct iio_dev *indio_dev,
			struct iio_buffer *buffer, int bit);

/**
 * iio_scan_mask_set() - set particular bit in the scan mask
 * @indio_dev		IIO device structure
 * @buffer:		the buffer whose scan mask we are interested in
 * @bit:		the bit to be set.
 **/
int iio_scan_mask_set(struct iio_dev *indio_dev,
		      struct iio_buffer *buffer, int bit);

/**
 * iio_push_to_buffers() - push to a registered buffer.
 * @indio_dev:		iio_dev structure for device.
 * @data:		Full scan.
 */
int iio_push_to_buffers(struct iio_dev *indio_dev, const void *data);

/*
 * iio_push_to_buffers_with_timestamp() - push data and timestamp to buffers
 * @indio_dev:		iio_dev structure for device.
 * @data:		sample data
 * @timestamp:		timestamp for the sample data
 *
 * Pushes data to the IIO device's buffers. If timestamps are enabled for the
 * device the function will store the supplied timestamp as the last element in
 * the sample data buffer before pushing it to the device buffers. The sample
 * data buffer needs to be large enough to hold the additional timestamp
 * (usually the buffer should be indio->scan_bytes bytes large).
 *
 * Returns 0 on success, a negative error code otherwise.
 */
static inline int iio_push_to_buffers_with_timestamp(struct iio_dev *indio_dev,
	void *data, int64_t timestamp)
{
	if (indio_dev->scan_timestamp) {
		size_t ts_offset = indio_dev->scan_bytes / sizeof(int64_t) - 1;
		((int64_t *)data)[ts_offset] = timestamp;
	}

	return iio_push_to_buffers(indio_dev, data);
}

int iio_update_demux(struct iio_dev *indio_dev);

/**
 * iio_buffer_register() - register the buffer with IIO core
 * @indio_dev:		device with the buffer to be registered
 * @channels:		the channel descriptions used to construct buffer
 * @num_channels:	the number of channels
 **/
int iio_buffer_register(struct iio_dev *indio_dev,
			const struct iio_chan_spec *channels,
			int num_channels);

/**
 * iio_buffer_unregister() - unregister the buffer from IIO core
 * @indio_dev:		the device with the buffer to be unregistered
 **/
void iio_buffer_unregister(struct iio_dev *indio_dev);

/**
 * iio_buffer_read_length() - attr func to get number of datums in the buffer
 **/
ssize_t iio_buffer_read_length(struct device *dev,
			       struct device_attribute *attr,
			       char *buf);
/**
 * iio_buffer_write_length() - attr func to set number of datums in the buffer
 **/
ssize_t iio_buffer_write_length(struct device *dev,
			      struct device_attribute *attr,
			      const char *buf,
			      size_t len);
/**
 * iio_buffer_store_enable() - attr to turn the buffer on
 **/
ssize_t iio_buffer_store_enable(struct device *dev,
				struct device_attribute *attr,
				const char *buf,
				size_t len);
/**
 * iio_buffer_show_enable() - attr to see if the buffer is on
 **/
ssize_t iio_buffer_show_enable(struct device *dev,
			       struct device_attribute *attr,
			       char *buf);
#define IIO_BUFFER_LENGTH_ATTR DEVICE_ATTR(length, S_IRUGO | S_IWUSR,	\
					   iio_buffer_read_length,	\
					   iio_buffer_write_length)

#define IIO_BUFFER_ENABLE_ATTR DEVICE_ATTR(enable, S_IRUGO | S_IWUSR,	\
					   iio_buffer_show_enable,	\
					   iio_buffer_store_enable)

bool iio_validate_scan_mask_onehot(struct iio_dev *indio_dev,
	const unsigned long *mask);

struct iio_buffer *iio_buffer_get(struct iio_buffer *buffer);
void iio_buffer_put(struct iio_buffer *buffer);

/**
 * iio_device_attach_buffer - Attach a buffer to a IIO device
 * @indio_dev: The device the buffer should be attached to
 * @buffer: The buffer to attach to the device
 *
 * This function attaches a buffer to a IIO device. The buffer stays attached to
 * the device until the device is freed. The function should only be called at
 * most once per device.
 */
static inline void iio_device_attach_buffer(struct iio_dev *indio_dev,
	struct iio_buffer *buffer)
{
	indio_dev->buffer = iio_buffer_get(buffer);
}

#else /* CONFIG_IIO_BUFFER */

static inline int iio_buffer_register(struct iio_dev *indio_dev,
					   const struct iio_chan_spec *channels,
					   int num_channels)
{
	return 0;
}

static inline void iio_buffer_unregister(struct iio_dev *indio_dev)
{}

static inline void iio_buffer_get(struct iio_buffer *buffer) {}
static inline void iio_buffer_put(struct iio_buffer *buffer) {}

#endif /* CONFIG_IIO_BUFFER */

#endif /* _IIO_BUFFER_GENERIC_H_ */<|MERGE_RESOLUTION|>--- conflicted
+++ resolved
@@ -67,18 +67,12 @@
  **/
 struct iio_buffer_access_funcs {
 	int (*store_to)(struct iio_buffer *buffer, const void *data);
-<<<<<<< HEAD
 	int (*read)(struct iio_buffer *buffer, size_t n, char __user *buf);
 	bool (*data_available)(struct iio_buffer *buffer);
 	int (*remove_from)(struct iio_buffer *buffer, void *data);
 	int (*write)(struct iio_buffer *buffer, size_t n,
 		const char __user *buf);
 	bool (*space_available)(struct iio_buffer *buffer);
-=======
-	int (*read_first_n)(struct iio_buffer *buffer,
-			    size_t n,
-			    char __user *buf);
->>>>>>> 91a9ab14
 
 	int (*request_update)(struct iio_buffer *buffer);
 
@@ -88,7 +82,6 @@
 	int (*set_length)(struct iio_buffer *buffer, int length);
 
 	void (*release)(struct iio_buffer *buffer);
-<<<<<<< HEAD
 
 	int (*enable)(struct iio_buffer *buffer, struct iio_dev *indio_dev);
 	int (*disable)(struct iio_buffer *buffer, struct iio_dev *indio_dev);
@@ -104,8 +97,6 @@
 		struct iio_buffer_block *block);
 	int (*mmap)(struct iio_buffer *buffer,
 		struct vm_area_struct *vma);
-=======
->>>>>>> 91a9ab14
 };
 
 /**
