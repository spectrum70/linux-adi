/* SPDX-License-Identifier: GPL-2.0-only */
/*
 * property.h - Unified device property interface.
 *
 * Copyright (C) 2014, Intel Corporation
 * Authors: Rafael J. Wysocki <rafael.j.wysocki@intel.com>
 *          Mika Westerberg <mika.westerberg@linux.intel.com>
 */

#ifndef _LINUX_PROPERTY_H_
#define _LINUX_PROPERTY_H_

#include <linux/bits.h>
#include <linux/cleanup.h>
#include <linux/fwnode.h>
#include <linux/stddef.h>
#include <linux/types.h>

struct device;

enum dev_prop_type {
	DEV_PROP_U8,
	DEV_PROP_U16,
	DEV_PROP_U32,
	DEV_PROP_U64,
	DEV_PROP_STRING,
	DEV_PROP_REF,
};

enum dev_dma_attr {
	DEV_DMA_NOT_SUPPORTED,
	DEV_DMA_NON_COHERENT,
	DEV_DMA_COHERENT,
};

const struct fwnode_handle *__dev_fwnode_const(const struct device *dev);
struct fwnode_handle *__dev_fwnode(struct device *dev);
#define dev_fwnode(dev)							\
	_Generic((dev),							\
		 const struct device *: __dev_fwnode_const,	\
		 struct device *: __dev_fwnode)(dev)

bool device_property_present(const struct device *dev, const char *propname);
int device_property_read_u8_array(const struct device *dev, const char *propname,
				  u8 *val, size_t nval);
int device_property_read_u16_array(const struct device *dev, const char *propname,
				   u16 *val, size_t nval);
int device_property_read_u32_array(const struct device *dev, const char *propname,
				   u32 *val, size_t nval);
int device_property_read_u64_array(const struct device *dev, const char *propname,
				   u64 *val, size_t nval);
int device_property_read_string_array(const struct device *dev, const char *propname,
				      const char **val, size_t nval);
int device_property_read_string(const struct device *dev, const char *propname,
				const char **val);
int device_property_match_string(const struct device *dev,
				 const char *propname, const char *string);

bool fwnode_property_present(const struct fwnode_handle *fwnode,
			     const char *propname);
int fwnode_property_read_u8_array(const struct fwnode_handle *fwnode,
				  const char *propname, u8 *val,
				  size_t nval);
int fwnode_property_read_u16_array(const struct fwnode_handle *fwnode,
				   const char *propname, u16 *val,
				   size_t nval);
int fwnode_property_read_u32_array(const struct fwnode_handle *fwnode,
				   const char *propname, u32 *val,
				   size_t nval);
int fwnode_property_read_u64_array(const struct fwnode_handle *fwnode,
				   const char *propname, u64 *val,
				   size_t nval);
int fwnode_property_read_string_array(const struct fwnode_handle *fwnode,
				      const char *propname, const char **val,
				      size_t nval);
int fwnode_property_read_string(const struct fwnode_handle *fwnode,
				const char *propname, const char **val);
int fwnode_property_match_string(const struct fwnode_handle *fwnode,
				 const char *propname, const char *string);

bool fwnode_device_is_available(const struct fwnode_handle *fwnode);

static inline
bool fwnode_device_is_compatible(const struct fwnode_handle *fwnode, const char *compat)
{
	return fwnode_property_match_string(fwnode, "compatible", compat) >= 0;
}

/**
 * device_is_compatible - match 'compatible' property of the device with a given string
 * @dev: Pointer to the struct device
 * @compat: The string to match 'compatible' property with
 *
 * Returns: true if matches, otherwise false.
 */
static inline bool device_is_compatible(const struct device *dev, const char *compat)
{
	return fwnode_device_is_compatible(dev_fwnode(dev), compat);
}

<<<<<<< HEAD
int fwnode_property_match_property_string(const struct fwnode_handle *fwnode,
					  const char *propname,
					  const char * const *array, size_t n);

static inline
int device_property_match_property_string(const struct device *dev,
					  const char *propname,
					  const char * const *array, size_t n)
{
	return fwnode_property_match_property_string(dev_fwnode(dev), propname, array, n);
}

=======
>>>>>>> e475cc1c
int fwnode_property_get_reference_args(const struct fwnode_handle *fwnode,
				       const char *prop, const char *nargs_prop,
				       unsigned int nargs, unsigned int index,
				       struct fwnode_reference_args *args);

struct fwnode_handle *fwnode_find_reference(const struct fwnode_handle *fwnode,
					    const char *name,
					    unsigned int index);

const char *fwnode_get_name(const struct fwnode_handle *fwnode);
const char *fwnode_get_name_prefix(const struct fwnode_handle *fwnode);

struct fwnode_handle *fwnode_get_parent(const struct fwnode_handle *fwnode);
struct fwnode_handle *fwnode_get_next_parent(struct fwnode_handle *fwnode);

#define fwnode_for_each_parent_node(fwnode, parent)		\
	for (parent = fwnode_get_parent(fwnode); parent;	\
	     parent = fwnode_get_next_parent(parent))

struct device *fwnode_get_next_parent_dev(const struct fwnode_handle *fwnode);
unsigned int fwnode_count_parents(const struct fwnode_handle *fwn);
struct fwnode_handle *fwnode_get_nth_parent(struct fwnode_handle *fwn,
					    unsigned int depth);
bool fwnode_is_ancestor_of(const struct fwnode_handle *ancestor, const struct fwnode_handle *child);
struct fwnode_handle *fwnode_get_next_child_node(
	const struct fwnode_handle *fwnode, struct fwnode_handle *child);
struct fwnode_handle *fwnode_get_next_available_child_node(
	const struct fwnode_handle *fwnode, struct fwnode_handle *child);

#define fwnode_for_each_child_node(fwnode, child)			\
	for (child = fwnode_get_next_child_node(fwnode, NULL); child;	\
	     child = fwnode_get_next_child_node(fwnode, child))

#define fwnode_for_each_available_child_node(fwnode, child)		       \
	for (child = fwnode_get_next_available_child_node(fwnode, NULL); child;\
	     child = fwnode_get_next_available_child_node(fwnode, child))

struct fwnode_handle *device_get_next_child_node(const struct device *dev,
						 struct fwnode_handle *child);

#define device_for_each_child_node(dev, child)				\
	for (child = device_get_next_child_node(dev, NULL); child;	\
	     child = device_get_next_child_node(dev, child))

<<<<<<< HEAD
#define device_for_each_child_node_scoped(dev, child)			\
	for (struct fwnode_handle *child __free(fwnode_handle) =	\
		device_get_next_child_node(dev, NULL);			\
	     child; child = device_get_next_child_node(dev, child))

struct fwnode_handle *fwnode_get_named_child_node(
	const struct fwnode_handle *fwnode, const char *childname);
struct fwnode_handle *device_get_named_child_node(struct device *dev,
=======
struct fwnode_handle *fwnode_get_named_child_node(const struct fwnode_handle *fwnode,
						  const char *childname);
struct fwnode_handle *device_get_named_child_node(const struct device *dev,
>>>>>>> e475cc1c
						  const char *childname);

struct fwnode_handle *fwnode_handle_get(struct fwnode_handle *fwnode);

/**
 * fwnode_handle_put - Drop reference to a device node
 * @fwnode: Pointer to the device node to drop the reference to.
 *
 * This has to be used when terminating device_for_each_child_node() iteration
 * with break or return to prevent stale device node references from being left
 * behind.
 */
static inline void fwnode_handle_put(struct fwnode_handle *fwnode)
{
	fwnode_call_void_op(fwnode, put);
}

DEFINE_FREE(fwnode_handle, struct fwnode_handle *, fwnode_handle_put(_T))

int fwnode_irq_get(const struct fwnode_handle *fwnode, unsigned int index);
int fwnode_irq_get_byname(const struct fwnode_handle *fwnode, const char *name);

unsigned int device_get_child_node_count(const struct device *dev);

static inline bool device_property_read_bool(const struct device *dev,
					     const char *propname)
{
	return device_property_present(dev, propname);
}

static inline int device_property_read_u8(const struct device *dev,
					  const char *propname, u8 *val)
{
	return device_property_read_u8_array(dev, propname, val, 1);
}

static inline int device_property_read_u16(const struct device *dev,
					   const char *propname, u16 *val)
{
	return device_property_read_u16_array(dev, propname, val, 1);
}

static inline int device_property_read_u32(const struct device *dev,
					   const char *propname, u32 *val)
{
	return device_property_read_u32_array(dev, propname, val, 1);
}

static inline int device_property_read_u64(const struct device *dev,
					   const char *propname, u64 *val)
{
	return device_property_read_u64_array(dev, propname, val, 1);
}

static inline int device_property_count_u8(const struct device *dev, const char *propname)
{
	return device_property_read_u8_array(dev, propname, NULL, 0);
}

static inline int device_property_count_u16(const struct device *dev, const char *propname)
{
	return device_property_read_u16_array(dev, propname, NULL, 0);
}

static inline int device_property_count_u32(const struct device *dev, const char *propname)
{
	return device_property_read_u32_array(dev, propname, NULL, 0);
}

static inline int device_property_count_u64(const struct device *dev, const char *propname)
{
	return device_property_read_u64_array(dev, propname, NULL, 0);
}

static inline int device_property_string_array_count(const struct device *dev,
						     const char *propname)
{
	return device_property_read_string_array(dev, propname, NULL, 0);
}

static inline bool fwnode_property_read_bool(const struct fwnode_handle *fwnode,
					     const char *propname)
{
	return fwnode_property_present(fwnode, propname);
}

static inline int fwnode_property_read_u8(const struct fwnode_handle *fwnode,
					  const char *propname, u8 *val)
{
	return fwnode_property_read_u8_array(fwnode, propname, val, 1);
}

static inline int fwnode_property_read_u16(const struct fwnode_handle *fwnode,
					   const char *propname, u16 *val)
{
	return fwnode_property_read_u16_array(fwnode, propname, val, 1);
}

static inline int fwnode_property_read_u32(const struct fwnode_handle *fwnode,
					   const char *propname, u32 *val)
{
	return fwnode_property_read_u32_array(fwnode, propname, val, 1);
}

static inline int fwnode_property_read_u64(const struct fwnode_handle *fwnode,
					   const char *propname, u64 *val)
{
	return fwnode_property_read_u64_array(fwnode, propname, val, 1);
}

static inline int fwnode_property_count_u8(const struct fwnode_handle *fwnode,
					   const char *propname)
{
	return fwnode_property_read_u8_array(fwnode, propname, NULL, 0);
}

static inline int fwnode_property_count_u16(const struct fwnode_handle *fwnode,
					    const char *propname)
{
	return fwnode_property_read_u16_array(fwnode, propname, NULL, 0);
}

static inline int fwnode_property_count_u32(const struct fwnode_handle *fwnode,
					    const char *propname)
{
	return fwnode_property_read_u32_array(fwnode, propname, NULL, 0);
}

static inline int fwnode_property_count_u64(const struct fwnode_handle *fwnode,
					    const char *propname)
{
	return fwnode_property_read_u64_array(fwnode, propname, NULL, 0);
}

static inline int
fwnode_property_string_array_count(const struct fwnode_handle *fwnode,
				   const char *propname)
{
	return fwnode_property_read_string_array(fwnode, propname, NULL, 0);
}

struct software_node;

/**
 * struct software_node_ref_args - Reference property with additional arguments
 * @node: Reference to a software node
 * @nargs: Number of elements in @args array
 * @args: Integer arguments
 */
struct software_node_ref_args {
	const struct software_node *node;
	unsigned int nargs;
	u64 args[NR_FWNODE_REFERENCE_ARGS];
};

#define SOFTWARE_NODE_REFERENCE(_ref_, ...)			\
(const struct software_node_ref_args) {				\
	.node = _ref_,						\
	.nargs = ARRAY_SIZE(((u64[]){ 0, ##__VA_ARGS__ })) - 1,	\
	.args = { __VA_ARGS__ },				\
}

/**
 * struct property_entry - "Built-in" device property representation.
 * @name: Name of the property.
 * @length: Length of data making up the value.
 * @is_inline: True when the property value is stored inline.
 * @type: Type of the data in unions.
 * @pointer: Pointer to the property when it is not stored inline.
 * @value: Value of the property when it is stored inline.
 */
struct property_entry {
	const char *name;
	size_t length;
	bool is_inline;
	enum dev_prop_type type;
	union {
		const void *pointer;
		union {
			u8 u8_data[sizeof(u64) / sizeof(u8)];
			u16 u16_data[sizeof(u64) / sizeof(u16)];
			u32 u32_data[sizeof(u64) / sizeof(u32)];
			u64 u64_data[sizeof(u64) / sizeof(u64)];
			const char *str[sizeof(u64) / sizeof(char *)];
		} value;
	};
};

/*
 * Note: the below initializers for the anonymous union are carefully
 * crafted to avoid gcc-4.4.4's problems with initialization of anon unions
 * and structs.
 */
#define __PROPERTY_ENTRY_ARRAY_LEN(_name_, _elem_, _Type_, _val_, _len_)		\
(struct property_entry) {								\
	.name = _name_,									\
	.length = (_len_) * sizeof_field(struct property_entry, value._elem_[0]),	\
	.type = DEV_PROP_##_Type_,							\
	{ .pointer = _val_ },								\
}

#define PROPERTY_ENTRY_U8_ARRAY_LEN(_name_, _val_, _len_)		\
	__PROPERTY_ENTRY_ARRAY_LEN(_name_, u8_data, U8, _val_, _len_)
#define PROPERTY_ENTRY_U16_ARRAY_LEN(_name_, _val_, _len_)		\
	__PROPERTY_ENTRY_ARRAY_LEN(_name_, u16_data, U16, _val_, _len_)
#define PROPERTY_ENTRY_U32_ARRAY_LEN(_name_, _val_, _len_)		\
	__PROPERTY_ENTRY_ARRAY_LEN(_name_, u32_data, U32, _val_, _len_)
#define PROPERTY_ENTRY_U64_ARRAY_LEN(_name_, _val_, _len_)		\
	__PROPERTY_ENTRY_ARRAY_LEN(_name_, u64_data, U64, _val_, _len_)
#define PROPERTY_ENTRY_STRING_ARRAY_LEN(_name_, _val_, _len_)		\
	__PROPERTY_ENTRY_ARRAY_LEN(_name_, str, STRING, _val_, _len_)

#define PROPERTY_ENTRY_REF_ARRAY_LEN(_name_, _val_, _len_)		\
(struct property_entry) {						\
	.name = _name_,							\
	.length = (_len_) * sizeof(struct software_node_ref_args),	\
	.type = DEV_PROP_REF,						\
	{ .pointer = _val_ },						\
}

#define PROPERTY_ENTRY_U8_ARRAY(_name_, _val_)				\
	PROPERTY_ENTRY_U8_ARRAY_LEN(_name_, _val_, ARRAY_SIZE(_val_))
#define PROPERTY_ENTRY_U16_ARRAY(_name_, _val_)				\
	PROPERTY_ENTRY_U16_ARRAY_LEN(_name_, _val_, ARRAY_SIZE(_val_))
#define PROPERTY_ENTRY_U32_ARRAY(_name_, _val_)				\
	PROPERTY_ENTRY_U32_ARRAY_LEN(_name_, _val_, ARRAY_SIZE(_val_))
#define PROPERTY_ENTRY_U64_ARRAY(_name_, _val_)				\
	PROPERTY_ENTRY_U64_ARRAY_LEN(_name_, _val_, ARRAY_SIZE(_val_))
#define PROPERTY_ENTRY_STRING_ARRAY(_name_, _val_)			\
	PROPERTY_ENTRY_STRING_ARRAY_LEN(_name_, _val_, ARRAY_SIZE(_val_))
#define PROPERTY_ENTRY_REF_ARRAY(_name_, _val_)				\
	PROPERTY_ENTRY_REF_ARRAY_LEN(_name_, _val_, ARRAY_SIZE(_val_))

#define __PROPERTY_ENTRY_ELEMENT(_name_, _elem_, _Type_, _val_)		\
(struct property_entry) {						\
	.name = _name_,							\
	.length = sizeof_field(struct property_entry, value._elem_[0]),	\
	.is_inline = true,						\
	.type = DEV_PROP_##_Type_,					\
	{ .value = { ._elem_[0] = _val_ } },				\
}

#define PROPERTY_ENTRY_U8(_name_, _val_)				\
	__PROPERTY_ENTRY_ELEMENT(_name_, u8_data, U8, _val_)
#define PROPERTY_ENTRY_U16(_name_, _val_)				\
	__PROPERTY_ENTRY_ELEMENT(_name_, u16_data, U16, _val_)
#define PROPERTY_ENTRY_U32(_name_, _val_)				\
	__PROPERTY_ENTRY_ELEMENT(_name_, u32_data, U32, _val_)
#define PROPERTY_ENTRY_U64(_name_, _val_)				\
	__PROPERTY_ENTRY_ELEMENT(_name_, u64_data, U64, _val_)
#define PROPERTY_ENTRY_STRING(_name_, _val_)				\
	__PROPERTY_ENTRY_ELEMENT(_name_, str, STRING, _val_)

#define PROPERTY_ENTRY_REF(_name_, _ref_, ...)				\
(struct property_entry) {						\
	.name = _name_,							\
	.length = sizeof(struct software_node_ref_args),		\
	.type = DEV_PROP_REF,						\
	{ .pointer = &SOFTWARE_NODE_REFERENCE(_ref_, ##__VA_ARGS__), },	\
}

#define PROPERTY_ENTRY_BOOL(_name_)		\
(struct property_entry) {			\
	.name = _name_,				\
	.is_inline = true,			\
}

struct property_entry *
property_entries_dup(const struct property_entry *properties);
void property_entries_free(const struct property_entry *properties);

bool device_dma_supported(const struct device *dev);
enum dev_dma_attr device_get_dma_attr(const struct device *dev);

const void *device_get_match_data(const struct device *dev);

int device_get_phy_mode(struct device *dev);
int fwnode_get_phy_mode(const struct fwnode_handle *fwnode);

void __iomem *fwnode_iomap(struct fwnode_handle *fwnode, int index);

struct fwnode_handle *fwnode_graph_get_next_endpoint(
	const struct fwnode_handle *fwnode, struct fwnode_handle *prev);
struct fwnode_handle *
fwnode_graph_get_port_parent(const struct fwnode_handle *fwnode);
struct fwnode_handle *fwnode_graph_get_remote_port_parent(
	const struct fwnode_handle *fwnode);
struct fwnode_handle *fwnode_graph_get_remote_port(
	const struct fwnode_handle *fwnode);
struct fwnode_handle *fwnode_graph_get_remote_endpoint(
	const struct fwnode_handle *fwnode);

static inline bool fwnode_graph_is_endpoint(const struct fwnode_handle *fwnode)
{
	return fwnode_property_present(fwnode, "remote-endpoint");
}

/*
 * Fwnode lookup flags
 *
 * @FWNODE_GRAPH_ENDPOINT_NEXT: In the case of no exact match, look for the
 *				closest endpoint ID greater than the specified
 *				one.
 * @FWNODE_GRAPH_DEVICE_DISABLED: That the device to which the remote
 *				  endpoint of the given endpoint belongs to,
 *				  may be disabled, or that the endpoint is not
 *				  connected.
 */
#define FWNODE_GRAPH_ENDPOINT_NEXT	BIT(0)
#define FWNODE_GRAPH_DEVICE_DISABLED	BIT(1)

struct fwnode_handle *
fwnode_graph_get_endpoint_by_id(const struct fwnode_handle *fwnode,
				u32 port, u32 endpoint, unsigned long flags);
unsigned int fwnode_graph_get_endpoint_count(const struct fwnode_handle *fwnode,
					     unsigned long flags);

#define fwnode_graph_for_each_endpoint(fwnode, child)				\
	for (child = fwnode_graph_get_next_endpoint(fwnode, NULL); child;	\
	     child = fwnode_graph_get_next_endpoint(fwnode, child))

int fwnode_graph_parse_endpoint(const struct fwnode_handle *fwnode,
				struct fwnode_endpoint *endpoint);

typedef void *(*devcon_match_fn_t)(const struct fwnode_handle *fwnode, const char *id,
				   void *data);

void *fwnode_connection_find_match(const struct fwnode_handle *fwnode,
				   const char *con_id, void *data,
				   devcon_match_fn_t match);

static inline void *device_connection_find_match(const struct device *dev,
						 const char *con_id, void *data,
						 devcon_match_fn_t match)
{
	return fwnode_connection_find_match(dev_fwnode(dev), con_id, data, match);
}

int fwnode_connection_find_matches(const struct fwnode_handle *fwnode,
				   const char *con_id, void *data,
				   devcon_match_fn_t match,
				   void **matches, unsigned int matches_len);

/* -------------------------------------------------------------------------- */
/* Software fwnode support - when HW description is incomplete or missing */

/**
 * struct software_node - Software node description
 * @name: Name of the software node
 * @parent: Parent of the software node
 * @properties: Array of device properties
 */
struct software_node {
	const char *name;
	const struct software_node *parent;
	const struct property_entry *properties;
};

bool is_software_node(const struct fwnode_handle *fwnode);
const struct software_node *
to_software_node(const struct fwnode_handle *fwnode);
struct fwnode_handle *software_node_fwnode(const struct software_node *node);

const struct software_node *
software_node_find_by_name(const struct software_node *parent,
			   const char *name);

int software_node_register_node_group(const struct software_node **node_group);
void software_node_unregister_node_group(const struct software_node **node_group);

int software_node_register(const struct software_node *node);
void software_node_unregister(const struct software_node *node);

struct fwnode_handle *
fwnode_create_software_node(const struct property_entry *properties,
			    const struct fwnode_handle *parent);
void fwnode_remove_software_node(struct fwnode_handle *fwnode);

int device_add_software_node(struct device *dev, const struct software_node *node);
void device_remove_software_node(struct device *dev);

int device_create_managed_software_node(struct device *dev,
					const struct property_entry *properties,
					const struct software_node *parent);

#endif /* _LINUX_PROPERTY_H_ */<|MERGE_RESOLUTION|>--- conflicted
+++ resolved
@@ -98,7 +98,6 @@
 	return fwnode_device_is_compatible(dev_fwnode(dev), compat);
 }
 
-<<<<<<< HEAD
 int fwnode_property_match_property_string(const struct fwnode_handle *fwnode,
 					  const char *propname,
 					  const char * const *array, size_t n);
@@ -111,8 +110,6 @@
 	return fwnode_property_match_property_string(dev_fwnode(dev), propname, array, n);
 }
 
-=======
->>>>>>> e475cc1c
 int fwnode_property_get_reference_args(const struct fwnode_handle *fwnode,
 				       const char *prop, const char *nargs_prop,
 				       unsigned int nargs, unsigned int index,
@@ -157,20 +154,14 @@
 	for (child = device_get_next_child_node(dev, NULL); child;	\
 	     child = device_get_next_child_node(dev, child))
 
-<<<<<<< HEAD
 #define device_for_each_child_node_scoped(dev, child)			\
 	for (struct fwnode_handle *child __free(fwnode_handle) =	\
 		device_get_next_child_node(dev, NULL);			\
 	     child; child = device_get_next_child_node(dev, child))
 
-struct fwnode_handle *fwnode_get_named_child_node(
-	const struct fwnode_handle *fwnode, const char *childname);
-struct fwnode_handle *device_get_named_child_node(struct device *dev,
-=======
 struct fwnode_handle *fwnode_get_named_child_node(const struct fwnode_handle *fwnode,
 						  const char *childname);
 struct fwnode_handle *device_get_named_child_node(const struct device *dev,
->>>>>>> e475cc1c
 						  const char *childname);
 
 struct fwnode_handle *fwnode_handle_get(struct fwnode_handle *fwnode);
