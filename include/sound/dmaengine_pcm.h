--- conflicted
+++ resolved
@@ -68,10 +68,7 @@
 	u32 maxburst;
 	unsigned int slave_id;
 	void *filter_data;
-<<<<<<< HEAD
 	unsigned int fifo_size;
-=======
->>>>>>> 5ef35092
 };
 
 void snd_dmaengine_pcm_set_config_from_dai_data(
@@ -91,11 +88,7 @@
  */
 #define SND_DMAENGINE_PCM_FLAG_NO_DT BIT(1)
 /*
-<<<<<<< HEAD
- * The platforms dmaengine driver does not support reporting the ammount of
-=======
  * The platforms dmaengine driver does not support reporting the amount of
->>>>>>> 5ef35092
  * bytes that are still left to transfer.
  */
 #define SND_DMAENGINE_PCM_FLAG_NO_RESIDUE BIT(2)
