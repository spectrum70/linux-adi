--- conflicted
+++ resolved
@@ -80,8 +80,6 @@
 }
 #endif
 
-<<<<<<< HEAD
-=======
 #if defined(CONFIG_XEN_DOM0) && defined(CONFIG_ACPI) && defined(CONFIG_X86)
 bool __init xen_processor_present(uint32_t acpi_id);
 #else
@@ -93,7 +91,6 @@
 }
 #endif
 
->>>>>>> 08485d4c
 static inline int xen_vring_use_dma(void)
 {
 	return xen_pv_domain();
