--- conflicted
+++ resolved
@@ -27,10 +27,6 @@
 #include <linux/posix-timers.h>
 #include <linux/workqueue.h>
 #include <linux/freezer.h>
-<<<<<<< HEAD
-#include <linux/module.h>
-
-=======
 #include <linux/compat.h>
 #include <linux/module.h>
 
@@ -38,7 +34,6 @@
 
 #define CREATE_TRACE_POINTS
 #include <trace/events/alarmtimer.h>
->>>>>>> bebc6082
 
 /**
  * struct alarm_base - Alarm timer bases
